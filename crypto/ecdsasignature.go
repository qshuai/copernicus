--- conflicted
+++ resolved
@@ -11,15 +11,11 @@
 	SigHashNone         = 2
 	SigHashSingle       = 3
 	SigHashForkID       = 0x40
-<<<<<<< HEAD
-	SigHashAnyoneCanpay = 128
-=======
 	SigHashAnyoneCanpay = 0x80
 
 	// sigHashMask defines the number of bits of the hash type which is used
 	// to identify which outputs are signed.
 	SigHashMask         = 0x1f
->>>>>>> 09880ae4
 )
 
 type Signature secp256k1.EcdsaSignature
@@ -182,10 +178,6 @@
 	return true
 }
 
-<<<<<<< HEAD
-/*
-=======
->>>>>>> 09880ae4
 func CheckSignatureEncoding(vchSig []byte, flags uint32) (bool, error) {
 	// Empty signature. Not strictly DER encoded, but allowed to provide a
 	// compact way to provide an invalid signature for use with CHECK(MULTI)SIG
