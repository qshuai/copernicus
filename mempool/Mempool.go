package mempool

import (
	"encoding/binary"
	"fmt"
	"io"
	"math"
	"sync"
	"unsafe"

	beeUtils "github.com/astaxie/beego/utils"
	"github.com/bradfitz/slice"
	"github.com/btcboost/copernicus/algorithm"
	"github.com/btcboost/copernicus/btcutil"
	"github.com/btcboost/copernicus/conf"
	"github.com/btcboost/copernicus/model"
	"github.com/btcboost/copernicus/utils"
	"github.com/btcboost/copernicus/utxo"
	"github.com/pkg/errors"
	"gopkg.in/fatih/set.v0"
)

/**
 * Fake height value used in Coins to signify they are only in the memory
 * pool(since 0.8)
 */
const (
	MEMPOOL_HEIGHT       = 0x7FFFFFFF
	ROLLING_FEE_HALFLIFE = 60 * 60 * 12
)

type TxMempoolInfo struct {
	Tx       *model.Tx      // The transaction itself
	Time     int64          // Time the transaction entered the mempool
	FeeRate  *utils.FeeRate // Feerate of the transaction
	FeeDelta int64          // The fee delta
}

func (info *TxMempoolInfo) Serialize(w io.Writer) error {
	err := info.Tx.Serialize(w)
	if err != nil {
		return err
	}

	err = utils.BinarySerializer.PutUint64(w, binary.LittleEndian, uint64(info.Time))
	if err != nil {
		return err
	}

	err = utils.BinarySerializer.PutUint64(w, binary.LittleEndian, uint64(info.FeeDelta))
	return err
}

func DeserializeInfo(r io.Reader) (*TxMempoolInfo, error) {
	tx, err := model.DeserializeTx(r)
	if err != nil {
		return nil, err
	}

	Time, err := utils.BinarySerializer.Uint64(r, binary.LittleEndian)
	if err != nil {
		return nil, err
	}

	FeeDelta, err := utils.BinarySerializer.Uint64(r, binary.LittleEndian)
	if err != nil {
		return nil, err
	}

	return &TxMempoolInfo{
		Tx:       tx,
		Time:     int64(Time),
		FeeDelta: int64(FeeDelta),
	}, nil
}

type Mempool struct {
	CheckFrequency              uint32
	TransactionsUpdated         int
	MinerPolicyEstimator        *BlockPolicyEstimator
	totalTxSize                 uint64
	CachedInnerUsage            uint64
	LastRollingFeeUpdate        int64
	BlockSinceLatRollingFeeBump bool
	RollingMinimumFeeRate       float64
	MapTx                       *MultiIndex
	MapLinks                    *beeUtils.BeeMap    //map[utils.Hash]*Txlinks
	MapNextTx                   *algorithm.CacheMap //map[refOutPoint]tx
	MapDeltas                   map[utils.Hash]PriorityFeeDelta
	vTxHashes                   []TxHash
	Mtx                         sync.RWMutex
}

func (mempool *Mempool) RemoveRecursive(origTx *model.Tx, reason int) {
	mempool.Mtx.Lock()
	defer mempool.Mtx.Unlock()
	txToRemove := set.New()
	origit := mempool.MapTx.GetEntryByHash(origTx.Hash)
	if origit != nil {
		txToRemove.Add(origit)
	} else {
		// When recursively removing but origTx isn't in the mempool be sure
		// to remove any children that are in the pool. This can happen
		// during chain re-orgs if origTx isn't re-accepted into the mempool
		// for any reason.
		for i := range origTx.Outs {
			hasTx := mempool.MapNextTx.Get(refOutPoint{origTx.Hash, uint32(i)})
			if hasTx == nil {
				continue
			}
			tx := hasTx.(model.Tx)
			tmpTxmemPoolEntry := mempool.MapTx.GetEntryByHash(tx.Hash)
			if tmpTxmemPoolEntry == nil {
				panic("the hasTxmemPoolEntry should not be equal nil")
			}
			txToRemove.Add(tmpTxmemPoolEntry)
		}
	}
	setAllRemoves := set.New() //the set element type : *TxMempoolEntry
	txToRemove.Each(func(item interface{}) bool {
		tmpTxmemPoolEntry := item.(*TxMempoolEntry)
		mempool.CalculateDescendants(tmpTxmemPoolEntry, setAllRemoves)
		return true
	})
	mempool.RemoveStaged(setAllRemoves, false, reason)
}

func (mempool *Mempool) RemoveForReorg(pcoins *utxo.CoinsViewCache, nMemPoolHeight uint, flags int) {
	// Remove transactions spending a coinbase which are now immature and
	// no-longer-final transactions
}

// CalculateDescendants calculates descendants of entry that are not already in setDescendants, and
// adds to setDescendants. Assumes entryit is already a tx in the mempool and
// setMemPoolChildren is correct for tx and all descendants. Also assumes that
// if an entry is in setDescendants already, then all in-mempool descendants of
// it are already in setDescendants as well, so that we can save time by not
// iterating over those entries.
func (mempool *Mempool) CalculateDescendants(txEntry *TxMempoolEntry, setDescendants *set.Set) {
	stage := set.New()
	if has := setDescendants.Has(txEntry); !has {
		stage.Add(txEntry)
	}
	// Traverse down the children of entry, only adding children that are not
	// accounted for in setDescendants already (because those children have
	// either already been walked, or will be walked in this iteration).
	stageList := stage.List()
	for len(stageList) > 0 {
		txEntryPtr := stageList[0].(*TxMempoolEntry)
		setDescendants.Add(txEntryPtr)
		stageList = stageList[1:]
		setChildren := mempool.GetMempoolChildren(txEntryPtr)
		setChildren.Each(func(item interface{}) bool {
			if has := setDescendants.Has(item); !has {
				stageList = append(stageList, item)
			}
			return true
		})
	}
}

// RemoveStaged Remove a set of transactions from the mempool. If a transaction is in
// this set, then all in-mempool descendants must also be in the set, unless
// this transaction is being removed for being in a block. Set
// updateDescendants to true when removing a tx that was in a block, so that
// any in-mempool descendants have their ancestor state updated.
func (mempool *Mempool) RemoveStaged(stage *set.Set, updateDescendants bool, reason int) {
	mempool.UpdateForRemoveFromMempool(stage, updateDescendants)
	stage.Each(func(item interface{}) bool {
		tmpTxMempoolEntryPtr := item.(*TxMempoolEntry)
		mempool.removeUnchecked(tmpTxMempoolEntryPtr, reason)
		return true
	})
}

// UpdateForRemoveFromMempool For each transaction being removed, update ancestors
// and any direct children. If updateDescendants is true, then also update in-mempool
// descendants' ancestor state.
func (mempool *Mempool) UpdateForRemoveFromMempool(entriesToRemove *set.Set, updateDescendants bool) {
	// For each entry, walk back all ancestors and decrement size associated
	// with this transaction.
	nNoLimit := uint64(math.MaxUint64)
	if updateDescendants {
		// updateDescendants should be true whenever we're not recursively
		// removing a tx and all its descendants, eg when a transaction is
		// confirmed in a block. Here we only update statistics and not data in
		// mapLinks (which we need to preserve until we're finished with all
		// operations that need to traverse the mempool).
		entriesToRemove.Each(func(item interface{}) bool {
			setDescendants := set.New()
			removeIt := item.(*TxMempoolEntry)
			mempool.CalculateDescendants(removeIt, setDescendants)
			setDescendants.Remove(removeIt)

			modifySize := -int64(removeIt.TxSize)
			modifyFee := -removeIt.GetModifiedFee()
			modifySigOps := -removeIt.SigOpCount
			setDescendants.Each(func(item interface{}) bool {
				dit := item.(*TxMempoolEntry)
				dit.UpdateAncestorState(modifySize, -1, modifySigOps, modifyFee)
				return true
			})
			return true
		})
	}
	entriesToRemove.Each(func(item interface{}) bool {
		entry := item.(*TxMempoolEntry)
		setAncestors := set.New()
		// Since this is a tx that is already in the mempool, we can call CMPA
		// with fSearchForParents = false.  If the mempool is in a consistent
		// state, then using true or false should both be correct, though false
		// should be a bit faster.
		// However, if we happen to be in the middle of processing a reorg, then
		// the mempool can be in an inconsistent state. In this case, the set of
		// ancestors reachable via mapLinks will be the same as the set of
		// ancestors whose packages include this transaction, because when we
		// add a new transaction to the mempool in addUnchecked(), we assume it
		// has no children, and in the case of a reorg where that assumption is
		// false, the in-mempool children aren't linked to the in-block tx's
		// until UpdateTransactionsFromBlock() is called. So if we're being
		// called during a reorg, ie before UpdateTransactionsFromBlock() has
		// been called, then mapLinks[] will differ from the set of mempool
		// parents we'd calculate by searching, and it's important that we use
		// the mapLinks[] notion of ancestor transactions as the set of things
		// to update for removal.
		mempool.CalculateMemPoolAncestors(entry, setAncestors, nNoLimit,
			nNoLimit, nNoLimit, nNoLimit, false)

		// Note that UpdateAncestorsOf severs the child links that point to
		// removeIt in the entries for the parents of removeIt.
		mempool.UpdateAncestorsOf(false, entry, setAncestors)

		return true
	})

	// After updating all the ancestor sizes, we can now sever the link between
	// each transaction being removed and any mempool children (ie, update
	// setMemPoolParents for each direct child of a transaction being removed).
	entriesToRemove.Each(func(item interface{}) bool {
		removeIt := item.(*TxMempoolEntry)
		mempool.UpdateChildrenForRemoval(removeIt)
		return true
	})
}

// UpdateChildrenForRemoval Sever link between specified transaction and direct children.
func (mempool *Mempool) UpdateChildrenForRemoval(entry *TxMempoolEntry) {
	setMemPoolChildren := mempool.GetMempoolChildren(entry)
	setMemPoolChildren.Each(func(item interface{}) bool {
		updateIt := item.(*TxMempoolEntry)
		mempool.UpdateParent(updateIt, entry, false)

		return true
	})
}

func (mempool *Mempool) PrioritiseTransaction(hash utils.Hash, strHash string, priorityDelta float64, feeDelta int64) {
	mempool.Mtx.RLock()
	defer mempool.Mtx.RUnlock()
	deltas := mempool.MapDeltas[hash]
	deltas.PriorityDelta += priorityDelta
	deltas.Fee += btcutil.Amount(feeDelta)
	it := mempool.MapTx.GetEntryByHash(hash)
	if it != nil {
		it.UpdateFeeDelta(int64(deltas.Fee))

		// Now update all ancestors' modified fees with descendants
		setAncestors := set.New()
		noLimit := uint64(math.MaxUint64)
		err := mempool.CalculateMemPoolAncestors(it, setAncestors, noLimit, noLimit, noLimit, noLimit, false)
		if err != nil {
			fmt.Printf("calculate mempool ancestors  err :%s \n", err.Error())
		}
		for _, txiter := range setAncestors.List() {
			txMempoolEntry := txiter.(*TxMempoolEntry)
			txMempoolEntry.UpdateDescendantState(0, btcutil.Amount(feeDelta), 0)
		}
		// Now update all descendants' modified fees with ancestors
		setDescendants := set.New()
		mempool.CalculateDescendants(it, setDescendants)
		setDescendants.Remove(it)
		for _, txiter := range setDescendants.List() {
			txMempoolEntry := txiter.(*TxMempoolEntry)
			txMempoolEntry.UpdateAncestorState(0, 0, 0, btcutil.Amount(feeDelta))
		}
	}
}

func (mempool *Mempool) ApplyDeltas(hash utils.Hash, priorityDelta float64, feeDelta int64) (float64, int64) {
	mempool.Mtx.RLock()
	defer mempool.Mtx.RUnlock()
	if deltas, ok := mempool.MapDeltas[hash]; ok {
		priorityDelta += deltas.PriorityDelta
		feeDelta += int64(deltas.Fee)
	}

	return priorityDelta, feeDelta
}

func (mempool *Mempool) ClearPrioritisation(hash *utils.Hash) {
	delete(mempool.MapDeltas, *hash)
}

/* removeUnchecked Before calling removeUnchecked for a given transaction,
 * UpdateForRemoveFromMempool must be called on the entire (dependent) set
 * of transactions being removed at the same time. We use each
 * CTxMemPoolEntry's setMemPoolParents in order to walk ancestors of a given
 * transaction that is removed, so we can't remove intermediate transactions
 * in a chain before we've updated all the state for the removal.
 */
func (mempool *Mempool) removeUnchecked(entry *TxMempoolEntry, reason int) {
	//todo: add signal/slot In where for passed entry
	for _, txin := range entry.TxRef.Ins {
		mempool.MapNextTx.Del(refOutPoint{txin.PreviousOutPoint.Hash, txin.PreviousOutPoint.Index})
	}

	if len(mempool.vTxHashes) > 1 {
		mempool.vTxHashes[entry.vTxHashesIdx] = mempool.vTxHashes[len(mempool.vTxHashes)-1]
		mempool.vTxHashes[entry.vTxHashesIdx].entry.vTxHashesIdx = entry.vTxHashesIdx
		mempool.vTxHashes = mempool.vTxHashes[:len(mempool.vTxHashes)-1]
	} else {
		mempool.vTxHashes = make([]TxHash, 0)
	}
	mempool.totalTxSize -= uint64(entry.TxSize)
	mempool.CachedInnerUsage -= uint64(entry.UsageSize)
	s := set.New()
	tmpTxLink := mempool.MapLinks.Get(entry.TxRef.Hash).(*TxLinks)
	mempool.CachedInnerUsage -= uint64(int64(tmpTxLink.Children.Size())*IncrementalDynamicUsageTxMempoolEntry(s) + int64(tmpTxLink.Parents.Size())*IncrementalDynamicUsageTxMempoolEntry(s))
	mempool.MapLinks.Delete(entry.TxRef.Hash)
	mempool.MapTx.DelEntryByHash(entry.TxRef.Hash)
	mempool.TransactionsUpdated++
	mempool.MinerPolicyEstimator.RemoveTx(entry.TxRef.Hash)
}

// UpdateForDescendants : Update the given tx for any in-mempool descendants.
// Assumes that setMemPoolChildren is correct for the given tx and all
// descendants.
func (mempool *Mempool) UpdateForDescendants(updateIt *TxMempoolEntry, cachedDescendants *algorithm.CacheMap, setExclude *set.Set) {

	stageEntries := mempool.GetMempoolChildren(updateIt)
	setAllDescendants := set.New()

	for !stageEntries.IsEmpty() {
		cit := stageEntries.List()[0]
		setAllDescendants.Add(cit)
		stageEntries.RemoveItem(cit)
		txMempoolEntry := cit.(*TxMempoolEntry)
		setChildren := mempool.GetMempoolChildren(txMempoolEntry)

		for _, childEntry := range setChildren.List() {
			childTx := childEntry.(*TxMempoolEntry)
			cacheIt := cachedDescendants.Get(childTx)
			if cacheIt != nil {
				cacheItVector := cacheIt.(algorithm.Vector)
				// We've already calculated this one, just add the entries for
				// this set but don't traverse again.
				for _, cacheEntry := range cacheItVector.Array {
					setAllDescendants.Add(cacheEntry)
				}
			} else if !setAllDescendants.Has(childEntry) {
				// Schedule for later processing
				stageEntries.AddItem(childEntry)
			}

		}

	}
	// setAllDescendants now contains all in-mempool descendants of updateIt.
	// Update and add to cached descendant map
	modifySize := 0
	modifyFee := 0
	modifyCount := 0

	for _, cit := range setAllDescendants.List() {
		txCit := cit.(TxMempoolEntry)
		if !setExclude.Has(txCit.TxRef.Hash) {
			modifySize = modifySize + txCit.TxSize
			modifyFee = modifyFee + txCit.ModSize
			modifyCount++
			cachedSet := cachedDescendants.Get(updateIt).(algorithm.Vector)
			cachedSet.PushBack(txCit)
			tmpTx := mempool.MapTx.GetEntryByHash(txCit.TxRef.Hash)
			tmpTx.UpdateAncestorState(int64(updateIt.TxSize), 1, updateIt.SigOpCount, updateIt.Fee+btcutil.Amount(updateIt.FeeDelta))
		}
	}
	tmpTx := mempool.MapTx.GetEntryByHash(updateIt.TxRef.Hash)
	tmpTx.UpdateDescendantState(int64(modifySize), btcutil.Amount(modifyFee), int64(modifyCount))
}

// UpdateTransactionsFromBlock : hashesToUpdate is the set of transaction hashes from a disconnected block
// which has been re-added to the mempool. For each entry, look for descendants
// that are outside hashesToUpdate, and add fee/size information for such
// descendants to the parent. For each such descendant, also update the ancestor
// state to include the parent.
func (mempool *Mempool) UpdateTransactionsFromBlock(hashesToUpdate algorithm.Vector) {
	mempool.Mtx.Lock()
	defer mempool.Mtx.Unlock()
	// For each entry in hashesToUpdate, store the set of in-mempool, but not
	// in-hashesToUpdate transactions, so that we don't have to recalculate
	// descendants when we come across a previously seen entry.
	mapMemPoolDescendantsToUpdate := algorithm.NewCacheMap(utils.CompareByHash)
	setAlreadyIncluded := set.New()
	hashesToUpdate.Each(func(item interface{}) bool {
		setAlreadyIncluded.Add(item)
		return true
	})

	// Iterate in reverse, so that whenever we are looking at at a transaction
	// we are sure that all in-mempool descendants have already been processed.
	// This maximizes the benefit of the descendant cache and guarantees that
	// setMemPoolChildren will be updated, an assumption made in
	// UpdateForDescendants.
	reverseArray := hashesToUpdate.ReverseArray()
	for _, v := range reverseArray {
		setChildren := set.New()
		txHash := v.(utils.Hash)

		if txEntry := mempool.MapTx.GetEntryByHash(txHash); txEntry != nil {
			allKeys := mempool.MapNextTx.GetAllKeys()
			for _, key := range allKeys {
				if CompareByRefOutPoint(key, refOutPoint{txHash, 0}) {
					continue
				}
				outPointPtr := key.(*model.OutPoint)
				if !outPointPtr.Hash.IsEqual(&txHash) {
					continue
				}
				childTx := mempool.MapNextTx.Get(key).(model.Tx)
				childTxHash := childTx.Hash
				if childTxPtr := mempool.MapTx.GetEntryByHash(childTxHash); childTxPtr != nil {
					setChildren.Add(childTxPtr)
					if has := setAlreadyIncluded.Has(childTxHash); !has {
						mempool.UpdateChild(txEntry, childTxPtr, true)
						mempool.UpdateParent(childTxPtr, txEntry, true)
					}
				}
			}
			mempool.UpdateForDescendants(txEntry, mapMemPoolDescendantsToUpdate, setAlreadyIncluded)
		}
	}
}

func (mempool *Mempool) UpdateChild(entry *TxMempoolEntry, entryChild *TxMempoolEntry, add bool) {
	s := set.New()
	hasTxLinks := mempool.MapLinks.Get(entry.TxRef.Hash)
	if hasTxLinks != nil {
		txLinks := hasTxLinks.(*TxLinks)
		children := txLinks.Children
		if add {
			if ok := children.AddItem(entryChild); ok {
				mempool.CachedInnerUsage += uint64(IncrementalDynamicUsageTxMempoolEntry(s))
			}
		} else {
			if ok := children.RemoveItem(entryChild); ok {
				mempool.CachedInnerUsage -= uint64(IncrementalDynamicUsageTxMempoolEntry(s))
			}
		}
	}
}

func (mempool *Mempool) UpdateParent(entry, entryParent *TxMempoolEntry, add bool) {
	s := set.New()
	hasTxLinks := mempool.MapLinks.Get(entry.TxRef.Hash)

	if hasTxLinks != nil {
		txLinks := hasTxLinks.(*TxLinks)
		parents := txLinks.Parents
		if add {
			if ok := parents.AddItem(entryParent); ok {
				mempool.CachedInnerUsage += uint64(IncrementalDynamicUsageTxMempoolEntry(s))
			}
		} else {
			if ok := parents.RemoveItem(entryParent); ok {
				mempool.CachedInnerUsage -= uint64(IncrementalDynamicUsageTxMempoolEntry(s))
			}
		}
	}
}

func (mempool *Mempool) GetMempoolChildren(entry *TxMempoolEntry) *algorithm.Set {
	result := mempool.MapLinks.Get(entry.TxRef.Hash)
	if result == nil {
		panic("No have children In mempool for this TxmempoolEntry")
	}
	return result.(*TxLinks).Children
}

func (mempool *Mempool) GetMemPoolParents(entry *TxMempoolEntry) *algorithm.Set {
	result := mempool.MapLinks.Get(entry.TxRef.Hash)
	if result == nil {
		panic("No have parant In mempool for this TxmempoolEntry")
	}
	return result.(*TxLinks).Parents
}

func (mempool *Mempool) GetMinFee(sizeLimit int64) *utils.FeeRate {
	mempool.Mtx.RLock()
	defer mempool.Mtx.RUnlock()
	if !mempool.BlockSinceLatRollingFeeBump || mempool.RollingMinimumFeeRate == 0 {
		return utils.NewFeeRate(int64(mempool.RollingMinimumFeeRate))
	}

	increRelFee := conf.GlobalValueInstance.GetIncrementalRelayFee()
	time := utils.GetMockTime()
	if time > mempool.LastRollingFeeUpdate+10 {
		halfLife := ROLLING_FEE_HALFLIFE
		mempoolUsage := mempool.DynamicMemoryUsage()
		if mempoolUsage < sizeLimit/4 {
			halfLife = halfLife / 4
		} else if mempoolUsage < sizeLimit/2 {
			halfLife = halfLife / 2
		}

		mempool.RollingMinimumFeeRate = mempool.RollingMinimumFeeRate / math.Pow(2.0, float64(time-mempool.LastRollingFeeUpdate)/float64(halfLife))
		mempool.LastRollingFeeUpdate = time
		//if mempool.RollingMinimumFeeRate < float64(IncrementalRelayFee.GetFeePerK())/2 {
		if mempool.RollingMinimumFeeRate < float64(increRelFee.GetFeePerK())/2 {
			mempool.RollingMinimumFeeRate = 0
			return utils.NewFeeRate(0)
		}

	}
	result := int64(math.Max(mempool.RollingMinimumFeeRate, float64(increRelFee.SataoshisPerK)))
	return utils.NewFeeRate(result)
}

func (mempool *Mempool) TrackPackageRemoved(rate *utils.FeeRate) {
	if float64(rate.GetFeePerK()) > mempool.RollingMinimumFeeRate {
		mempool.RollingMinimumFeeRate = float64(rate.GetFeePerK())
		mempool.BlockSinceLatRollingFeeBump = false
	}
}

/*TrimToSize Remove transactions from the mempool until its dynamic size is <=
* sizelimit. pvNoSpendsRemaining, if set, will be populated with the list
* of outpoints which are not in mempool which no longer have any spends in
* this mempool.
 */
func (mempool *Mempool) TrimToSize(sizeLimit int64, pvNoSpendsRemaining *algorithm.Vector) error {
	mempool.Mtx.Lock()
	defer mempool.Mtx.Unlock()
	txNRemoved := 0
	maxFeeRateRemoved := utils.NewFeeRate(0)
	for mempool.MapTx.Size() > 0 && mempool.DynamicMemoryUsage() > sizeLimit {
		it := mempool.MapTx.GetByDescendantScoreSortBegin().(*TxMempoolEntry)
		// We set the new mempool min fee to the feerate of the removed set,
		// plus the "minimum reasonable fee rate" (ie some value under which we
		// consider txn to have 0 fee). This way, we don't allow txn to enter
		// mempool with feerate equal to txn which were removed with no block in
		// between.
		removed := utils.NewFeeRateWithSize(int64(it.ModFeesWithDescendants), int(it.SizeWithDescendants))
		removed.SataoshisPerK += conf.GlobalValueInstance.GetIncrementalRelayFee().SataoshisPerK
		mempool.TrackPackageRemoved(removed)
		if removed.SataoshisPerK > maxFeeRateRemoved.SataoshisPerK {
			maxFeeRateRemoved = removed
		}
		stage := set.New()
		mempool.CalculateDescendants(it, stage)
		txNRemoved += stage.Size()
		txn := algorithm.NewVector()
		if pvNoSpendsRemaining != nil {
			for _, iter := range stage.List() {
				txMempoolEntryIter := iter.(TxMempoolEntry)
				txn.PushBack(txMempoolEntryIter.TxRef)
			}
		}

		mempool.RemoveStaged(stage, false, SIZELIMIT)
		if pvNoSpendsRemaining != nil {
			for _, t := range txn.Array {
				tx := t.(*model.Tx)
				for _, txin := range tx.Ins {
					if mempool.ExistsHash(txin.PreviousOutPoint.Hash) {
						continue
					}
					iter := mempool.MapNextTx.GetLowerBoundKey(refOutPoint{txin.PreviousOutPoint.Hash, 0})
					if iter == nil {
						pvNoSpendsRemaining.PushBack(txin.PreviousOutPoint)
					} else if oriHash := (iter.(refOutPoint).Hash); !(&oriHash).IsEqual(&txin.PreviousOutPoint.Hash) {
						pvNoSpendsRemaining.PushBack(txin.PreviousOutPoint)
					}
				}

			}
		}

	}

	if maxFeeRateRemoved.SataoshisPerK > 0 {
		return errors.Errorf("mempool removed %v txn , rolling minimum fee bumped tp %s \n", txNRemoved, maxFeeRateRemoved.String())
	}
	return nil
}

func (mempool *Mempool) DynamicMemoryUsage() int64 {
	entry := TxMempoolEntry{}

	return MallocUsage(int64(unsafe.Sizeof(&entry)+unsafe.Sizeof(utils.HashOne)))*int64(mempool.MapTx.Size()) +
		int64(len(mempool.vTxHashes)*int(unsafe.Sizeof(TxHash{}))) +
		int64(mempool.MapNextTx.Size()*int(unsafe.Sizeof(refOutPoint{})+unsafe.Sizeof(&entry))) +
		int64(len(mempool.MapDeltas)*int(unsafe.Sizeof(utils.HashOne)+unsafe.Sizeof(PriorityFeeDelta{}))) +
		int64(mempool.MapLinks.Count()*int(unsafe.Sizeof(utils.HashOne)+unsafe.Sizeof(&entry))) +
		int64(mempool.CachedInnerUsage)
}

func (mempool *Mempool) ExistsHash(hash utils.Hash) bool {
	return mempool.MapTx.GetEntryByHash(hash) != nil
}

func (mempool *Mempool) ExistsOutPoint(outpoint *model.OutPoint) bool {
	mempool.Mtx.RLock()
	defer mempool.Mtx.RUnlock()

	txMempoolEntry := mempool.MapTx.GetEntryByHash(outpoint.Hash)
	if txMempoolEntry == nil {
		return false
	}
	return int(outpoint.Index) < len(txMempoolEntry.TxRef.Outs)
}

func AllowFee(priority float64) bool {
	// Large (in bytes) low-priority (new, small-coin) transactions need a fee.
	return priority > AllowFreeThreshold()
}

func GetTxFromMemPool(hash utils.Hash) *model.Tx {
	return new(model.Tx)
}

func AllowFreeThreshold() float64 {
	return (float64(utils.COIN) * 144) / 250
}

func (mempool *Mempool) AddTransactionsUpdated(n int) {
	mempool.mtx.Lock()
	mempool.TransactionsUpdated += n
	mempool.mtx.Unlock()
}

//CalculateMemPoolAncestors try to calculate all in-mempool ancestors of entry.
// (these are all calculated including the tx itself)
// fSearchForParents = whether to search a tx's vin for in-mempool parents,
// or look up parents from mapLinks. Must be true for entries not in the mempool
// setAncestors element Type is *TxMempoolEntry;
func (mempool *Mempool) CalculateMemPoolAncestors(entry *TxMempoolEntry, setAncestors *set.Set,
	limitAncestorCount, limitAncestorSize, limitDescendantCount,
	limitDescendantSize uint64, fSearchForParents bool) error {

	//parentHashes element type is *TxMempoolEntry;
	parentHashes := algorithm.NewSet()
	tx := entry.TxRef

	if fSearchForParents {
		// Get parents of this transaction that are in the mempool
		// GetMemPoolParents() is only valid for entries in the mempool, so we
		// iterate mapTx to find parents.
		for _, txIn := range tx.Ins {
			if tx := mempool.MapTx.GetEntryByHash(txIn.PreviousOutPoint.Hash); tx != nil {
				parentHashes.AddItem(tx)
				if uint64(parentHashes.Size()+1) > limitAncestorCount {
					return errors.Errorf("too many unconfirmed parents [limit: %d]", limitAncestorCount)
				}
			}
		}
	} else {
		// If we're not searching for parents, we require this to be an entry in
		// the mempool already.
		if hasTx := mempool.MapTx.GetEntryByHash(entry.TxRef.Hash); hasTx != nil {
			parentHashes = mempool.GetMemPoolParents(hasTx)
		} else {
			panic("passed the entry is not in mempool")
		}
	}

	totalSizeWithAncestors := entry.TxRef.SerializeSize()
	parentList := parentHashes.List()
	for len(parentList) > 0 {
		stageit := parentList[0].(*TxMempoolEntry)
		setAncestors.Add(stageit)
		parentList = parentList[1:]
		totalSizeWithAncestors += stageit.TxSize

		if stageit.SizeWithDescendants+uint64(entry.TxSize) > limitDescendantSize {
			return errors.Errorf(
				"exceeds descendant size limit for tx %s [limit: %d]",
				stageit.TxRef.Hash.ToString(), limitDescendantSize)
		} else if stageit.CountWithDescendants+1 > limitDescendantCount {
			return errors.Errorf(
				"too many descendants for tx %s [limit: %d]",
				stageit.TxRef.Hash.ToString(), limitDescendantCount)
		} else if uint64(totalSizeWithAncestors) > limitAncestorSize {
			return errors.Errorf(
				"exceeds ancestor size limit [limit: %d]",
				limitAncestorSize)
		}

		setMemPoolParents := mempool.GetMemPoolParents(stageit)
		setMemPoolParents.Each(func(item interface{}) bool {
			if !setAncestors.Has(item) {
				parentList = append(parentList, item)
			}
			if uint64(len(parentList)+setAncestors.Size()+1) > limitAncestorCount {
				return false
			}
			return true
		})

		if uint64(len(parentList)+setAncestors.Size()+1) > limitAncestorCount {
			return errors.Errorf(
				"too many unconfirmed ancestors [limit: %d]", limitAncestorCount)
		}

	}
	return nil
}

// AddUnchecked addUnchecked must updated state for all ancestors of a given transaction,
// to track size/count of descendant transactions. First version of
// addUnchecked can be used to have it call CalculateMemPoolAncestors(), and
// then invoke the second version.
func (mempool *Mempool) AddUnchecked(hash *utils.Hash, entry *TxMempoolEntry, validFeeEstimate bool) bool {
	mempool.Mtx.Lock()
	defer mempool.Mtx.Unlock()
	setAncestors := set.New()
	nNoLimit := uint64(math.MaxUint64)
	err := mempool.CalculateMemPoolAncestors(entry, setAncestors, nNoLimit, nNoLimit, nNoLimit, nNoLimit, true)
	if err != nil {
		return false
	}

	return mempool.AddUncheckedWithAncestors(hash, entry, setAncestors, validFeeEstimate)
}

func (mempool *Mempool) AddUncheckedWithAncestors(hash *utils.Hash, entry *TxMempoolEntry, setAncestors *set.Set, validFeeEstimate bool) bool {

	//todo: add signal/slot In where for passed entry

	// Add to memory pool without checking anything.
	// Used by AcceptToMemoryPool(), which DOES do all the appropriate checks.
	mempool.MapTx.AddElement(*hash, entry)
	mempool.MapLinks.Set(entry.TxRef.Hash, &TxLinks{algorithm.NewSet(), algorithm.NewSet()})

	// Update transaction for any feeDelta created by PrioritiseTransaction mapTx
	if prioriFeeDelta, ok := mempool.MapDeltas[*hash]; ok {
		if prioriFeeDelta.Fee != 0 {
			txEntry := mempool.MapTx.GetEntryByHash(*hash)
			txEntry.UpdateFeeDelta(int64(prioriFeeDelta.Fee))
		}
	}

	// Update cachedInnerUsage to include contained transaction's usage.
	// (When we update the entry for in-mempool parents, memory usage will be
	// further updated.)
	mempool.CachedInnerUsage += uint64(entry.UsageSize)
	setParentTransactions := set.New()
	for _, txIn := range entry.TxRef.Ins {
		mempool.MapNextTx.Add(refOutPoint{txIn.PreviousOutPoint.Hash, txIn.PreviousOutPoint.Index}, *entry.TxRef)
		setParentTransactions.Add(txIn.PreviousOutPoint.Hash)
	}

	// Don't bother worrying about child transactions of this one. Normal case
	// of a new transaction arriving is that there can't be any children,
	// because such children would be orphans. An exception to that is if a
	// transaction enters that used to be in a block. In that case, our
	// disconnect block logic will call UpdateTransactionsFromBlock to clean up
	// the mess we're leaving here.

	// Update ancestors with information about this tx
	setParentTransactions.Each(func(item interface{}) bool {
		hash := item.(utils.Hash)
		if parentTx := mempool.MapTx.GetEntryByHash(hash); parentTx != nil {
			mempool.UpdateParent(entry, parentTx, true)
		}

		return true
	})
	mempool.UpdateAncestorsOf(true, entry, setAncestors)
	mempool.UpdateEntryForAncestors(entry, setAncestors)
	mempool.TransactionsUpdated++
	mempool.totalTxSize += uint64(entry.TxSize)
	mempool.MinerPolicyEstimator.ProcessTransaction(entry, validFeeEstimate)
	mempool.vTxHashes = append(mempool.vTxHashes, TxHash{entry.TxRef.Hash, entry})
	entry.vTxHashesIdx = len(mempool.vTxHashes) - 1

	return true
}

/*UpdateAncestorsOf Update ancestors of hash to add/remove it as a descendant transaction.*/
func (mempool *Mempool) UpdateAncestorsOf(add bool, entry *TxMempoolEntry, setAncestors *set.Set) {
	parentIters := mempool.GetMemPoolParents(entry)
	// add or remove this tx as a child of each parent
	parentIters.Each(func(item interface{}) bool {
		piter := item.(*TxMempoolEntry)
		mempool.UpdateChild(piter, entry, add)

		return true
	})
	updateCount := 1
	if !add {
		updateCount = -1
	}
	updateSize := updateCount * entry.TxSize
	updateFee := btcutil.Amount(updateCount) * entry.GetModifiedFee()
	setAncestors.Each(func(item interface{}) bool {
		ancestorIt := item.(*TxMempoolEntry)
		if txEntry := mempool.MapTx.GetEntryByHash(ancestorIt.TxRef.Hash); txEntry != nil {
			txEntry.UpdateDescendantState(int64(updateSize), updateFee, int64(updateCount))
		}

		return true
	})
}

/*UpdateEntryForAncestors Set ancestor state for an entry */
func (mempool *Mempool) UpdateEntryForAncestors(entry *TxMempoolEntry, setAncestors *set.Set) {
	updateCount := setAncestors.Size()
	updateSize := int64(0)
	updateFee := btcutil.Amount(0)
	updateSigOpsCount := int64(0)
	setAncestors.Each(func(item interface{}) bool {
		ancestorIt := item.(*TxMempoolEntry)
		updateSize += int64(ancestorIt.TxSize)
		updateFee += ancestorIt.GetModifiedFee()
		updateSigOpsCount += ancestorIt.SigOpCountWithAncestors

		return true
	})

	entry.UpdateAncestorState(updateSize, int64(updateCount), updateSigOpsCount, updateFee)
}

func (mempool *Mempool) Size() int {
	mempool.Mtx.RLock()
	size := mempool.MapTx.Size()
	mempool.Mtx.RUnlock()
	return size
}

func (mempool *Mempool) GetTotalTxSize() uint64 {
	mempool.Mtx.RLock()
	size := mempool.totalTxSize
	mempool.Mtx.RUnlock()
	return size
}

func (mempool *Mempool) Exists(hash utils.Hash) bool {
	mempool.Mtx.RLock()
	has := mempool.MapTx.GetEntryByHash(hash)
	mempool.Mtx.RUnlock()

	return has != nil
}

func (mempool *Mempool) HasNoInputsOf(tx *model.Tx) bool {
	for i := 0; i < len(tx.Ins); i++ {
		if has := mempool.Exists(tx.Ins[i].PreviousOutPoint.Hash); has {
			return false
		}
	}
	return true
}

func (mempool *Mempool) RemoveConflicts(tx *model.Tx) {
	// Remove transactions which depend on inputs of tx, recursively
	for _, txIn := range tx.Ins {
		hasTx := mempool.MapNextTx.Get(refOutPoint{txIn.PreviousOutPoint.Hash, txIn.PreviousOutPoint.Index})
		if hasTx != nil {
			txConflict := hasTx.(model.Tx)
			if !txConflict.Equal(tx) {
				mempool.ClearPrioritisation(&txConflict.Hash)
				mempool.RemoveRecursive(&txConflict, CONFLICT)
			}
		}
	}
}

func (mempool *Mempool) QueryHashes(vtxid *algorithm.Vector) {
	mempool.Mtx.RLock()
	defer mempool.Mtx.RUnlock()

	iters := mempool.GetSortedDepthAndScore()
	vtxid.Clear()
	for _, entry := range iters {
		vtxid.PushBack(entry.TxRef.Hash)
	}
}

func (mempool *Mempool) WriteFeeEstimates(writer io.Writer) error {
	mempool.Mtx.RLock()
	defer mempool.Mtx.RUnlock()
	// version required to read: 0.13.99 or later
	err := binary.Write(writer, binary.LittleEndian, int(139900))
	if err != nil {
		return err
	}
	//todo write version that wrote the file
	err = mempool.MinerPolicyEstimator.Serialize(writer)
	return err
}

func (mempool *Mempool) ReadFeeEstimates(reader io.Reader) error {
	mempool.Mtx.RLock()
	defer mempool.Mtx.RUnlock()
	var versionRequired, versionThatWrote int
	err := binary.Read(reader, binary.LittleEndian, versionRequired)
	if err != nil {
		return err
	}

	//todo read version that read the file
	err = mempool.MinerPolicyEstimator.Deserialize(reader, versionThatWrote)
	return err
}

func (mempool *Mempool) Check(pcoins *utxo.CoinsViewCache) {

}

/*RemoveForBlock Called when a block is connected. Removes from mempool and updates the miner
 *fee estimator.*/
<<<<<<< HEAD
func (mempool *Mempool) RemoveForBlock(vtx []*model.Tx, blockHeight uint) {
	mempool.mtx.Lock()
	defer mempool.mtx.Unlock()
=======
func (mempool *Mempool) RemoveForBlock(vtx *algorithm.Vector, blockHeight uint) {
	mempool.Mtx.Lock()
	defer mempool.Mtx.Unlock()
>>>>>>> c102ab03

	entries := make([]*TxMempoolEntry, 0)
	//entries element Type : *TxMempoolEntry;
	for _, tx := range vtx {
		if entry := mempool.MapTx.GetEntryByHash(tx.Hash); entry != nil {
			entries = append(entries, entry)
		}
	}

	// Before the txs in the new block have been removed from the mempool,
	// update policy estimates
	mempool.MinerPolicyEstimator.ProcessBlock(blockHeight, entries)
	for _, tx := range vtx {
		if entryPtr := mempool.MapTx.GetEntryByHash(tx.Hash); entryPtr != nil {
			stage := set.New()
			stage.Add(entryPtr)
			mempool.RemoveStaged(stage, true, BLOCK)
		}
		mempool.RemoveConflicts(tx)
		mempool.ClearPrioritisation(&tx.Hash)
	}

	mempool.LastRollingFeeUpdate = utils.GetMockTime()
	mempool.BlockSinceLatRollingFeeBump = true
}

func clear(mempool *Mempool) {
	mempool.MapLinks = beeUtils.NewBeeMap()
	mempool.MapTx = NewMultiIndex()
	mempool.MapNextTx = algorithm.NewCacheMap(CompareByRefOutPoint)
	mempool.vTxHashes = make([]TxHash, 0)
	mempool.MapDeltas = make(map[utils.Hash]PriorityFeeDelta)
	mempool.totalTxSize = 0
	mempool.CachedInnerUsage = 0
	mempool.LastRollingFeeUpdate = utils.GetMockTime()
	mempool.BlockSinceLatRollingFeeBump = false
	mempool.RollingMinimumFeeRate = 0
	mempool.TransactionsUpdated++
}

func (mempool *Mempool) Clear() {
	mempool.Mtx.Lock()
	defer mempool.Mtx.Unlock()
	clear(mempool)

}

func NewMemPool(minReasonableRelayFee utils.FeeRate) *Mempool {
	mempool := Mempool{}
	mempool.TransactionsUpdated = 0
	clear(&mempool)
	// Sanity checks off by default for performance, because otherwise accepting
	// transactions becomes O(N^2) where N is the number of transactions in the
	// pool
	mempool.CheckFrequency = 0
	mempool.MinerPolicyEstimator = NewBlockPolicyEstmator(minReasonableRelayFee)
	return &mempool
}

func (mempool *Mempool) Expire(time int64) int {
	mempool.Mtx.RLock()
	defer mempool.Mtx.RUnlock()
	//toremove element type is *TxMempoolEntry
	toremove := set.New()
	for _, txMempoolEntry := range mempool.MapTx.poolNode {
		if txMempoolEntry.Time < time {
			toremove.Add(txMempoolEntry)
		}
	}
	stage := set.New()
	for _, txiter := range toremove.List() {
		txMempoolEntry := txiter.(*TxMempoolEntry)
		mempool.CalculateDescendants(txMempoolEntry, stage)
	}
	mempool.RemoveStaged(stage, false, EXPIRY)

	return stage.Size()
}

func (mempool *Mempool) TransactionWithinChainLimit(txid utils.Hash, chainLimit uint64) bool {
	mempool.Mtx.RLock()
	txMempoolEntry := mempool.MapTx.GetEntryByHash(txid)
	ret := txMempoolEntry.CountWithDescendants < chainLimit && txMempoolEntry.CountWithAncestors < chainLimit
	mempool.Mtx.RUnlock()

	return ret
}

func (mempool *Mempool) EstimateSmartPriority(blocks int, answerFoundAtBlocks int) float64 {
	mempool.Mtx.RLock()
	ret := mempool.MinerPolicyEstimator.EstimateSmartPriority(blocks, &answerFoundAtBlocks, mempool)
	mempool.Mtx.RUnlock()
	return ret
}

func (mempool *Mempool) EstimatePriority(blocks int) float64 {
	mempool.Mtx.RLock()
	ret := mempool.MinerPolicyEstimator.EstimatePriority(blocks)
	mempool.Mtx.RUnlock()
	return ret
}

func (mempool *Mempool) EstimateSmartFee(blocks int, answerFoundAtBlocks int) utils.FeeRate {
	mempool.Mtx.RLock()
	ret := mempool.MinerPolicyEstimator.EstimateSmartFee(blocks, &answerFoundAtBlocks, mempool)
	mempool.Mtx.RUnlock()
	return ret
}

func (mempool *Mempool) EstimateFee(blocks int) utils.FeeRate {
	mempool.Mtx.RLock()
	ret := mempool.MinerPolicyEstimator.EstimateFee(blocks)
	mempool.Mtx.RUnlock()
	return ret
}

func (mempool *Mempool) InfoAll() []*TxMempoolInfo {
	mempool.Mtx.RLock()
	defer mempool.Mtx.RUnlock()
	mEntries := mempool.GetSortedDepthAndScore()
	length := len(mEntries)
	ret := make([]*TxMempoolInfo, length)
	for i := 0; i < length; i++ {
		ret[i] = mEntries[i].GetInfo()
	}
	return ret
}

func (mempool *Mempool) QueryHashs() []*utils.Hash {
	mempool.Mtx.RLock()
	defer mempool.Mtx.RUnlock()
	iters := mempool.GetSortedDepthAndScore()
	ret := make([]*utils.Hash, 0)
	for _, it := range iters {
		ret = append(ret, &it.TxRef.Hash)
	}
	return ret

}

func (mempool *Mempool) GetSortedDepthAndScore() []*TxMempoolEntry {
	iters := make([]*TxMempoolEntry, 0)
	for _, it := range mempool.MapTx.poolNode {
		iters = append(iters, it)
	}
	slice.Sort(iters[:], func(i, j int) bool {
		return DepthAndScoreComparator(iters[i], iters[j])

	})

	return iters
}<|MERGE_RESOLUTION|>--- conflicted
+++ resolved
@@ -632,9 +632,9 @@
 }
 
 func (mempool *Mempool) AddTransactionsUpdated(n int) {
-	mempool.mtx.Lock()
+	mempool.Mtx.Lock()
 	mempool.TransactionsUpdated += n
-	mempool.mtx.Unlock()
+	mempool.Mtx.Unlock()
 }
 
 //CalculateMemPoolAncestors try to calculate all in-mempool ancestors of entry.
@@ -918,16 +918,9 @@
 
 /*RemoveForBlock Called when a block is connected. Removes from mempool and updates the miner
  *fee estimator.*/
-<<<<<<< HEAD
 func (mempool *Mempool) RemoveForBlock(vtx []*model.Tx, blockHeight uint) {
-	mempool.mtx.Lock()
-	defer mempool.mtx.Unlock()
-=======
-func (mempool *Mempool) RemoveForBlock(vtx *algorithm.Vector, blockHeight uint) {
 	mempool.Mtx.Lock()
 	defer mempool.Mtx.Unlock()
->>>>>>> c102ab03
-
 	entries := make([]*TxMempoolEntry, 0)
 	//entries element Type : *TxMempoolEntry;
 	for _, tx := range vtx {
