package mempool

import (
<<<<<<< HEAD
	"fmt"
	"github.com/btcboost/copernicus/core"
	"github.com/btcboost/copernicus/utils"
	"github.com/google/btree"
	"math"
	"testing"
=======
	"github.com/btcboost/copernicus/core"
	"github.com/btcboost/copernicus/utils"
	"math"
	"testing"
	//"github.com/google/btree"
	"fmt"
>>>>>>> 61d86b9a
)

type TestMemPoolEntry struct {
	Fee            utils.Amount
	Time           int64
	Priority       float64
	Height         int
	SpendsCoinbase bool
	SigOpCost      int
	lp             *core.LockPoints
}

func NewTestMemPoolEntry() *TestMemPoolEntry {
	t := TestMemPoolEntry{}
	t.Fee = 0
	t.Time = 0
	t.Priority = 0.0
	t.Height = 1
	t.SpendsCoinbase = false
	t.SigOpCost = 4
	t.lp = nil
	return &t
}

func (t *TestMemPoolEntry) SetFee(fee utils.Amount) *TestMemPoolEntry {
	t.Fee = fee
	return t
}

func (t *TestMemPoolEntry) SetTime(time int64) *TestMemPoolEntry {
	t.Time = time
	return t
}

func (t *TestMemPoolEntry) SetHeight(height int) *TestMemPoolEntry {
	t.Height = height
	return t
}

func (t *TestMemPoolEntry) SetSpendCoinbase(flag bool) *TestMemPoolEntry {
	t.SpendsCoinbase = flag
	return t
}

func (t *TestMemPoolEntry) SetSigOpsCost(sigOpsCost int) *TestMemPoolEntry {
	t.SigOpCost = sigOpsCost
	return t
}

func (t *TestMemPoolEntry) FromTxToEntry(tx *core.Tx) *TxEntry {
	lp := core.LockPoints{}
	if t.lp != nil {
		lp = *(t.lp)
	}
	entry := NewTxentry(tx, int64(t.Fee), t.Time, int(t.Height), lp, int(t.SigOpCost), t.SpendsCoinbase)
	return entry
}

func TestTxMempoolAddTx(t *testing.T) {
	testEntryHelp := NewTestMemPoolEntry()

	txParentPtr := core.NewTx()
	txParentPtr.Ins = make([]*core.TxIn, 1)
	txParentPtr.Ins[0] = core.NewTxIn(core.NewOutPoint(utils.HashOne, 0), []byte{core.OP_11})
	txParentPtr.Outs = make([]*core.TxOut, 3)
	for i := 0; i < 3; i++ {
		txParentPtr.Outs[i] = core.NewTxOut(33000, []byte{core.OP_11, core.OP_EQUAL})
	}
	txParentPtr.Hash = txParentPtr.TxHash()

	var txChild [3]core.Tx
	for i := 0; i < 3; i++ {
		txChild[i].Ins = make([]*core.TxIn, 1)
		txChild[i].Ins[0] = core.NewTxIn(core.NewOutPoint(txParentPtr.Hash, uint32(i)), []byte{core.OP_11})
		txChild[i].Outs = make([]*core.TxOut, 1)
		txChild[i].Outs[0] = core.NewTxOut(11000, []byte{core.OP_11, core.OP_EQUAL})
		txChild[i].Hash = txChild[i].TxHash()
	}

	var txGrandChild [3]core.Tx
	for i := 0; i < 3; i++ {
		txGrandChild[i].Ins = make([]*core.TxIn, 1)
		txGrandChild[i].Ins[0] = core.NewTxIn(core.NewOutPoint(txChild[i].Hash, 0), []byte{core.OP_11})
		txGrandChild[i].Outs = make([]*core.TxOut, 1)
		txGrandChild[i].Outs[0] = core.NewTxOut(11000, []byte{core.OP_11, core.OP_EQUAL})
		txGrandChild[i].Hash = txGrandChild[i].TxHash()
	}

	testPool := NewTxMempool()
	poolSize := testPool.Size()
	noLimit := uint64(math.MaxUint64)

	// Nothing in pool, remove should do nothing:
	testPool.RemoveTxRecursive(txParentPtr, UNKNOWN)
	if testPool.Size() != poolSize {
		t.Errorf("current poolSize : %d, except the poolSize : %d\n",
			testPool.Size(), poolSize)
		return
	}

	// Just add the parent:

	if err := testPool.AddTx(testEntryHelp.FromTxToEntry(txParentPtr), noLimit, noLimit, noLimit, noLimit, true); err != nil {
		t.Error("add Tx failure : ", err)
		return
	}
	poolSize = testPool.Size()
	testPool.RemoveTxRecursive(txParentPtr, UNKNOWN)
	if testPool.Size() != poolSize-1 {
		t.Errorf("current poolSize : %d, except the poolSize : %d\n",
			testPool.Size(), poolSize-1)
		return
	}

	// Parent, children, grandchildren:
	testPool.AddTx(testEntryHelp.FromTxToEntry(txParentPtr), noLimit, noLimit, noLimit, noLimit, true)
	for i := 0; i < 3; i++ {
		testPool.AddTx(testEntryHelp.FromTxToEntry(&txChild[i]), noLimit, noLimit, noLimit, noLimit, true)
		testPool.AddTx(testEntryHelp.FromTxToEntry(&txGrandChild[i]), noLimit, noLimit, noLimit, noLimit, true)
	}
	poolSize = testPool.Size()
	if poolSize != 7 {
		t.Errorf("current poolSize : %d, except the poolSize 7 ", poolSize)
		return
	}

	// Remove Child[0], GrandChild[0] should be removed:
	testPool.RemoveTxRecursive(&txChild[0], UNKNOWN)
	if poolSize-2 != testPool.Size() {
		t.Errorf("current poolSize : %d, except the poolSize %d ", testPool.Size(), poolSize-2)
		return
	}

	// ... make sure grandchild and child are gone:
	poolSize = testPool.Size()
	testPool.RemoveTxRecursive(&txGrandChild[0], UNKNOWN)
	if testPool.Size() != poolSize {
		t.Errorf("current poolSize : %d, except the poolSize %d ", testPool.Size(), poolSize)
		return
	}
	poolSize = testPool.Size()
	testPool.RemoveTxRecursive(&txChild[0], UNKNOWN)
	if testPool.Size() != poolSize {
		t.Errorf("current poolSize : %d, except the poolSize %d ", testPool.Size(), poolSize)
		return
	}

	// Remove parent, all children/grandchildren should go:
	poolSize = testPool.Size()
	testPool.RemoveTxRecursive(txParentPtr, UNKNOWN)
	if testPool.Size() != poolSize-5 {
		t.Errorf("current poolSize : %d, except the poolSize : %d", testPool.Size(), poolSize-5)
		return
	}

	// Add children and grandchildren, but NOT the parent (simulate the parent
	// being in a block)
	for i := 0; i < 3; i++ {
		testPool.AddTx(testEntryHelp.FromTxToEntry(&txChild[i]), noLimit, noLimit, noLimit, noLimit, true)
		testPool.AddTx(testEntryHelp.FromTxToEntry(&txGrandChild[i]), noLimit, noLimit, noLimit, noLimit, true)
	}
	// Now remove the parent, as might happen if a block-re-org occurs but the
	// parent cannot be put into the mempool (maybe because it is non-standard):
	poolSize = testPool.Size()
	testPool.RemoveTxRecursive(txParentPtr, UNKNOWN)
	if testPool.Size() != poolSize-6 {
		t.Errorf("current poolSize : %d, except the poolSize : %d", testPool.Size(), poolSize-6)
		return
	}
}

func createTx() []*TxEntry {

	testEntryHelp := NewTestMemPoolEntry()
	tx1 := core.NewTx()
	tx1.Ins = make([]*core.TxIn, 0)
	tx1.Outs = make([]*core.TxOut, 1)
	tx1.Outs[0] = core.NewTxOut(10*utils.COIN, []byte{core.OP_11, core.OP_EQUAL})
	tx1.Hash = tx1.TxHash()
	txentry1 := testEntryHelp.SetTime(10000).FromTxToEntry(tx1)

<<<<<<< HEAD
	tx2 := core.NewTx()
	tx2.Ins = make([]*core.TxIn, 0)
	tx2.Outs = make([]*core.TxOut, 1)
	tx2.Outs[0] = core.NewTxOut(2*utils.COIN, []byte{core.OP_11, core.OP_EQUAL})
	tx2.Hash = tx2.TxHash()
	txentry2 := testEntryHelp.SetTime(20000).FromTxToEntry(tx2)

=======
	/*
		tx2 := core.NewTx()
		tx2.Ins = make([]*core.TxIn, 0)
		tx2.Outs = make([]*core.TxOut, 1)
		tx2.Outs[0] = core.NewTxOut(2*utils.COIN, []byte{core.OP_11, core.OP_EQUAL})
		tx2.Hash = tx2.TxHash()
		txentry2 := testEntryHelp.SetTime(20000).FromTxToEntry(tx2, nil)
	*/
>>>>>>> 61d86b9a
	tx3 := core.NewTx()
	tx3.Ins = make([]*core.TxIn, 1)
	tx3.Outs = make([]*core.TxOut, 1)
	tx3.Outs[0] = core.NewTxOut(5*utils.COIN, []byte{core.OP_11, core.OP_EQUAL})
	tx3.Ins[0] = core.NewTxIn(core.NewOutPoint(tx1.Hash, 0), []byte{core.OP_11, core.OP_EQUAL})
	tx3.Hash = tx3.TxHash()
<<<<<<< HEAD
	txentry3 := testEntryHelp.SetTime(15000).FromTxToEntry(tx3)

	tx4 := core.NewTx()
	tx4.Ins = make([]*core.TxIn, 0)
	tx4.Outs = make([]*core.TxOut, 1)
	tx4.Outs[0] = core.NewTxOut(6*utils.COIN, []byte{core.OP_11, core.OP_EQUAL})
	tx4.Hash = tx4.TxHash()
	txentry4 := testEntryHelp.SetTime(25300).FromTxToEntry(tx4)

	t := make([]*TxEntry, 4)
=======
	txentry3 := testEntryHelp.SetTime(15000).FromTxToEntry(tx3, nil)
	/*
		tx4 := core.NewTx()
		tx4.Ins = make([]*core.TxIn, 0)
		tx4.Outs = make([]*core.TxOut, 1)
		tx4.Outs[0] = core.NewTxOut(6*utils.COIN, []byte{core.OP_11, core.OP_EQUAL})
		tx4.Hash = tx4.TxHash()
		txentry4 := testEntryHelp.SetTime(25300).FromTxToEntry(tx4, nil)
	*/
	t := make([]*TxEntry, 2)
>>>>>>> 61d86b9a
	t[0] = txentry1
	t[1] = txentry2
	t[2] = txentry3
	t[3] = txentry4
	return t
}

func TestMempoolSortTime(t *testing.T) {
	testPool := NewTxMempool()
	noLimit := uint64(math.MaxUint64)

	set := createTx()
	for _, e := range set {
		testPool.AddTx(e, noLimit, noLimit, noLimit, noLimit, true)
	}

	sortedOrder := make([]utils.Hash, 4)
	sortedOrder[0] = set[0].Tx.Hash //10000
	sortedOrder[1] = set[2].Tx.Hash //15000
	sortedOrder[2] = set[1].Tx.Hash //20000
	sortedOrder[3] = set[3].Tx.Hash //25300

	if len(testPool.PoolData) != len(sortedOrder) {
		t.Error("the pool element number is error, expect 4, but actual is ", len(testPool.PoolData))
	}
	index := 0
	testPool.timeSortData.Ascend(func(i btree.Item) bool {
		entry := i.(*TxEntry)
		if entry.Tx.Hash != sortedOrder[index] {
			t.Errorf("the sort is error, index : %d, expect hash : %s, actual hash is : %s\n",
				index, sortedOrder[index].ToString(), entry.Tx.Hash.ToString())
			return true
		}
		index++
		return true
	})

	testPool.Expire(5000)
	if testPool.Size() != 4 {
		t.Error("after the expire time, the pool should have 4 element, but actual number is : ", testPool.Size())
	}

	testPool.Expire(11000)
	if testPool.Size() != 2 {
		t.Error("after the expire time, the pool should have 2 element, but actual number is : ", testPool.Size())
	}

	testPool.Expire(300000)
	if testPool.Size() != 0 {
		t.Error("after the expire time, the pool should have 0 element, but actual number is : ", testPool.Size())
	}
}

func TestTxMempoolTrimToSize(t *testing.T) {
	testPool := NewTxMempool()
	noLimit := uint64(math.MaxUint64)

	set := createTx()
	fmt.Println("tx number : ", len(set))
	for _, e := range set {
		testPool.AddTx(e, noLimit, noLimit, noLimit, noLimit, true)
		fmt.Printf("entry size : %d, hash : %s, mempool size : %d \n", e.usageSize, e.Tx.Hash.ToString(), testPool.cacheInnerUsage)
	}
	fmt.Println("mempool usage size : ", testPool.cacheInnerUsage)

<<<<<<< HEAD
	testPool.TrimToSize(testPool.cacheInnerUsage)
=======
	testPool.TrimToSize(testPool.cacheInnerUsage, false)
>>>>>>> 61d86b9a
	if testPool.Size() != len(set) {
		t.Errorf("the pool element number is error, expect number is : %d, actual number is : %d", len(set), testPool.Size())
	}
	fmt.Printf("============= end ============\n")
	testPool.TrimToSize(int64(set[0].usageSize + set[1].usageSize))

	testPool.TrimToSize(1)
	if testPool.Size() != 0 {
		t.Errorf("the pool element number is error, expect number is : %d, actual number is : %d", 0, testPool.Size())
	}
	if testPool.cacheInnerUsage != 0 {
		t.Errorf("current the mempool size should be 0 byte, actual pool size is %d\n", testPool.cacheInnerUsage)
	}
	fmt.Printf("============= end ============\n")
}<|MERGE_RESOLUTION|>--- conflicted
+++ resolved
@@ -1,21 +1,12 @@
 package mempool
 
 import (
-<<<<<<< HEAD
 	"fmt"
 	"github.com/btcboost/copernicus/core"
 	"github.com/btcboost/copernicus/utils"
 	"github.com/google/btree"
 	"math"
 	"testing"
-=======
-	"github.com/btcboost/copernicus/core"
-	"github.com/btcboost/copernicus/utils"
-	"math"
-	"testing"
-	//"github.com/google/btree"
-	"fmt"
->>>>>>> 61d86b9a
 )
 
 type TestMemPoolEntry struct {
@@ -197,7 +188,6 @@
 	tx1.Hash = tx1.TxHash()
 	txentry1 := testEntryHelp.SetTime(10000).FromTxToEntry(tx1)
 
-<<<<<<< HEAD
 	tx2 := core.NewTx()
 	tx2.Ins = make([]*core.TxIn, 0)
 	tx2.Outs = make([]*core.TxOut, 1)
@@ -205,23 +195,12 @@
 	tx2.Hash = tx2.TxHash()
 	txentry2 := testEntryHelp.SetTime(20000).FromTxToEntry(tx2)
 
-=======
-	/*
-		tx2 := core.NewTx()
-		tx2.Ins = make([]*core.TxIn, 0)
-		tx2.Outs = make([]*core.TxOut, 1)
-		tx2.Outs[0] = core.NewTxOut(2*utils.COIN, []byte{core.OP_11, core.OP_EQUAL})
-		tx2.Hash = tx2.TxHash()
-		txentry2 := testEntryHelp.SetTime(20000).FromTxToEntry(tx2, nil)
-	*/
->>>>>>> 61d86b9a
 	tx3 := core.NewTx()
 	tx3.Ins = make([]*core.TxIn, 1)
 	tx3.Outs = make([]*core.TxOut, 1)
 	tx3.Outs[0] = core.NewTxOut(5*utils.COIN, []byte{core.OP_11, core.OP_EQUAL})
 	tx3.Ins[0] = core.NewTxIn(core.NewOutPoint(tx1.Hash, 0), []byte{core.OP_11, core.OP_EQUAL})
 	tx3.Hash = tx3.TxHash()
-<<<<<<< HEAD
 	txentry3 := testEntryHelp.SetTime(15000).FromTxToEntry(tx3)
 
 	tx4 := core.NewTx()
@@ -230,20 +209,8 @@
 	tx4.Outs[0] = core.NewTxOut(6*utils.COIN, []byte{core.OP_11, core.OP_EQUAL})
 	tx4.Hash = tx4.TxHash()
 	txentry4 := testEntryHelp.SetTime(25300).FromTxToEntry(tx4)
-
 	t := make([]*TxEntry, 4)
-=======
-	txentry3 := testEntryHelp.SetTime(15000).FromTxToEntry(tx3, nil)
-	/*
-		tx4 := core.NewTx()
-		tx4.Ins = make([]*core.TxIn, 0)
-		tx4.Outs = make([]*core.TxOut, 1)
-		tx4.Outs[0] = core.NewTxOut(6*utils.COIN, []byte{core.OP_11, core.OP_EQUAL})
-		tx4.Hash = tx4.TxHash()
-		txentry4 := testEntryHelp.SetTime(25300).FromTxToEntry(tx4, nil)
-	*/
-	t := make([]*TxEntry, 2)
->>>>>>> 61d86b9a
+
 	t[0] = txentry1
 	t[1] = txentry2
 	t[2] = txentry3
@@ -309,11 +276,7 @@
 	}
 	fmt.Println("mempool usage size : ", testPool.cacheInnerUsage)
 
-<<<<<<< HEAD
 	testPool.TrimToSize(testPool.cacheInnerUsage)
-=======
-	testPool.TrimToSize(testPool.cacheInnerUsage, false)
->>>>>>> 61d86b9a
 	if testPool.Size() != len(set) {
 		t.Errorf("the pool element number is error, expect number is : %d, actual number is : %d", len(set), testPool.Size())
 	}
