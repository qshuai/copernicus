--- conflicted
+++ resolved
@@ -7,13 +7,6 @@
 import (
 	"context"
 	"fmt"
-<<<<<<< HEAD
-	// "net"
-	// "net/http"
-
-	"context"
-=======
->>>>>>> 1f2ee5f3
 	_ "net/http/pprof"
 	"os"
 	"runtime"
