--- conflicted
+++ resolved
@@ -11,22 +11,12 @@
 	"runtime"
 	"strings"
 	"syscall"
-<<<<<<< HEAD
-
-=======
-	"time"
-
-	"github.com/astaxie/beego/logs"
->>>>>>> 3287b607
+
 	"github.com/btcboost/copernicus/conf"
 	"github.com/btcboost/copernicus/database"
 	"github.com/btcboost/copernicus/net/msg"
 	"github.com/btcboost/copernicus/net/p2p"
-<<<<<<< HEAD
 	"github.com/btcboost/copernicus/rpc/rpcserver"
-=======
-	"github.com/btcboost/copernicus/rpc"
->>>>>>> 3287b607
 	"github.com/btcboost/copernicus/utils"
 
 	_ "github.com/btcboost/copernicus/log"
@@ -115,7 +105,6 @@
 	return nil
 }
 
-<<<<<<< HEAD
 func setupRPCServer() (*rpcserver.RPCServer, error) {
 	if !conf.CFG.DisableRPC {
 		// Setup listeners for the configured RPC listen addresses and
@@ -158,37 +147,24 @@
 	return nil, nil
 }
 
-=======
->>>>>>> 3287b607
 // setupRPCListeners returns a slice of listeners that are configured for use
 // with the RPC server depending on the configuration settings for listen
 // addresses and TLS.
 func setupRPCListeners() ([]net.Listener, error) {
 	// Setup TLS if not disabled.
 	listenFunc := net.Listen
-<<<<<<< HEAD
 	// todo open
 	if !conf.CFG.DisableTLS {
 		// Generate the TLS cert and key file if both don't already
 		// exist.
 		if !fileExists(conf.CFG.RPCKey) && !fileExists(conf.CFG.RPCCert) {
 			err := rpcserver.GenCertPair(conf.CFG.RPCCert, conf.CFG.RPCKey)
-=======
-	/*	if !cfg.DisableTLS {
-		// Generate the TLS cert and key file if both don't already
-		// exist.
-		if !fileExists(cfg.RPCKey) && !fileExists(cfg.RPCCert) {
-			err := genCertPair(cfg.RPCCert, cfg.RPCKey)
->>>>>>> 3287b607
 			if err != nil {
 				return nil, err
 			}
 		}
-<<<<<<< HEAD
+
 		keypair, err := tls.LoadX509KeyPair(conf.CFG.RPCCert, conf.CFG.RPCKey)
-=======
-		keypair, err := tls.LoadX509KeyPair(cfg.RPCCert, cfg.RPCKey)
->>>>>>> 3287b607
 		if err != nil {
 			return nil, err
 		}
@@ -202,25 +178,9 @@
 		listenFunc = func(net string, laddr string) (net.Listener, error) {
 			return tls.Listen(net, laddr, &tlsConfig)
 		}
-<<<<<<< HEAD
 	}
 
 	netAddrs, err := parseListeners(conf.CFG.RPCListeners)
-=======
-	}*/
-	// Default RPC to listen on localhost only.
-	if len(conf.AppConf.RPCListeners) == 0 {
-		addrs, _ := net.LookupHost("127.0.0.1")
-		conf.AppConf.RPCListeners = make([]string, 0, len(addrs))
-		for _, addr := range addrs {
-			addr = net.JoinHostPort(addr, "8334")
-			conf.AppConf.RPCListeners = append(conf.AppConf.RPCListeners, addr)
-		}
-	}
-
-	netAddrs, err := parseListeners(conf.AppConf.RPCListeners)
-	fmt.Println("-----", conf.AppConf.RPCListeners)
->>>>>>> 3287b607
 	if err != nil {
 		return nil, err
 	}
@@ -229,16 +189,11 @@
 	for _, addr := range netAddrs {
 		listener, err := listenFunc(addr.Network(), addr.String())
 		if err != nil {
-<<<<<<< HEAD
 			logs.Warn("Can't listen on %s: %v", addr, err)
-=======
-			//rpcsLog.Warnf("Can't listen on %s: %v", addr, err)
->>>>>>> 3287b607
 			continue
 		}
 		listeners = append(listeners, listener)
 	}
-<<<<<<< HEAD
 
 	return listeners, nil
 }
@@ -257,30 +212,6 @@
 // returns a slice of appropriate net.Addrs to listen on with TCP. It also
 // properly detects addresses which apply to "all interfaces" and adds the
 // address as both IPv4 and IPv6.
-=======
-	return listeners, nil
-}
-
-// onionAddr implements the net.Addr interface with two struct fields
-type simpleAddr struct {
-	net, addr string
-}
-
-// String returns the address.
-//
-// This is part of the net.Addr interface.
-func (a simpleAddr) String() string {
-	return a.addr
-}
-
-// Network returns the network.
-//
-// This is part of the net.Addr interface.
-func (a simpleAddr) Network() string {
-	return a.net
-}
-
->>>>>>> 3287b607
 func parseListeners(addrs []string) ([]net.Addr, error) {
 	netAddrs := make([]net.Addr, 0, len(addrs)*2)
 	for _, addr := range addrs {
@@ -319,7 +250,6 @@
 		}
 	}
 	return netAddrs, nil
-<<<<<<< HEAD
 }
 
 // onionAddr implements the net.Addr interface with two struct fields
@@ -342,7 +272,4 @@
 }
 
 // Ensure simpleAddr implements the net.Addr interface.
-var _ net.Addr = simpleAddr{}
-=======
-}
->>>>>>> 3287b607
+var _ net.Addr = simpleAddr{}