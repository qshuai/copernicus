--- conflicted
+++ resolved
@@ -8,11 +8,7 @@
 	"strings"
 
 	"github.com/astaxie/beego/logs"
-<<<<<<< HEAD
 	"github.com/btcboost/copernicus/conf"
-=======
-	"github.com/copernicus/conf"
->>>>>>> 1f2ee5f3
 )
 
 const (
@@ -51,7 +47,6 @@
 }
 
 func isIncludeModule(module string) bool {
-
 	//for _, item := range conf.AppConf.LogModule {
 	//	if item == module {
 	//		return true
