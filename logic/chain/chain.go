--- conflicted
+++ resolved
@@ -47,14 +47,7 @@
 		bIndex.AddStatus(blockindex.StatusAllValid)
 	}
 
-<<<<<<< HEAD
-	pos, err := lblock.WriteBlockToDisk(bIndex,b)
-	if err != nil {
-		return bIndex,err
-	}
-	
-	bIndex.AddStatus(blockindex.StatusAllStored)
-=======
+
 	err = lblock.WriteToFile(bIndex,b)
 	if err != nil {
 		return bIndex,err
@@ -63,9 +56,7 @@
 	bIndex.SubStatus(blockindex.StatusWaitingData)
 	bIndex.AddStatus(blockindex.StatusDataStored)
 
-
->>>>>>> 9ea79daa
-
+	
 	return nil, nil
 }
 
