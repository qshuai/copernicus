package blockchain

import (
	"bytes"
	"container/list"
	"encoding/binary"
	"fmt"
	"io"
	"math"
	"math/big"
	"os"

	"strconv"
	"strings"
	"sync/atomic"
	"syscall"
	"time"
	"unsafe"

	"github.com/btcboost/copernicus/algorithm"
	"github.com/btcboost/copernicus/btcutil"
	"github.com/btcboost/copernicus/conf"
	"github.com/btcboost/copernicus/consensus"
	"github.com/btcboost/copernicus/core"
	"github.com/btcboost/copernicus/logger"
	"github.com/btcboost/copernicus/mempool"
	"github.com/btcboost/copernicus/model"
	"github.com/btcboost/copernicus/msg"
	"github.com/btcboost/copernicus/policy"
	"github.com/btcboost/copernicus/utils"
	"github.com/btcboost/copernicus/utxo"
	"gopkg.in/fatih/set.v0"
)

const (
	// DEFAULT_PERMIT_BAREMULTISIG  Default for -permitbaremultisig
	DEFAULT_PERMIT_BAREMULTISIG      = true
	DEFAULT_CHECKPOINTS_ENABLED      = true
	DEFAULT_TXINDEX                  = false
	DEFAULT_BANSCORE_THRESHOLD  uint = 100
	// MIN_BLOCKS_TO_KEEP of chainActive.Tip() will not be pruned.
	MIN_BLOCKS_TO_KEEP    = 288
	DEFAULT_MAX_TIP_AGE   = 24 * 60 * 60
	DEFAULT_RELAYPRIORITY = true

	DefaultMinRelayTxFee = btcutil.Amount(1000)
	// DefaultMempoolExpiry Default for -mempoolexpiry, expiration time
	// for mempool transactions in hours
	DefaultMempoolExpiry       = 336
	MempoolDumpVersion         = 1
	DefaultLimitfreerelay      = 0
	DefaultAncestorLimit       = 25
	DefaultAncestorSizeLimit   = 101
	DefaultDescendantLimit     = 25
	DefaultDescendantSizeLimit = 101
	MaxFeeEstimationTipAge     = 3 * 60 * 60
	// gminDiskSpace: Minimum disk space required - used in CheckDiskSpace()
	gminDiskSpace = 52428800
)

// Reject codes greater or equal to this can be returned by AcceptToMemPool for
// transactions, to signal internal conditions. They cannot and should not be
// sent over the P2P network.
const (
	REJECT_INTERNAL = 0x100
	// REJECT_HIGHFEE Too high fee. Can not be triggered by P2P transactions
	REJECT_HIGHFEE = 0x100
	// REJECT_ALREADY_KNOWN Transaction is already known (either in mempool or blockchain)
	REJECT_ALREADY_KNOWN = 0x101
	// REJECT_CONFLICT Transaction conflicts with a transaction already known
	REJECT_CONFLICT = 0x102
)

var (
	gsetDirtyBlockIndex *algorithm.Set
	//HashAssumeValid is Block hash whose ancestors we will assume to have valid scripts without checking them.
	HashAssumeValid       utils.Hash
	gHashPrevBestCoinBase utils.Hash
	MapBlockIndex         BlockMap
	ginfoBlockFile        = make([]*BlockFileInfo, 0)
	gLastBlockFile        int
	//setDirtyFileInfo  Dirty block file entries.
	gsetDirtyFileInfo *algorithm.Set
	glatchToFalse     atomic.Value
	//gnBlockSequenceID Blocks loaded from disk are assigned id 0, so start the counter at 1.
	gnBlockSequenceID   int32
	gpindexHeaderOld    *model.BlockIndex
	gpindexBestHeader   *model.BlockIndex
	gpindexBestInvalid  *model.BlockIndex
	gpindexBestForkTip  *model.BlockIndex
	gpindexBestForkBase *model.BlockIndex
	gfWarned            bool
	gnTimeReadFromDisk  int64
	gnTimeConnectTotal  int64
	gnTimeFlush         int64
	gnTimeChainState    int64
	gnTimePostConnect   int64
	gnTimeCheck         int64
	gnTimeForks         int64
	gnTimeVerify        int64
	gnTimeConnect       int64
	gnTimeIndex         int64
	gnTimeCallbacks     int64
	gnTimeTotal         int64
	gcoinsTip           = utxo.CoinsViewCache{}
	gminRelayTxFee      = utils.NewFeeRate(int64(DefaultMinRelayTxFee))
	gmpool              = mempool.NewMemPool(*gminRelayTxFee)
	GRequestShutdown    atomic.Value
	GDumpMempoolLater   atomic.Value
	glastFlush          int
	glastSetChain       int
	glastWrite          int

	gfreeCount float64
	glastTime  int
)

// StartShutdown Thread management and startup/shutdown:
//
// The network-processing threads are all part of a thread group created by
// AppInit() or the Qt main() function.
//
// A clean exit happens when StartShutdown() or the SIGTERM signal handler sets
// fRequestShutdown, which triggers the DetectShutdownThread(), which interrupts
// the main thread group. DetectShutdownThread() then exits, which causes
// AppInit() to continue (it .joins the shutdown thread). Shutdown() is then
// called to clean up database connections, and stop other threads that should
// only be stopped after the main network-processing threads have exited.
//
// Note that if running -daemon the parent process returns from AppInit2 before
// adding any threads to the threadGroup, so .join_all() returns immediately and
// the parent exits from main().
//
// Shutdown for Qt is very similar, only it uses a QTimer to detect
// fRequestShutdown getting set, and then does the normal Qt shutdown thing.
//
func StartShutdown() {
	GRequestShutdown.Store(true)
}

func ShutdownRequested() bool {
	return GRequestShutdown.Load().(bool)
}

type FlushStateMode int

const (
	FLUSH_STATE_NONE FlushStateMode = iota
	FLUSH_STATE_IF_NEEDED
	FLUSH_STATE_PERIODIC
	FLUSH_STATE_ALWAYS
)

func init() {
	gsetDirtyBlockIndex = algorithm.NewSet()
	gsetDirtyFileInfo = algorithm.NewSet()
	glatchToFalse = atomic.Value{}
	gnBlockSequenceID = 1
}

// ScriptCheck Closure representing one script verification.
// Note that this stores references to the spending transaction.
type ScriptCheck struct {
	scriptPubKey *model.Script
	amount       btcutil.Amount
	txTo         *model.Tx
	ins          int
	flags        uint32
	cacheStore   bool
	err          core.ScriptError
	txData       *model.PrecomputedTransactionData
}

func NewScriptCheck(script *model.Script, amount btcutil.Amount, tx *model.Tx, ins int, flags uint32,
	cacheStore bool, txData *model.PrecomputedTransactionData) *ScriptCheck {
	return &ScriptCheck{
		scriptPubKey: script,
		amount:       amount,
		txTo:         tx,
		ins:          ins,
		flags:        flags,
		cacheStore:   cacheStore,
		txData:       txData,
	}
}

func (sc *ScriptCheck) check() bool {
	//scriptSig := sc.txTo.Ins[sc.ins].Script
	//if !model.VerifyScript(scriptSig, sc.scriptPubKey, sc.flags,, sc.err) { // todo new a CachingTransactionSignatureChecker
	//	return false
	//}
	return true
}

func (sc *ScriptCheck) GetScriptError() core.ScriptError {
	return sc.err
}

func FormatStateMessage(state *model.ValidationState) string {
	if state.GetDebugMessage() == "" {
		return fmt.Sprintf("%s%s (code %c)", state.GetRejectReason(), "", state.GetRejectCode())
	}
	return fmt.Sprintf("%s%s (code %c)", state.GetRejectReason(), state.GetDebugMessage(), state.GetRejectCode())
}

//IsUAHFenabled Check is UAHF has activated.
func IsUAHFenabled(params *msg.BitcoinParams, height int) bool {
	return height >= params.UAHFHeight
}

func IsCashHFEnabled(params *msg.BitcoinParams, medianTimePast int64) bool {
	return params.CashHardForkActivationTime <= medianTimePast
}

func ContextualCheckTransaction(params *msg.BitcoinParams, tx *model.Tx, state *model.ValidationState,
	height int, lockTimeCutoff int64) bool {

	if !tx.IsFinalTx(height, lockTimeCutoff) {
		return state.Dos(10, false, model.REJECT_INVALID, "bad-txns-nonfinal",
			false, "non-final transaction")
	}

	if IsUAHFenabled(params, height) && height <= params.AntiReplayOpReturnSunsetHeight {
		for _, txo := range tx.Outs {
			if txo.Script.IsCommitment(params.AntiReplayOpReturnCommitment) {
				return state.Dos(10, false, model.REJECT_INVALID, "bad-txn-replay",
					false, "non playable transaction")
			}
		}
	}

	return true
}

func ContextualCheckBlock(params *msg.BitcoinParams, block *model.Block, state *model.ValidationState,
	pindexPrev *model.BlockIndex) bool {

	var nHeight int
	if pindexPrev != nil {
		nHeight = pindexPrev.Height + 1
	}

	nLockTimeFlags := 0
	if VersionBitsState(pindexPrev, params, msg.DEPLOYMENT_CSV, Gversionbitscache) == THRESHOLD_ACTIVE {
		nLockTimeFlags |= consensus.LocktimeMedianTimePast
	}

	medianTimePast := pindexPrev.GetMedianTimePast()
	if pindexPrev == nil {
		medianTimePast = 0
	}

	lockTimeCutoff := int64(block.BlockHeader.GetBlockTime())
	if nLockTimeFlags&consensus.LocktimeMedianTimePast != 0 {
		lockTimeCutoff = medianTimePast
	}

	// Check that all transactions are finalized
	for _, tx := range block.Transactions {
		if !ContextualCheckTransaction(params, tx, state, nHeight, lockTimeCutoff) {
			return false
		}
	}

	// Enforce rule that the coinbase starts with serialized block height
	expect := model.Script{}
	if nHeight >= params.BIP34Height {
		expect.PushInt64(int64(nHeight))
		if block.Transactions[0].Ins[0].Script.Size() < expect.Size() ||
			bytes.Equal(expect.GetScriptByte(), block.Transactions[0].Ins[0].Script.GetScriptByte()[:len(expect.GetScriptByte())]) {
			return state.Dos(100, false, model.REJECT_INVALID, "bad-cb-height",
				false, "block height mismatch in coinbase")
		}
	}

	return true
}

func CheckBlockHeader(blockHeader *model.BlockHeader, state *model.ValidationState, params *msg.BitcoinParams, fCheckPOW bool) bool {
	// Check proof of work matches claimed amount
	mpow := Pow{}
	blkHash, _ := blockHeader.GetHash()
	if fCheckPOW && !mpow.CheckProofOfWork(&blkHash, blockHeader.Bits, params) {
		return state.Dos(50, false, model.REJECT_INVALID, "high-hash",
			false, "proof of work failed")
	}

	return true
}

func CheckBlock(params *msg.BitcoinParams, pblock *model.Block, state *model.ValidationState,
	fCheckPOW, fCheckMerkleRoot bool) bool {

	//These are checks that are independent of context.
	if pblock.FChecked {
		return true
	}

	//Check that the header is valid (particularly PoW).  This is mostly
	// redundant with the call in AcceptBlockHeader.
	if !CheckBlockHeader(&pblock.BlockHeader, state, params, fCheckPOW) {
		return false
	}

	// Check the merkle root.
	if fCheckMerkleRoot {
		mutated := false
		hashMerkleRoot2 := consensus.BlockMerkleRoot(pblock, &mutated)
		if !pblock.BlockHeader.HashMerkleRoot.IsEqual(&hashMerkleRoot2) {
			return state.Dos(100, false, model.REJECT_INVALID, "bad-txnmrklroot",
				true, "hashMerkleRoot mismatch")
		}

		// Check for merkle tree malleability (CVE-2012-2459): repeating
		// sequences of transactions in a block without affecting the merkle
		// root of a block, while still invalidating it.
		if mutated {
			return state.Dos(100, false, model.REJECT_INVALID, "bad-txns-duplicate",
				true, "duplicate transaction")
		}
	}

	// All potential-corruption validation must be done before we do any
	// transaction validation, as otherwise we may mark the header as invalid
	// because we receive the wrong transactions for it.

	// First transaction must be coinbase.
	if len(pblock.Transactions) == 0 {
		return state.Dos(100, false, model.REJECT_INVALID, "bad-cb-missing",
			false, "first tx is not coinbase")
	}

	//size limits
	nMaxBlockSize := policy.DEFAULT_BLOCK_MIN_TX_FEE

	// Bail early if there is no way this block is of reasonable size.
	minTransactionSize := model.NewTx().SerializeSize()
	if len(pblock.Transactions)*minTransactionSize > int(nMaxBlockSize) {
		return state.Dos(100, false, model.REJECT_INVALID, "bad-blk-length",
			false, "size limits failed")
	}

	currentBlockSize := pblock.SerializeSize()
	if currentBlockSize > int(nMaxBlockSize) {
		return state.Dos(100, false, model.REJECT_INVALID, "bad-blk-length",
			false, "size limits failed")
	}

	// And a valid coinbase.
	if !CheckCoinbase(pblock.Transactions[0], state, false) {
		hs := pblock.Transactions[0].TxHash()
		return state.Invalid(false, state.GetRejectCode(), state.GetRejectReason(),
			fmt.Sprintf("Coinbase check failed (txid %s) %s", hs.ToString(), state.GetDebugMessage()))
	}

	// Keep track of the sigops count.
	nSigOps := 0
	nMaxSigOpsCount := consensus.GetMaxBlockSigOpsCount(uint64(currentBlockSize))

	// Check transactions
	txCount := len(pblock.Transactions)
	tx := pblock.Transactions[0]

	i := 0
	for {
		// Count the sigops for the current transaction. If the total sigops
		// count is too high, the the block is invalid.
		nSigOps += tx.GetSigOpCountWithoutP2SH()
		if uint64(nSigOps) > nMaxSigOpsCount {
			return state.Dos(100, false, model.REJECT_INVALID, "bad-blk-sigops",
				false, "out-of-bounds SigOpCount")
		}

		// Go to the next transaction.
		i++

		// We reached the end of the block, success.
		if i >= txCount {
			break
		}

		// Check that the transaction is valid. because this check differs for
		// the coinbase, the loos is arranged such as this only runs after at
		// least one increment.
		tx := pblock.Transactions[i]
		if !CheckRegularTransaction(tx, state, false) {
			hs := tx.TxHash()
			return state.Invalid(false, state.GetRejectCode(), state.GetRejectReason(),
				fmt.Sprintf("Transaction check failed (txid %s) %s", hs.ToString(), state.GetDebugMessage()))
		}
	}

	if fCheckPOW && fCheckMerkleRoot {
		pblock.FChecked = true
	}

	return true
}

// AcceptBlock Store block on disk. If dbp is non-null, the file is known
// to already reside on disk.
func AcceptBlock(param *msg.BitcoinParams, pblock *model.Block, state *model.ValidationState,
	ppindex **model.BlockIndex, fRequested bool, dbp *model.DiskBlockPos, fNewBlock *bool) bool {

	if fNewBlock != nil {
		*fNewBlock = false
	}

	var pindex *model.BlockIndex
	if ppindex != nil {
		pindex = *ppindex
	}

	if !AcceptBlockHeader(param, &pblock.BlockHeader, state, &pindex) {
		return false
	}

	// Try to process all requested blocks that we don't have, but only
	// process an unrequested block if it's new and has enough work to
	// advance our tip, and isn't too many blocks ahead.
	fAlreadyHave := pindex.Status&model.BLOCK_HAVE_DATA != 0
	fHasMoreWork := true
	tip := GChainState.ChainAcTive.Tip()
	if tip != nil {
		fHasMoreWork = pindex.ChainWork.Cmp(&tip.ChainWork) > 0
	}
	// Blocks that are too out-of-order needlessly limit the effectiveness of
	// pruning, because pruning will not delete block files that contain any
	// blocks which are too close in height to the tip.  Apply this test
	// regardless of whether pruning is enabled; it should generally be safe to
	// not process unrequested blocks.
	fTooFarAhead := pindex.Height > GChainState.ChainAcTive.Height()+MIN_BLOCKS_TO_KEEP

	// TODO: Decouple this function from the block download logic by removing
	// fRequested
	// This requires some new chain datastructure to efficiently look up if a
	// block is in a chain leading to a candidate for best tip, despite not
	// being such a candidate itself.

	// TODO: deal better with return value and error conditions for duplicate
	// and unrequested blocks.
	if fAlreadyHave {
		return true
	}

	// If we didn't ask for it:
	if !fRequested {
		// This is a previously-processed block that was pruned.
		if pindex.Txs != 0 {
			return true
		}
		// Don't process less-work chains.
		if !fHasMoreWork {
			return true
		}
		// Block height is too high.
		if fTooFarAhead {
			return true
		}
	}

	if fNewBlock != nil {
		*fNewBlock = true
	}

	if !CheckBlock(param, pblock, state, true, true) ||
		!ContextualCheckBlock(param, pblock, state, pindex.PPrev) {
		if state.IsInvalid() && !state.CorruptionPossible() {
			pindex.Status |= model.BLOCK_FAILED_VALID
			gsetDirtyBlockIndex.AddItem(pindex)
		}
		return logger.ErrorLog(fmt.Sprintf("%s: %s (block %s)", logger.TraceLog(), state.FormatStateMessage(),
			pblock.Hash.ToString()))
	}

	// Header is valid/has work, merkle tree and segwit merkle tree are
	// good...RELAY NOW (but if it does not build on our best tip, let the
	// SendMessages loop relay it)
	if !IsInitialBlockDownload() && GChainState.ChainAcTive.Tip() == pindex.PPrev {
		//	todo !!! send signal, we find a new valid block
	}

	nHeight := pindex.Height
	// Write block to history file
	nBlockSize := pblock.SerializeSize()
	var blockPos model.DiskBlockPos
	if dbp != nil {
		blockPos = *dbp
	}
	if !FindBlockPos(state, &blockPos, uint(nBlockSize+8), uint(nHeight), uint64(pblock.BlockHeader.GetBlockTime()), dbp != nil) {
		return logger.ErrorLog("AcceptBlock(): FindBlockPos failed")
	}
	if dbp == nil {
		if !WriteBlockToDisk(pblock, &blockPos, param.BitcoinNet) {
			AbortNode(state, "Failed to write block.", "")
		}
	}
	if !ReceivedBlockTransactions(pblock, state, pindex, &blockPos) {
		return logger.ErrorLog("AcceptBlock(): ReceivedBlockTransactions failed")
	}

	//todo !!! find C++ code throw exception place
	//if len(reason) != 0 {
	//	return AbortNode(state, fmt.Sprintf("System error: ", reason, ""))
	//}

	if GfCheckForPruning {
		// we just allocated more disk space for block files.
		FlushStateToDisk(state, FLUSH_STATE_NONE, 0)
	}

	return true
}

//ReceivedBlockTransactions Mark a block as having its data received and checked (up to
//* BLOCK_VALID_TRANSACTIONS).
func ReceivedBlockTransactions(pblock *model.Block, state *model.ValidationState, pindexNew *model.BlockIndex, pos *model.DiskBlockPos) bool {

	pindexNew.Txs = len(pblock.Transactions)
	pindexNew.ChainTx = 0
	pindexNew.File = pos.File
	pindexNew.DataPosition = pos.Pos
	pindexNew.UndoPosition = 0
	pindexNew.Status |= model.BLOCK_HAVE_DATA
	pindexNew.RaiseValidity(model.BLOCK_VALID_TRANSACTIONS)
	gsetDirtyBlockIndex.AddItem(pindexNew)

	if pindexNew.PPrev == nil || pindexNew.PPrev.ChainTx != 0 {
		// If pindexNew is the genesis block or all parents are
		// BLOCK_VALID_TRANSACTIONS.
		vIndex := make([]*model.BlockIndex, 0)
		vIndex = append(vIndex, pindexNew)

		// Recursively process any descendant blocks that now may be eligible to
		// be connected.
		for len(vIndex) > 0 {
			pindex := vIndex[0]
			vIndex = vIndex[1:]
			if pindex.PPrev != nil {
				pindex.ChainTx += pindex.PPrev.ChainTx
			} else {
				pindex.ChainTx += 0
			}
			{
				//	todo !!! add sync.lock cs_nBlockSequenceId
				pindex.SequenceID = gnBlockSequenceID
				gnBlockSequenceID++
			}
			if GChainState.ChainAcTive.Tip() == nil ||
				!blockIndexWorkComparator(pindex, GChainState.ChainAcTive.Tip()) {
				GChainState.setBlockIndexCandidates.AddInterm(pindex)
			}
			rangs, ok := GChainState.MapBlocksUnlinked[pindex]
			if ok {
				tmpRang := make([]*model.BlockIndex, len(rangs))
				copy(tmpRang, rangs)
				for len(tmpRang) > 0 {
					vIndex = append(vIndex, tmpRang[0])
					tmpRang = tmpRang[1:]
				}
				delete(GChainState.MapBlocksUnlinked, pindex)
			}
		}
	} else {
		if pindexNew.PPrev != nil && pindexNew.PPrev.IsValid(model.BLOCK_VALID_TREE) {
			GChainState.MapBlocksUnlinked[pindexNew.PPrev] = append(GChainState.MapBlocksUnlinked[pindexNew.PPrev], pindexNew)
		}
	}

	return true
}

func AbortNodes(reason, userMessage string) bool {
	logger.GetLogger().Info("*** %s\n", reason)

	//todo:
	if len(userMessage) == 0 {
		panic("Error: A fatal internal error occurred, see debug.log for details")
	} else {

	}
	StartShutdown()
	return false
}

func AbortNode(state *model.ValidationState, reason, userMessage string) bool {
	AbortNodes(reason, userMessage)
	return state.Error(reason)
}

func WriteBlockToDisk(block *model.Block, pos *model.DiskBlockPos, messageStart btcutil.BitcoinNet) bool {
	// Open history file to append
	fileOut := OpenBlockFile(pos, false)
	if fileOut == nil {
		logger.ErrorLog("WriteBlockToDisk: OpenBlockFile failed")
	}

	// Write index header
	size := block.SerializeSize()

	//4 bytes
	err := utils.BinarySerializer.PutUint32(fileOut, binary.LittleEndian, uint32(messageStart))
	if err != nil {
		logger.ErrorLog("the messageStart write failed")
	}
	utils.WriteVarInt(fileOut, uint64(size))

	// Write block
	fileOutPos, err := fileOut.Seek(0, 1)
	if fileOutPos < 0 || err != nil {
		logger.ErrorLog("WriteBlockToDisk: ftell failed")
	}

	pos.Pos = int(fileOutPos)
	block.Serialize(fileOut)

	return true
}

//IsInitialBlockDownload Check whether we are doing an initial block download
//(synchronizing from disk or network)
func IsInitialBlockDownload() bool {
	// Once this function has returned false, it must remain false.
	glatchToFalse.Store(false)
	// Optimization: pre-test latch before taking the lock.
	if glatchToFalse.Load().(bool) {
		return false
	}

	//todo !!! add cs_main sync.lock in here
	if glatchToFalse.Load().(bool) {
		return false
	}
	if GfImporting.Load().(bool) || GfReindex {
		return true
	}
	if GChainState.ChainAcTive.Tip() == nil {
		return true
	}
	if GChainState.ChainAcTive.Tip().ChainWork.Cmp(&msg.ActiveNetParams.MinimumChainWork) < 0 {
		return true
	}
	if int64(GChainState.ChainAcTive.Tip().GetBlockTime()) < utils.GetMockTime()-GMaxTipAge {
		return true
	}
	glatchToFalse.Store(true)

	return false
}

func FindBlockPos(state *model.ValidationState, pos *model.DiskBlockPos, nAddSize uint,
	nHeight uint, nTime uint64, fKnown bool) bool {

	//	todo !!! Add sync.Lock in the later, because the concurrency goroutine
	nFile := pos.File
	if !fKnown {
		nFile = gLastBlockFile
	}

	if !fKnown {
		for uint(ginfoBlockFile[nFile].Size)+nAddSize >= MAX_BLOCKFILE_SIZE {
			nFile++
		}
		pos.File = nFile
		pos.Pos = int(ginfoBlockFile[nFile].Size)
	}

	if nFile != gLastBlockFile {
		if !fKnown {
			logger.GetLogger().Info(fmt.Sprintf("Leaving block file %d: %s\n", gLastBlockFile,
				ginfoBlockFile[gLastBlockFile].ToString()))
		}
		FlushBlockFile(!fKnown)
		gLastBlockFile = nFile
	}

	ginfoBlockFile[nFile].AddBlock(uint32(nHeight), nTime)
	if fKnown {
		ginfoBlockFile[nFile].Size = uint32(math.Max(float64(pos.Pos+int(nAddSize)), float64(ginfoBlockFile[nFile].Size)))
	} else {
		ginfoBlockFile[nFile].Size += uint32(nAddSize)
	}

	if !fKnown {
		nOldChunks := (pos.Pos + BLOCKFILE_CHUNK_SIZE - 1) / BLOCKFILE_CHUNK_SIZE
		nNewChunks := (ginfoBlockFile[nFile].Size + BLOCKFILE_CHUNK_SIZE - 1) / BLOCKFILE_CHUNK_SIZE
		if nNewChunks > uint32(nOldChunks) {
			if GfPruneMode {
				GfCheckForPruning = true
				if CheckDiskSpace(nNewChunks*BLOCKFILE_CHUNK_SIZE - uint32(pos.Pos)) {
					pfile := OpenBlockFile(pos, false)
					if pfile != nil {
						logger.GetLogger().Info("Pre-allocating up to position 0x%x in blk%05u.dat\n",
							nNewChunks*BLOCKFILE_CHUNK_SIZE, pos.File)
						AllocateFileRange(pfile, pos.Pos, nNewChunks*BLOCKFILE_CHUNK_SIZE-uint32(pos.Pos))
						pfile.Close()
					}
				} else {
					return state.Error("out of disk space")
				}
			}
		}
	}

	gsetDirtyFileInfo.AddItem(nFile)
	return true
}

func AllocateFileRange(file *os.File, offset int, length uint32) {
	// Fallback version
	// TODO: just write one byte per block
	var buf [65536]byte
	file.Seek(int64(offset), 0)
	for length > 0 {
		now := 65536
		if int(length) < now {
			now = int(length)
		}
		// Allowed to fail; this function is advisory anyway.
		_, err := file.Write(buf[:])
		if err != nil {
			panic("the file write failed.")
		}
		length -= uint32(now)
	}
}

func CheckDiskSpace(nAdditionalBytes uint32) bool {
	path := conf.GetDataPath()
	fs := syscall.Statfs_t{}
	err := syscall.Statfs(path, &fs)
	if err != nil {
		return logger.ErrorLog("can not get disk info")
	}
	nFreeBytesAvailable := fs.Ffree * uint64(fs.Bsize)

	// Check for nMinDiskSpace bytes (currently 50MB)
	if int(nFreeBytesAvailable) < gminDiskSpace+int(nAdditionalBytes) {
		return AbortNodes("Disk space is low!", "Error: Disk space is low!")
	}
	return true
}

func FlushBlockFile(fFinalize bool) {
	// todo !!! add file sync.lock, LOCK(cs_LastBlockFile);
	posOld := model.NewDiskBlockPos(gLastBlockFile, 0)

	fileOld := OpenBlockFile(posOld, false)
	if fileOld != nil {
		if fFinalize {
			os.Truncate(fileOld.Name(), int64(ginfoBlockFile[gLastBlockFile].Size))
			fileOld.Sync()
			fileOld.Close()
		}
	}

	fileOld = OpenUndoFile(*posOld, false)
	if fileOld != nil {
		if fFinalize {
			os.Truncate(fileOld.Name(), int64(ginfoBlockFile[gLastBlockFile].UndoSize))
			fileOld.Sync()
			fileOld.Close()
		}
	}
}

func OpenBlockFile(pos *model.DiskBlockPos, fReadOnly bool) *os.File {
	return OpenDiskFile(*pos, "blk", fReadOnly)
}

func OpenUndoFile(pos model.DiskBlockPos, fReadOnly bool) *os.File {
	return OpenDiskFile(pos, "rev", fReadOnly)
}

func OpenDiskFile(pos model.DiskBlockPos, prefix string, fReadOnly bool) *os.File {
	if pos.IsNull() {
		return nil
	}
	path := GetBlockPosParentFilename()
	utils.MakePath(path)

	file, err := os.Open(path + "rb+")
	if file == nil && !fReadOnly || err != nil {
		file, err = os.Open(path + "wb+")
		if err == nil {
			panic("open wb+ file failed ")
		}
	}
	if file == nil {
		logger.GetLogger().Info("Unable to open file %s\n", path)
		return nil
	}
	if pos.Pos > 0 {
		if _, err := file.Seek(0, 1); err != nil {
			logger.GetLogger().Info("Unable to seek to position %u of %s\n", pos.Pos, path)
			file.Close()
			return nil
		}
	}

	return file
}

func GetBlockPosFilename(pos model.DiskBlockPos, prefix string) string {
	return conf.GetDataPath() + "/blocks/" + fmt.Sprintf("%s%05d.dat", prefix, pos.File)
}

func GetBlockPosParentFilename() string {
	return conf.GetDataPath() + "/blocks/"
}

func (c *ChainState) CheckBlockIndex(param *msg.BitcoinParams) {

	if !GfCheckBlockIndex {
		return
	}

	//todo !! consider mutex here
	// During a reindex, we read the genesis block and call CheckBlockIndex
	// before ActivateBestChain, so we have the genesis block in mapBlockIndex
	// but no active chain. (A few of the tests when iterating the block tree
	// require that chainActive has been initialized.)
	if GChainState.ChainAcTive.Height() < 0 {
		if len(GChainState.MapBlockIndex.Data) > 1 {
			panic("because the activeChain height less 0, so the global status should have less 1 element")
		}
		return
	}

	// Build forward-pointing map of the entire block tree.
	forward := make(map[*model.BlockIndex][]*model.BlockIndex)
	for _, v := range GChainState.MapBlockIndex.Data {
		forward[v.PPrev] = append(forward[v.PPrev], v)
	}
	if len(forward) != len(GChainState.MapBlockIndex.Data) {
		panic("the two map size should be equal")
	}

	rangeGenesis := forward[nil]
	pindex := rangeGenesis[0]
	// There is only one index entry with parent nullptr.
	if len(rangeGenesis) != 1 {
		panic("There is only one index entry with parent nullptr.")
	}

	// Iterate over the entire block tree, using depth-first search.
	// Along the way, remember whether there are blocks on the path from genesis
	// block being explored which are the first to have certain properties.
	nNode := 0
	nHeight := 0
	// Oldest ancestor of pindex which is invalid.
	var pindexFirstInvalid *model.BlockIndex
	// Oldest ancestor of pindex which does not have BLOCK_HAVE_DATA.
	var pindexFirstMissing *model.BlockIndex
	// Oldest ancestor of pindex for which nTx == 0.
	var pindexFirstNeverProcessed *model.BlockIndex
	// Oldest ancestor of pindex which does not have BLOCK_VALID_TREE
	// (regardless of being valid or not).
	var pindexFirstNotTreeValid *model.BlockIndex
	// Oldest ancestor of pindex which does not have BLOCK_VALID_TRANSACTIONS
	// (regardless of being valid or not).
	var pindexFirstNotTransactionsValid *model.BlockIndex
	// Oldest ancestor of pindex which does not have BLOCK_VALID_CHAIN
	// (regardless of being valid or not).
	var pindexFirstNotChainValid *model.BlockIndex
	// Oldest ancestor of pindex which does not have BLOCK_VALID_SCRIPTS
	// (regardless of being valid or not).
	var pindexFirstNotScriptsValid *model.BlockIndex
	for pindex != nil {
		nNode++
		if pindexFirstInvalid == nil && pindex.Status&model.BLOCK_FAILED_VALID != 0 {
			pindexFirstInvalid = pindex
		}
		if pindexFirstMissing == nil && !(pindex.Status&model.BLOCK_HAVE_DATA != 0) {
			pindexFirstMissing = pindex
		}
		if pindexFirstNeverProcessed == nil && pindex.Txs == 0 {
			pindexFirstNeverProcessed = pindex
		}
		if pindex.PPrev != nil && pindexFirstNotTreeValid == nil &&
			(pindex.Status&model.BLOCK_VALID_MASK) < model.BLOCK_VALID_TREE {
			pindexFirstNotTreeValid = pindex
		}
		if pindex.PPrev != nil && pindexFirstNotTransactionsValid == nil &&
			(pindex.Status&model.BLOCK_VALID_MASK) < model.BLOCK_VALID_TRANSACTIONS {
			pindexFirstNotTransactionsValid = pindex
		}
		if pindex.PPrev != nil && pindexFirstNotChainValid == nil &&
			(pindex.Status&model.BLOCK_VALID_MASK) < model.BLOCK_VALID_CHAIN {
			pindexFirstNotChainValid = pindex
		}
		if pindex.PPrev != nil && pindexFirstNotScriptsValid == nil &&
			(pindex.Status&model.BLOCK_VALID_MASK) < model.BLOCK_VALID_SCRIPTS {
			pindexFirstNotScriptsValid = pindex
		}

		// Begin: actual consistency checks.
		if pindex.PPrev == nil {
			// Genesis block checks.
			// Genesis block's hash must match.
			if pindex.PHashBlock.Cmp(param.GenesisHash) != 0 {
				panic("the genesis block's hash incorrect")
			}
			// The current active chain's genesis block must be this block.
			if pindex != GChainState.ChainAcTive.Genesis() {
				panic("The current active chain's genesis block must be this block.")
			}
		}
		if pindex.ChainTx == 0 {
			// nSequenceId can't be set positive for blocks that aren't linked
			// (negative is used for preciousblock)
			if pindex.SequenceID > 0 {
				panic("nSequenceId can't be set positive for blocks that aren't linked")
			}
		}
		// VALID_TRANSACTIONS is equivalent to nTx > 0 for all nodes (whether or
		// not pruning has occurred). HAVE_DATA is only equivalent to nTx > 0
		// (or VALID_TRANSACTIONS) if no pruning has occurred.
		if !GfHavePruned {
			// If we've never pruned, then HAVE_DATA should be equivalent to nTx
			// > 0
			if !(pindex.Status&model.BLOCK_HAVE_DATA == model.BLOCK_HAVE_DATA) !=
				(pindex.Txs == 0) {
				panic("never pruned, then HAVE_DATA should be equivalent to nTx > 0")
			}
			if pindexFirstMissing != pindexFirstNeverProcessed {
				panic("never pruned, then HAVE_DATA should be equivalent to nTx > 0")
			}
		} else {
			// If we have pruned, then we can only say that HAVE_DATA implies
			// nTx > 0
			if pindex.Status&model.BLOCK_HAVE_DATA != 0 {
				if pindex.Txs <= 0 {
					panic("block status is BLOCK_HAVE_DATA, so the nTx > 0")
				}
			}
		}
		if pindex.Status&model.BLOCK_HAVE_UNDO != 0 {
			if pindex.Status&model.BLOCK_HAVE_DATA == 0 {
				panic("the block data should be had store the blk*dat file, so the " +
					"blkindex' status & BLOCK_HAVE_DATA should != 0")
			}
		}
		// This is pruning-independent.
		if (pindex.Status&model.BLOCK_VALID_MASK >= model.BLOCK_VALID_TRANSACTIONS) !=
			(pindex.Txs > 0) {
			panic("the blockindex TRANSACTIONS status should equivalent Txs > 0 ")
		}
		// All parents having had data (at some point) is equivalent to all
		// parents being VALID_TRANSACTIONS, which is equivalent to nChainTx
		// being set.
		// nChainTx != 0 is used to signal that all parent blocks have been
		// processed (but may have been pruned).
		if (pindexFirstNeverProcessed != nil) !=
			(pindex.ChainTx == 0) {
			panic("the block status is not equivalent ChainTx")
		}
		if pindexFirstNotTransactionsValid != nil !=
			(pindex.ChainTx == 0) {
			panic("the block status is not equivalent ChainTx")
		}
		// nHeight must be consistent.
		if pindex.Height != nHeight {
			panic("the blockIndex height is incorrect")
		}
		// For every block except the genesis block, the chainwork must be
		// larger than the parent's.
		if pindex.PPrev != nil && pindex.ChainWork.Cmp(&pindex.PPrev.ChainWork) < 0 {
			panic("For every block except the genesis block, the chainwork must be " +
				"larger than the parent's.")
		}
		// The pskip pointer must point back for all but the first 2 blocks.
		if pindex.Height >= 2 && (pindex.PSkip == nil || pindex.PSkip.Height >= nHeight) {
			panic(" The pskip pointer must point back for all but the first 2 blocks.")
		}
		// All mapBlockIndex entries must at least be TREE valid
		if pindexFirstNotTreeValid != nil {
			panic("All mapBlockIndex entries must at least be TREE valid")
		}
		if pindex.Status&model.BLOCK_VALID_MASK >= model.BLOCK_VALID_TREE {
			// TREE valid implies all parents are TREE valid
			if pindexFirstNotTreeValid != nil {
				panic("status TREE valid implies all parents are TREE valid")
			}
		}
		if pindex.Status&model.BLOCK_VALID_MASK >= model.BLOCK_VALID_CHAIN {
			// CHAIN valid implies all parents are CHAIN valid
			if pindexFirstNotChainValid != nil {
				panic("status CHAIN valid implies all parents are CHAIN valid")
			}
		}
		if pindex.Status&model.BLOCK_VALID_MASK >= model.BLOCK_VALID_SCRIPTS {
			// SCRIPTS valid implies all parents are SCRIPTS valid
			if pindexFirstNotScriptsValid != nil {
				panic("status SCRIPTS valid implies all parents are SCRIPTS valid")
			}
		}
		if pindexFirstInvalid == nil {
			// Checks for not-invalid blocks.
			// The failed mask cannot be set for blocks without invalid parents.
			if pindex.Status&model.BLOCK_FAILED_MASK != 0 {
				panic("The failed mask cannot be set for blocks without invalid parents.")
			}
		}
		if !blockIndexWorkComparator(pindex, GChainState.ChainAcTive.Tip()) &&
			pindexFirstNeverProcessed == nil {
			if pindexFirstInvalid == nil {
				// If this block sorts at least as good as the current tip and
				// is valid and we have all data for its parents, it must be in
				// setBlockIndexCandidates. chainActive.Tip() must also be there
				// even if some data has been pruned.
				if pindexFirstMissing == nil || pindex == GChainState.ChainAcTive.Tip() {
					if !c.setBlockIndexCandidates.HasItem(pindex) {
						panic("the setBlockIndexCandidates should have the pindex ")
					}
				}
				// If some parent is missing, then it could be that this block
				// was in setBlockIndexCandidates but had to be removed because
				// of the missing data. In this case it must be in
				// mapBlocksUnlinked -- see test below.
			}
		} else {
			// If this block sorts worse than the current tip or some ancestor's
			// block has never been seen, it cannot be in
			// setBlockIndexCandidates.
			if c.setBlockIndexCandidates.HasItem(pindex) {
				panic("the blockindex should not be in setBlockIndexCandidates")
			}
		}
		// Check whether this block is in mapBlocksUnlinked.
		foundInUnlinked := false
		if rangeUnlinked, ok := GChainState.MapBlocksUnlinked[pindex.PPrev]; ok {
			for i := 0; i < len(rangeUnlinked); i++ {
				if rangeUnlinked[i] == pindex {
					foundInUnlinked = true
					break
				}
			}
		}
		if pindex.PPrev != nil && (pindex.Status&model.BLOCK_HAVE_DATA != 0) &&
			pindexFirstNeverProcessed != nil && pindexFirstInvalid == nil {
			// If this block has block data available, some parent was never
			// received, and has no invalid parents, it must be in
			// mapBlocksUnlinked.
			if !foundInUnlinked {
				panic("the block must be in mapBlocksUnlinked")
			}
		}

		if !(pindex.Status&model.BLOCK_HAVE_DATA != 0) {
			// Can't be in mapBlocksUnlinked if we don't HAVE_DATA
			if foundInUnlinked {
				panic("the block can't be in mapBlocksUnlinked")
			}
		}
		if pindexFirstMissing == nil {
			// We aren't missing data for any parent -- cannot be in
			// mapBlocksUnlinked.
			if foundInUnlinked {
				panic("the block can't be in mapBlocksUnlinked")
			}
		}
		if pindex.PPrev != nil && (pindex.Status&model.BLOCK_HAVE_DATA != 0) &&
			pindexFirstNeverProcessed == nil && pindexFirstMissing != nil {
			// We HAVE_DATA for this block, have received data for all parents
			// at some point, but we're currently missing data for some parent.
			// We must have pruned.
			if !GfHavePruned {
				panic("We must have pruned.")
			}
			// This block may have entered mapBlocksUnlinked if:
			//  - it has a descendant that at some point had more work than the
			//    tip, and
			//  - we tried switching to that descendant but were missing
			//    data for some intermediate block between chainActive and the
			//    tip.
			// So if this block is itself better than chainActive.Tip() and it
			// wasn't in
			// setBlockIndexCandidates, then it must be in mapBlocksUnlinked.
			if blockIndexWorkComparator(pindex, GChainState.ChainAcTive.Tip()) &&
				!GChainState.setBlockIndexCandidates.HasItem(pindex) {
				if pindexFirstInvalid == nil {
					if !foundInUnlinked {
						panic("the block must be in mapBlocksUnlinked")
					}
				}
			}
		}

		// Try descending into the first subnode.
		if ran, ok := forward[pindex]; ok {
			// A subnode was found.
			pindex = ran[0]
			nHeight++
			continue
		}
		// This is a leaf node. Move upwards until we reach a node of which we
		// have not yet visited the last child.
		for pindex != nil {
			// We are going to either move to a parent or a sibling of pindex.
			// If pindex was the first with a certain property, unset the
			// corresponding variable.
			if pindex == pindexFirstInvalid {
				pindexFirstInvalid = nil
			}
			if pindex == pindexFirstMissing {
				pindexFirstMissing = nil
			}
			if pindex == pindexFirstNeverProcessed {
				pindexFirstNeverProcessed = nil
			}
			if pindex == pindexFirstNotTreeValid {
				pindexFirstNotTreeValid = nil
			}
			if pindex == pindexFirstNotTransactionsValid {
				pindexFirstNotTransactionsValid = nil
			}
			if pindex == pindexFirstNotChainValid {
				pindexFirstNotChainValid = nil
			}
			if pindex == pindexFirstNotScriptsValid {
				pindexFirstNotScriptsValid = nil
			}
			// Find our parent.
			pindexPar := pindex.PPrev
			// Find which child we just visited.
			if rangePar, ok := forward[pindexPar]; ok {
				tmp := rangePar[0]
				for pindex != tmp {
					// Our parent must have at least the node we're coming from as
					// child.
					if len(rangePar) == 0 {
						panic("")
					}
					rangePar = rangePar[1:]
					tmp = rangePar[0]
				}
				// Proceed to the next one.
				rangePar = rangePar[1:]
				if len(rangePar) > 0 {
					// Move to the sibling.
					pindex = rangePar[0]
					break
				} else {
					// Move up further.
					pindex = pindexPar
					nHeight--
					continue
				}

			}
		}
	}

	// Check that we actually traversed the entire map.
	if nNode != len(forward) {
		panic("the node number should equivalent forward element")
	}
}

func BlockIndexWorkComparator(pa, pb interface{}) bool {
	a := pa.(*model.BlockIndex)
	b := pb.(*model.BlockIndex)
	return blockIndexWorkComparator(a, b)
}

func blockIndexWorkComparator(pa, pb *model.BlockIndex) bool {
	// First sort by most total work, ...
	if pa.ChainWork.Cmp(&pb.ChainWork) > 0 {
		return false
	}
	if pa.ChainWork.Cmp(&pb.ChainWork) < 0 {
		return true
	}

	// ... then by earliest time received, ...
	if pa.SequenceID < pb.SequenceID {
		return false
	}
	if pa.SequenceID > pb.SequenceID {
		return true
	}

	// Use pointer address as tie breaker (should only happen with blocks
	// loaded from disk, as those all have id 0).
	a, err := strconv.ParseUint(fmt.Sprintf("%x", pa), 16, 0)
	if err != nil {
		panic("convert hex string to uint failed")
	}
	b, err := strconv.ParseUint(fmt.Sprintf("%x", pb), 16, 0)
	if err != nil {
		panic("convert hex string to uint failed")
	}
	if a < b {
		return false
	}
	if a > b {
		return true
	}

	// Identical blocks.
	return false
}

type TraceEle struct {
	pindex *model.BlockIndex
	pblock *model.Block
}

type ConnectTrace struct {
	blocksConnected []TraceEle
}

// ActivateBestChain Make the best chain active, in multiple steps. The result is either failure
// or an activated best chain. pblock is either nullptr or a pointer to a block
// that is already loaded (to avoid loading it again from disk).
// Find the best known block, and make it the tip of the block chain
func ActivateBestChain(param *msg.BitcoinParams, state *model.ValidationState, pblock *model.Block) bool {
	// Note that while we're often called here from ProcessNewBlock, this is
	// far from a guarantee. Things in the P2P/RPC will often end up calling
	// us in the middle of ProcessNewBlock - do not assume pblock is set
	// sanely for performance or correctness!
	var (
		pindexMostWork *model.BlockIndex
		pindexNewTip   *model.BlockIndex
	)
	for {
		//	todo, Add channel for receive interruption from P2P/RPC
		var pindexFork *model.BlockIndex
		var connectTrace ConnectTrace
		fInitialDownload := false
		{
			// TODO !!! And sync.lock, cs_main
			// TODO: Tempoarily ensure that mempool removals are notified
			// before connected transactions. This shouldn't matter, but the
			// abandoned state of transactions in our wallet is currently
			// cleared when we receive another notification and there is a
			// race condition where notification of a connected conflict
			// might cause an outside process to abandon a transaction and
			// then have it inadvertantly cleared by the notification that
			// the conflicted transaction was evicted.
			mrt := mempool.NewMempoolConflictRemoveTrack(Gmempool)
			_ = mrt
			pindexOldTip := GChainState.ChainAcTive.Tip()
			if pindexMostWork == nil {
				pindexMostWork = FindMostWorkChain()
			}

			// Whether we have anything to do at all.
			if pindexMostWork == nil || pindexMostWork == GChainState.ChainAcTive.Tip() {
				return true
			}

			fInvalidFound := false
			var nullBlockPtr *model.Block
			var tmpBlock *model.Block
			hashA := pindexMostWork.GetBlockHash()
			if pblock != nil && bytes.Equal(pblock.Hash[:], hashA[:]) {
				tmpBlock = pblock
			} else {
				tmpBlock = nullBlockPtr
			}

			if !ActivateBestChainStep(param, state, pindexMostWork, tmpBlock, &fInvalidFound, &connectTrace) {
				return false
			}

			if fInvalidFound {
				// Wipe cache, we may need another branch now.
				pindexMostWork = nil
			}
			pindexNewTip = GChainState.ChainAcTive.Tip()
			pindexFork = GChainState.ChainAcTive.FindFork(pindexOldTip)
			fInitialDownload = IsInitialBlockDownload()
			_ = fInitialDownload
			// throw all transactions though the signal-interface

		} // MemPoolConflictRemovalTracker destroyed and conflict evictions
		// are notified

		// Transactions in the connnected block are notified
		for _, traElm := range connectTrace.blocksConnected {
			if traElm.pblock == nil {
				panic("the blockptr should not equivalent nil ")
			}
			for i, tx := range traElm.pblock.Transactions {
				// TODO !!! send Asynchronous signal, noticed received transaction
				_ = i
				_ = tx
			}
		}

		// When we reach this point, we switched to a new tip (stored in
		// pindexNewTip).
		// Notifications/callbacks that can run without cs_main
		// Notify external listeners about the new tip.
		// TODO!!! send Asynchronous signal to external listeners.

		// Always notify the UI if a new block tip was connected
		if pindexFork != pindexNewTip {

		}
		if pindexNewTip == pindexMostWork {
			break
		}
	}

	GChainState.CheckBlockIndex(param)
	// Write changes periodically to disk, after relay.
	ok := FlushStateToDisk(state, FLUSH_STATE_PERIODIC, 0)
	return ok
}

func AcceptBlockHeader(param *msg.BitcoinParams, pblkHeader *model.BlockHeader,
	state *model.ValidationState, ppindex **model.BlockIndex) bool {

	// Check for duplicate
	var pindex *model.BlockIndex
	hash, err := pblkHeader.GetHash()
	if err != nil {
		return false
	}
	if !hash.IsEqual(param.GenesisHash) {
		if pindex, ok := GChainState.MapBlockIndex.Data[hash]; ok {
			// Block header is already known.
			if ppindex != nil {
				*ppindex = pindex
			}
			if pindex.Status&model.BLOCK_FAILED_MASK != 0 {
				return state.Invalid(state.Error(fmt.Sprintf("block %s is marked invalid",
					hash.ToString())), 0, "duplicate", "")
			}
			return true
		}

		// todo !! Add log, when return false
		if !CheckBlockHeader(pblkHeader, state, param, true) {
			return false
		}

		// Get prev block index
		var pindexPrev *model.BlockIndex
		v, ok := GChainState.MapBlockIndex.Data[pblkHeader.HashPrevBlock]
		if !ok {
			return state.Dos(10, false, 0, "bad-prevblk", false, "")
		}
		pindexPrev = v

		if pindexPrev.Status&model.BLOCK_FAILED_MASK != 0 {
			return state.Dos(100, false, model.REJECT_INVALID, "bad-prevblk", false, "")
		}

		if pindexPrev == nil {
			panic("the pindexPrev should not be nil")
		}

		if GfCheckpointsEnabled && !checkIndexAgainstCheckpoint(pindexPrev, state, param, &hash) {
			return false
		}

		// todo !! Add time param in the function
		mTime := MedianTime{}
		if !ContextualCheckBlockHeader(pblkHeader, state, param, pindexPrev, mTime.AdjustedTime().Second()) {
			return false
		}
	}

	if pindex == nil {
		pindex = AddToBlockIndex(pblkHeader)
	}

	if ppindex != nil {
		*ppindex = pindex
	}

	GChainState.CheckBlockIndex(param)
	return true
}

// ActivateBestChainStep Try to make some progress towards making pindexMostWork
// the active block. pblock is either nullptr or a pointer to a CBlock corresponding to
// pindexMostWork.
func ActivateBestChainStep(param *msg.BitcoinParams, state *model.ValidationState, pindexMostWork *model.BlockIndex,
	pblock *model.Block, fInvalidFound *bool, connectTrace *ConnectTrace) bool {

	//todo !!! add sync.mutex lock; cs_main
	pindexOldTip := GChainState.ChainAcTive.Tip()
	pindexFork := GChainState.ChainAcTive.FindFork(pindexMostWork)

	// Disconnect active blocks which are no longer in the best chain.
	fBlocksDisconnected := false
	for GChainState.ChainAcTive.Tip() != nil && GChainState.ChainAcTive.Tip() != pindexFork {
		if !DisconnectTip(param, state, false) {
			return false
		}
		fBlocksDisconnected = true
	}

	// Build list of new blocks to connect.
	vpindexToConnect := make([]*model.BlockIndex, 0)
	fContinue := true
	nHeight := -1
	if pindexFork != nil {
		nHeight = pindexFork.Height
	}
	for fContinue && nHeight != pindexFork.Height {
		// Don't iterate the entire list of potential improvements toward the
		// best tip, as we likely only need a few blocks along the way.
		nTargetHeight := pindexMostWork.Height
		if nHeight+32 < pindexMostWork.Height {
			nTargetHeight = nHeight + 32
		}
		vpindexToConnect = make([]*model.BlockIndex, 0)
		pindexIter := pindexMostWork.GetAncestor(nTargetHeight)
		for pindexIter != nil && pindexIter.Height != nHeight {
			vpindexToConnect = append(vpindexToConnect, pindexIter)
			pindexIter = pindexIter.PPrev
		}
		nHeight = nTargetHeight

		// Connect new blocks.
		var pindexConnect *model.BlockIndex
		if len(vpindexToConnect) > 0 {
			pindexConnect = vpindexToConnect[len(vpindexToConnect)-1]
		}
		for pindexConnect != nil {
			tmpBlock := pblock
			if pindexConnect != pindexMostWork {
				tmpBlock = nil
			}
			if !ConnectTip(param, state, pindexConnect, tmpBlock, connectTrace) {
				if state.IsInvalid() {
					// The block violates a consensus rule.
					if !state.CorruptionPossible() {
						InvalidChainFound(vpindexToConnect[len(vpindexToConnect)-1])
					}
					state = model.NewValidationState()
					*fInvalidFound = true
					fContinue = false
					// If we didn't actually connect the block, don't notify
					// listeners about it
					connectTrace.blocksConnected = connectTrace.blocksConnected[:len(connectTrace.blocksConnected)-1]
					break
				} else {
					// A system error occurred (disk space, database error, ...)
					return false
				}
			} else {
				PruneBlockIndexCandidates()
				if pindexOldTip == nil || GChainState.ChainAcTive.Tip().ChainWork.Cmp(&pindexOldTip.ChainWork) > 0 {
					// We're in a better position than we were. Return temporarily to release the lock.
					fContinue = false
					break
				}
			}
		}
	}

	if fBlocksDisconnected {
		RemoveForReorg(GpcoinsTip, Gmempool, uint(GChainState.ChainAcTive.Tip().Height+1), int(policy.STANDARD_LOCKTIME_VERIFY_FLAGS))
		LimitMempoolSize(Gmempool, utils.GetArg("-maxmempool", int64(policy.DEFAULT_MAX_MEMPOOL_SIZE))*1000000,
			utils.GetArg("-mempoolexpiry", int64(DefaultMempoolExpiry))*60*60)
	}
	Gmempool.Check(GpcoinsTip)

	// Callbacks/notifications for a new best chain.
	if *fInvalidFound {
		CheckForkWarningConditionsOnNewFork(vpindexToConnect[len(vpindexToConnect)-1])
	} else {
		CheckForkWarningConditions()
	}
	return true
}

func InvalidChainFound(pindexNew *model.BlockIndex) {
	if gpindexBestInvalid == nil || pindexNew.ChainWork.Cmp(&gpindexBestInvalid.ChainWork) > 0 {
		gpindexBestInvalid = pindexNew
	}
	logger.GetLogger().Info("%s: invalid block=%s  height=%d  work=%.8d  date=%s\n",
		logger.TraceLog(), pindexNew.PHashBlock.ToString(), pindexNew.Height,
		pindexNew.ChainWork.String(), time.Unix(int64(pindexNew.GetBlockTime()), 0).String())
	tip := GChainState.ChainAcTive.Tip()
	if tip == nil {
		panic("Now, the chain Tip should not equal nil")
	}
	logger.GetLogger().Debug("%s:  current best=%s  height=%d  log2_work=%.8g  date=%s\n",
		logger.TraceLog(), tip.PHashBlock.ToString(), GChainState.ChainAcTive.Height(),
		time.Unix(int64(tip.GetBlockTime()), 0).String())

	CheckForkWarningConditions()
}

// PruneBlockIndexCandidates Delete all entries in setBlockIndexCandidates that
// are worse than the current tip.
func PruneBlockIndexCandidates() {
	// Note that we can't delete the current block itself, as we may need to
	// return to it later in case a reorganization to a better block fails.
	for i := 0; i < GChainState.setBlockIndexCandidates.Size(); i++ {
		pindex := GChainState.setBlockIndexCandidates.GetItemByIndex(i).(*model.BlockIndex)
		if blockIndexWorkComparator(pindex, GChainState.ChainAcTive.Tip()) {
			GChainState.setBlockIndexCandidates.DelItem(pindex)
		}
	}
	// Either the current tip or a successor of it we're working towards is left
	// in setBlockIndexCandidates.
	if GChainState.setBlockIndexCandidates.Size() > 0 {
		panic("the set should have element, ")
	}
}

func CheckForkWarningConditionsOnNewFork(pindexNewForkTip *model.BlockIndex) {
	//todo !!! add sync.mutex lock; cs_main
	// If we are on a fork that is sufficiently large, set a warning flag
	pfork := pindexNewForkTip
	plonger := GChainState.ChainAcTive.Tip()
	for pfork != nil && pfork != plonger {
		for plonger != nil && plonger.Height > pfork.Height {
			plonger = plonger.PPrev
		}
		if pfork == plonger {
			break
		}
		pfork = pfork.PPrev
	}

	// We define a condition where we should warn the user about as a fork of at
	// least 7 blocks with a tip within 72 blocks (+/- 12 hours if no one mines
	// it) of ours. We use 7 blocks rather arbitrarily as it represents just
	// under 10% of sustained network hash rate operating on the fork, or a
	// chain that is entirely longer than ours and invalid (note that this
	// should be detected by both). We define it this way because it allows us
	// to only store the highest fork tip (+ base) which meets the 7-block
	// condition and from this always have the most-likely-to-cause-warning fork
	if pfork != nil &&
		(pindexNewForkTip == nil || (pindexNewForkTip != nil && pindexNewForkTip.Height > gpindexBestForkTip.Height)) {
		gpindexBestForkTip = pindexNewForkTip
		gpindexBestForkBase = pfork
	}
	CheckForkWarningConditions()
}

func CheckForkWarningConditions() {
	//todo !!! add sync.lock, cs_main
	// Before we get past initial download, we cannot reliably alert about forks
	// (we assume we don't get stuck on a fork before finishing our initial
	// sync)
	if IsInitialBlockDownload() {
		return
	}

	// If our best fork is no longer within 72 blocks (+/- 12 hours if no one
	// mines it) of our head, drop it
	if gpindexBestForkTip != nil &&
		GChainState.ChainAcTive.Height()-gpindexBestForkTip.Height >= 72 {
		gpindexBestForkTip = nil
	}

	tmpWork := big.NewInt(0).Add(&GChainState.ChainAcTive.Tip().ChainWork, big.NewInt(0).Mul(GetBlockProof(GChainState.ChainAcTive.Tip()), big.NewInt(6)))
	if gpindexBestForkTip != nil || (gpindexBestInvalid != nil &&
		gpindexBestInvalid.ChainWork.Cmp(tmpWork) > 0) {
		if !msg.GetfLargeWorkForkFound() && gpindexBestForkBase != nil {
			waring := "'Warning: Large-work fork detected, forking after block " +
				gpindexBestForkBase.PHashBlock.ToString() + "'"
			AlertNotify(waring)
		}

		if gpindexBestForkTip != nil && gpindexBestForkBase != nil {
			logger.GetLogger().Debug("%s: Warning: Large valid fork found forking the "+
				"chain at height %d (%s) lasting to height %d (%s).\n"+
				"Chain state database corruption likely.\n", logger.TraceLog(), gpindexBestForkBase.Height,
				gpindexBestForkBase.PHashBlock.ToString(), gpindexBestForkTip.Height,
				gpindexBestForkTip.PHashBlock.ToString())
			msg.SetfLargeWorkForkFound(true)
		} else {
			logger.GetLogger().Debug("%s: Warning: Found invalid chain at least ~6 blocks "+
				"longer than our best chain.\nChain state database "+
				"corruption likely.\n", logger.TraceLog())
			msg.SetfLargeWorkInvalidChainFound(true)
		}
	} else {
		msg.SetfLargeWorkForkFound(false)
		msg.SetfLargeWorkInvalidChainFound(false)
	}
}

// ConnectTip Connect a new block to chainActive. pblock is either nullptr or a pointer to
// a CBlock corresponding to pindexNew, to bypass loading it again from disk.
// The block is always added to connectTrace (either after loading from disk or
// by copying pblock) - if that is not intended, care must be taken to remove
// the last entry in blocksConnected in case of failure.
func ConnectTip(param *msg.BitcoinParams, state *model.ValidationState, pindexNew *model.BlockIndex,
	pblock *model.Block, connectTrace *ConnectTrace) bool {

	if pindexNew.PPrev != GChainState.ChainAcTive.Tip() {
		panic("the ")
	}
	// Read block from disk.
	nTime1 := utils.GetMicrosTime()
	if pblock == nil {
		var pblockNew *model.Block
		var tmpTrace TraceEle
		tmpTrace.pindex = pindexNew
		tmpTrace.pblock = pblockNew
		connectTrace.blocksConnected = append(connectTrace.blocksConnected, tmpTrace)
		if !ReadBlockFromDisk(pblockNew, pindexNew, param) {
			return AbortNode(state, "Failed to read block", "")
		}
	} else {
		var tmpTrace TraceEle
		tmpTrace.pblock = pblock
		tmpTrace.pindex = pindexNew
		connectTrace.blocksConnected = append(connectTrace.blocksConnected, tmpTrace)
	}
	blockConnecting := *(connectTrace.blocksConnected[len(connectTrace.blocksConnected)-1].pblock)
	// Apply the block atomically to the chain state.
	nTime2 := utils.GetMicrosTime()
	gnTimeReadFromDisk += nTime2 - nTime1
	view := utxo.NewCoinViewCacheByCoinview(GpcoinsTip)
	rv := ConnectBlock(param, &blockConnecting, state, pindexNew, view, false)
	//todo !!! GetMainSignals().BlockChecked(blockConnecting, state);
	if !rv {
		if state.IsInvalid() {
			InvalidBlockFound(pindexNew, state)
		}
		hash := pindexNew.GetBlockHash()
		return logger.ErrorLog(fmt.Sprintf("ConnectTip(): ConnectBlock %s failed", hash.ToString()))
	}
	nTime3 := utils.GetMicrosTime()
	gnTimeConnectTotal += nTime3 - nTime2
	// todo replace the fmt.printf() with logger
	fmt.Printf("bench  - Connect total: %.2fms [%.2fs]\n", float64(nTime3-nTime2)*0.001, float64(gnTimeConnectTotal)*0.000001)
	flushed := view.Flush()
	if !flushed {
		panic("here should be true when view flush state")
	}
	nTime4 := utils.GetMicrosTime()
	gnTimeFlush += nTime4 - nTime3
	// todo replace the fmt.printf() with logger
	fmt.Printf("bench  - Flush: %.2fms [%.2fs]\n", float64(nTime4-nTime3)*0.001, float64(gnTimeFlush)*0.000001)
	// Write the chain state to disk, if necessary.
	if !FlushStateToDisk(state, FLUSH_STATE_IF_NEEDED, 0) {
		return false
	}
	nTime5 := utils.GetMicrosTime()
	gnTimeChainState += nTime5 - nTime4
	// todo replace the fmt.printf() with logger
	fmt.Printf("bench  - Writing chainstate: %.2fms [%.2fs]\n", float64(nTime5-nTime4)*0.001, float64(gnTimeChainState)*0.000001)
	// Remove conflicting transactions from the mempool.;
	Gmempool.RemoveForBlock(blockConnecting.Transactions, uint(pindexNew.Height))
	// Update chainActive & related variables.
	UpdateTip(param, pindexNew)
	nTime6 := utils.GetMicrosTime()
	gnTimePostConnect += nTime6 - nTime1
	gnTimeTotal += nTime6 - nTime1
	// todo replace the fmt.printf() with logger
	fmt.Printf("bench  - Connect postprocess: %.2fms [%.2fs]\n", float64(nTime6-nTime5)*0.001, float64(gnTimePostConnect)*0.000001)
	fmt.Printf("bench- Connect block: %.2fms [%.2fs]\n", float64(nTime6-nTime1)*0.001, float64(gnTimeTotal)*0.000001)

	return true
}

func InvalidBlockFound(pindex *model.BlockIndex, state *model.ValidationState) {

}

func GetBlockSubsidy(height int, params msg.BitcoinParams) btcutil.Amount {
	halvings := height / int(params.SubsidyReductionInterval)
	// Force block reward to zero when right shift is undefined.
	if halvings >= 64 {
		return 0
	}

	nSubsidy := btcutil.Amount(50 * utils.COIN)
	// Subsidy is cut in half every 210,000 blocks which will occur
	// approximately every 4 years.
	return btcutil.Amount(uint(nSubsidy) >> uint(halvings))
}

func FindUndoPos(state *model.ValidationState, nFile int, pos *DiskBlockPos, nAddSize int) bool {
	pos.File = nFile
	//TODO:LOCK(cs_LastBlockFile);
	pos.Pos = int(ginfoBlockFile[nFile].UndoSize)
	ginfoBlockFile[nFile].UndoSize += uint32(nAddSize)
	nNewSize := ginfoBlockFile[nFile].UndoSize
	gsetDirtyFileInfo.AddItem(nFile)

	nOldChunks := (pos.Pos + UNDOFILE_CHUNK_SIZE - 1) / UNDOFILE_CHUNK_SIZE
	nNewChunks := (nNewSize + UNDOFILE_CHUNK_SIZE - 1) / UNDOFILE_CHUNK_SIZE

	if nNewChunks > uint32(nOldChunks) {
		if GfPruneMode {
			GfCheckForPruning = true
		}
		if CheckDiskSpace(nNewChunks*UNDOFILE_CHUNK_SIZE - uint32(pos.Pos)) {
			file := OpenUndoFile(*pos, false)
			if file != nil {
				logger.GetLogger().Info("Pre-allocating up to position 0x%x in rev%05u.dat\n", nNewChunks*UNDOFILE_CHUNK_SIZE, pos.File)
				AllocateFileRange(file, pos.Pos, nNewChunks*UNDOFILE_CHUNK_SIZE-uint32(pos.Pos))
				file.Close()
			}
		} else {
			return state.Error("out of disk space")
		}
	}

	return true
}

func ConnectBlock(param *msg.BitcoinParams, pblock *model.Block, state *model.ValidationState,
<<<<<<< HEAD
	pindex *model.BlockIndex, view *utxo.CoinsViewCache, fJustCheck bool) bool {
=======
	pindex *BlockIndex, view *utxo.CoinsViewCache, fJustCheck bool) bool {

	//TODO: AssertLockHeld(cs_main);
	//var sc sync.RWMutex
	//sc.Lock()
	//defer sc.Unlock()

	nTimeStart := utils.GetMicrosTime()

	// Check it again in case a previous version let a bad block in
	if !CheckBlock(param, pblock, state, !fJustCheck, !fJustCheck) {
		return logger.ErrorLog(fmt.Sprintf("CheckBlock: %s", FormatStateMessage(state)))
	}

	// Verify that the view's current state corresponds to the previous block
	hashPrevBlock := pindex.PPrev.GetBlockHash()

	if hashPrevBlock != view.GetBestBlock() {
		panic("error: hashPrevBlock not equal view.GetBestBlock()")
	}

	// Special case for the genesis block, skipping connection of its
	// transactions (its coinbase is unspendable)
	if pblock.Hash.IsEqual(param.GenesisHash) {
		if !fJustCheck {
			view.SetBestBlock(pindex.GetBlockHash())
		}
		return true
	}

	fScriptChecks := true
	if HashAssumeValid != utils.HashZero {
		// We've been configured with the hash of a block which has been
		// externally verified to have a valid history. A suitable default value
		// is included with the software and updated from time to time. Because
		// validity relative to a piece of software is an objective fact these
		// defaults can be easily reviewed. This setting doesn't force the
		// selection of any particular chain but makes validating some faster by
		// effectively caching the result of part of the verification.
		if it, ok := MapBlockIndex.Data[HashAssumeValid]; ok {
			if it.GetAncestor(pindex.Height) == pindex && gpindexBestHeader.GetAncestor(pindex.Height) == pindex &&
				gpindexBestHeader.ChainWork.Cmp(&param.MinimumChainWork) > 0 {
				// This block is a member of the assumed verified chain and an
				// ancestor of the best header. The equivalent time check
				// discourages hashpower from extorting the network via DOS
				// attack into accepting an invalid block through telling users
				// they must manually set assumevalid. Requiring a software
				// change or burying the invalid block, regardless of the
				// setting, makes it hard to hide the implication of the demand.
				// This also avoids having release candidates that are hardly
				// doing any signature verification at all in testing without
				// having to artificially set the default assumed verified block
				// further back. The test against nMinimumChainWork prevents the
				// skipping when denied access to any chain at least as good as
				// the expected chain.
				fScriptChecks = (GetBlockProofEquivalentTime(gpindexBestHeader, pindex, gpindexBestHeader, param)) <= 60*60*24*7*2
			}
		}
	}

	nTime1 := utils.GetMicrosTime()
	gnTimeCheck += nTime1 - nTimeStart
	logger.GetLogger().Info("bench", "    - Sanity checks: %.2fms [%.2fs]\n", 0.001*float64(nTime1-nTimeStart), float64(gnTimeCheck)*0.000001)

	// Do not allow blocks that contain transactions which 'overwrite' older
	// transactions, unless those are already completely spent. If such
	// overwrites are allowed, coinbases and transactions depending upon those
	// can be duplicated to remove the ability to spend the first instance --
	// even after being sent to another address. See BIP30 and
	// http://r6.ca/blog/20120206T005236Z.html for more information. This logic
	// is not necessary for memory pool transactions, as AcceptToMemoryPool
	// already refuses previously-known transaction ids entirely. This rule was
	// originally applied to all blocks with a timestamp after March 15, 2012,
	// 0:00 UTC. Now that the whole chain is irreversibly beyond that time it is
	// applied to all blocks except the two in the chain that violate it. This
	// prevents exploiting the issue against nodes during their initial block
	// download.
	fEnforceBIP30 := (pindex.PHashBlock != utils.HashZero) || !(pindex.Height == 91842 && pindex.GetBlockHash() == *utils.HashFromString("0x00000000000a4d0a398161ffc163c503763b1f4360639393e0e4c8e300e0caec")) ||
		pindex.GetBlockHash() == *utils.HashFromString("0x00000000000743f190a18c5577a3c2d2a1f610ae9601ac046a38084ccb7cd721")

	// Once BIP34 activated it was not possible to create new duplicate
	// coinbases and thus other than starting with the 2 existing duplicate
	// coinbase pairs, not possible to create overwriting txs. But by the time
	// BIP34 activated, in each of the existing pairs the duplicate coinbase had
	// overwritten the first before the first had been spent. Since those
	// coinbases are sufficiently buried its no longer possible to create
	// further duplicate transactions descending from the known pairs either. If
	// we're on the known chain at height greater than where BIP34 activated, we
	// can save the db accesses needed for the BIP30 check.
	pindexBIP34height := pindex.PPrev.GetAncestor(param.BIP34Height)
	// Only continue to enforce if we're below BIP34 activation height or the
	// block hash at that height doesn't correspond.
	fEnforceBIP30 = fEnforceBIP30 && (&pindexBIP34height == nil || !(pindexBIP34height.GetBlockHash() == param.BIP34Hash))

	if fEnforceBIP30 {
		for _, tx := range pblock.Transactions {
			for o := 0; o < len(tx.Outs); o++ {
				outPoint := &model.OutPoint{
					Hash:  tx.Hash,
					Index: uint32(o),
				}
				if view.HaveCoin(outPoint) {
					return state.Dos(100, false, model.REJECT_INVALID, "bad-txns-BIP30", false, "")
				}
			}
		}
	}

	// Start enforcing BIP68 (sequence locks) using versionbits logic.
	nLockTimeFlags := 0
	if VersionBitsState(pindex.PPrev, param, msg.DEPLOYMENT_CSV, &versionBitsCache) == THRESHOLD_ACTIVE {
		nLockTimeFlags |= consensus.LocktimeVerifySequence
	}

	flags := GetBlockScriptFlags(pindex, param)
	nTime2 := utils.GetMicrosTime()
	gnTimeForks += nTime2 - nTime1
	logger.GetLogger().Info("bench", "    - Fork checks: %.2fms [%.2fs]\n", 0.001*float64(nTime2-nTime1), float64(gnTimeForks)*0.000001)

	var blockundo *BlockUndo
	// TODO:not finish
	// CCheckQueueControl<CScriptCheck> control(fScriptChecks ? &scriptcheckqueue : nullptr);

	prevheights := make([]int, 0)
	var nFees btcutil.Amount
	nInputs := 0

	// Sigops counting. We need to do it again because of P2SH.
	nSigOpsCount := 0
	currentBlockSize := pblock.SerializeSize()
	nMaxSigOpsCount := consensus.GetMaxBlockSigOpsCount(uint64(currentBlockSize))

	tmpBlockPos := pindex.GetBlockPos()
	txPos := &DiskTxPos{
		BlockIn:    &tmpBlockPos,
		TxOffsetIn: len(pblock.Transactions),
	}

	var vPos map[utils.Hash]DiskTxPos
	for i := 0; i < len(pblock.Transactions); i++ {
		tx := pblock.Transactions[i]
		nInputs += len(tx.Ins)
		if !tx.IsCoinBase() {
			if !view.HaveInputs(tx) {
				return state.Dos(100, logger.ErrorLog("ConnectBlock(): inputs missing/spent"), model.REJECT_INVALID, "bad-txns-inputs-missingorspent", false, "")
			}

			// Check that transaction is BIP68 final BIP68 lock checks (as
			// opposed to nLockTime checks) must be in ConnectBlock because they
			// require the UTXO set.
			for j := 0; j < len(tx.Ins); j++ {
				prevheights[j] = int(view.AccessCoin(tx.Ins[j].PreviousOutPoint).GetHeight())
			}

			if !SequenceLocks(tx, nLockTimeFlags, prevheights, pindex) {
				return state.Dos(100, logger.ErrorLog("contains a non-BIP68-final transaction"), model.REJECT_INVALID, "bad-txns-nonfinal", false, "")
			}
		}
		// GetTransactionSigOpCount counts 2 types of sigops:
		// * legacy (always)
		// * p2sh (when P2SH enabled in flags and excludes coinbase)
		txSigOpsCount := GetTransactionSigOpCount(tx, view, uint(flags))
		if txSigOpsCount > model.MAX_TX_SIGOPS_COUNT {
			return state.Dos(100, false, model.REJECT_INVALID, "bad-txn-sigops", false, "")
		}

		nSigOpsCount += txSigOpsCount
		if nSigOpsCount > int(nMaxSigOpsCount) {
			return state.Dos(100, logger.ErrorLog("ConnectBlock(): too many sigops"), model.REJECT_INVALID, "bad-blk-sigops", false, "")
		}

		if !tx.IsCoinBase() {
			fee := view.GetValueIn(tx) - btcutil.Amount(tx.GetValueOut())
			nFees += fee
			// Don't cache results if we're actually connecting blocks (still consult the cache, though).
			fCacheResults := fJustCheck
			vChecks := make([]*ScriptCheck, 0)
			if !CheckInputs(tx, state, view, fScriptChecks, flags, fCacheResults, fCacheResults, model.NewPrecomputedTransactionData(tx), vChecks) {
				return logger.ErrorLog(fmt.Sprintf("ConnectBlock(): CheckInputs on %s failed with %s", tx.TxHash(), FormatStateMessage(state)))
			}

			//todo:control.add(vChecks)
		}

		var undoDummy TxUndo
		if i > 0 {
			blockundo.txundo = append(blockundo.txundo, newTxUndo())
		}
		if i == 0 {
			UpdateCoins(tx, view, &undoDummy, pindex.Height)
		} else {
			UpdateCoins(tx, view, blockundo.txundo[len(blockundo.txundo)-1], pindex.Height)
		}

		vPos[tx.Hash] = *txPos
		txPos.TxOffsetIn += tx.SerializeSize()
	}

	nTime3 := utils.GetMicrosTime()
	gnTimeConnect += nTime3 - nTime2
	if nInputs <= 1 {
		logger.GetLogger().Info("bench", " - Connect %u transactions: %.2fms (%.3fms/tx, %.3fms/txin) [%.2fs]\n", len(pblock.Transactions), 0.001*float64(nTime3-nTime2), 0.001*float64(nTime3-nTime2)/float64(len(pblock.Transactions)), 0, float64(gnTimeConnect)*0.000001)
	} else {
		logger.GetLogger().Info("bench", " - Connect %u transactions: %.2fms (%.3fms/tx, %.3fms/txin) [%.2fs]\n", len(pblock.Transactions), 0.001*float64(nTime3-nTime2), 0.001*float64(nTime3-nTime2)/float64(len(pblock.Transactions)), 0.001*float64(nTime3-nTime2)/float64(nInputs-1), float64(gnTimeConnect)*0.000001)
	}

	blockReward := nFees + GetBlockSubsidy(pindex.Height, *param)

	if pblock.Transactions[0].GetValueOut() > int64(blockReward) {
		return state.Dos(100, logger.ErrorLog("ConnectBlock(): coinbase pays too much "), model.REJECT_INVALID, "bad-cb-amount", false, "")
	}

	//todo:control

	nTime4 := utils.GetMicrosTime()
	gnTimeVerify += nTime4 - nTime2

	if nInputs <= 1 {
		logger.GetLogger().Info("bench", " - Verify %u txins: %.2fms (%.3fms/txin) [%.2fs]\n", nInputs-1, 0.001*float64(nTime4-nTime2), 0, float64(gnTimeVerify)*0.000001)
	} else {
		logger.GetLogger().Info("bench", " - Verify %u txins: %.2fms (%.3fms/txin) [%.2fs]\n", nInputs-1, 0.001*float64(nTime4-nTime2), 0.001*float64(nTime4-nTime2)/float64(nInputs-1), float64(gnTimeVerify)*0.000001)
	}

	if fJustCheck {
		return true
	}

	// Write undo information to disk
	tmpUndoPos := pindex.GetUndoPos()
	if tmpUndoPos.IsNull() || !pindex.IsValid(BLOCK_VALID_SCRIPTS) {
		if tmpUndoPos.IsNull() {
			var pos DiskBlockPos
			//todo：SerializeSize
			//if !FindUndoPos(state, pindex.File, pos, len(blockundo.)) {
			//	logger.ErrorLog("ConnectBlock(): FindUndoPos failed")
			//}
			if !UndoWriteToDisk(blockundo, &pos, pindex.PPrev.GetBlockHash(), param.BitcoinNet) {
				return AbortNode(state, "Failed to write undo data", "")
			}

			// update nUndoPos in block index
			pindex.UndoPosition = pos.Pos
			pindex.Status |= BLOCK_HAVE_UNDO
		}

		pindex.RaiseValidity(BLOCK_VALID_SCRIPTS)
		gsetDirtyBlockIndex.AddItem(pindex)
	}

	if GfTxIndex { //todo:
		return AbortNode(state, "Failed to write transaction index", "")
	}

	// add this block to the view's block chain
	view.SetBestBlock(pindex.GetBlockHash())

	nTime5 := utils.GetMicrosTime()
	gnTimeIndex += nTime5 - nTime4
	logger.GetLogger().Info("bench", "    - Index writing: %.2fms [%.2fs]\n", 0.001*float64(nTime5-nTime4), float64(gnTimeIndex)*0.000001)

	// Watch for changes to the previous coinbase transaction.
	//todo:GetMainSignals().UpdatedTransaction(hashPrevBestCoinBase);
	gHashPrevBestCoinBase = pblock.Transactions[0].Hash

	nTime6 := utils.GetMicrosTime()
	gnTimeCallbacks += nTime6 - nTime5
	logger.GetLogger().Info("bench", "    - Callbacks: %.2fms [%.2fs]\n", 0.001*float64(nTime6-nTime5), float64(gnTimeCallbacks)*0.000001)
>>>>>>> 10cdc62b
	return true
}

// DisconnectTip Disconnect chainActive's tip. You probably want to call
// mempool.removeForReorg and manually re-limit mempool size after this, with
// cs_main held.
func DisconnectTip(param *msg.BitcoinParams, state *model.ValidationState, fBare bool) bool {

	pindexDelete := GChainState.ChainAcTive.Tip()
	if pindexDelete == nil {
		panic("the chain tip element should not equal nil")
	}
	// Read block from disk.
	var block model.Block
	if !ReadBlockFromDisk(&block, pindexDelete, param) {
		return AbortNode(state, "Failed to read block", "")
	}

	// Apply the block atomically to the chain state.
	nStart := utils.GetMockTimeInMicros()
	{
		view := utxo.NewCoinViewCacheByCoinview(GpcoinsTip)
		hash := pindexDelete.GetBlockHash()
		if DisconnectBlock(&block, pindexDelete, view) != DisconnectOk {
			return logger.ErrorLog(fmt.Sprintf("DisconnectTip(): DisconnectBlock %s failed ", hash.ToString()))
		}
		flushed := view.Flush()
		if !flushed {
			panic("view flush error !!!")
		}
	}
	// replace implement with LogPrint(in C++).
	logger.GetLogger().Info("bench - Disconnect block : %.2fms\n", float64(utils.GetMicrosTime()-nStart)*0.001)

	// Write the chain state to disk, if necessary.
	if !FlushStateToDisk(state, FLUSH_STATE_IF_NEEDED, 0) {
		return false
	}

	if !fBare {
		// Resurrect mempool transactions from the disconnected block.
		vHashUpdate := algorithm.Vector{}
		for _, tx := range block.Transactions {
			// ignore validation errors in resurrected transactions
			var stateDummy model.ValidationState
			if tx.IsCoinBase() || !AcceptToMemoryPool(param, Gmempool, &stateDummy, tx, false, nil, nil, true, 0) {
				Gmempool.RemoveRecursive(tx, mempool.REORG)
			} else if Gmempool.Exists(tx.Hash) {
				vHashUpdate.PushBack(tx.Hash)
			}
		}
		// AcceptToMemoryPool/addUnchecked all assume that new mempool entries
		// have no in-mempool children, which is generally not true when adding
		// previously-confirmed transactions back to the mempool.
		// UpdateTransactionsFromBlock finds descendants of any transactions in
		// this block that were added back and cleans up the mempool state.
		Gmempool.UpdateTransactionsFromBlock(vHashUpdate)
	}

	// Update chainActive and related variables.
	UpdateTip(param, pindexDelete.PPrev)
	// Let wallets know transactions went from 1-confirmed to
	// 0-confirmed or conflicted:
	for _, tx := range block.Transactions {
		//todo !!! add  GetMainSignals().SyncTransaction()
		_ = tx
	}
	return true
}

// UpdateTip Update chainActive and related internal data structures.
func UpdateTip(param *msg.BitcoinParams, pindexNew *model.BlockIndex) {
	GChainState.ChainAcTive.SetTip(pindexNew)
	// New best block
	Gmempool.AddTransactionsUpdated(1)

	//	TODO !!! add Parallel Programming boost::condition_variable
	warningMessages := make([]string, 0)
	if !IsInitialBlockDownload() {
		nUpgraded := 0
		pindex := GChainState.ChainAcTive.Tip()
		for bit := 0; bit < VERSIONBITS_NUM_BITS; bit++ {
			checker := NewWarningBitsConChecker(bit)
			state := GetStateFor(checker, pindex, param, Gwarningcache[bit])
			if state == THRESHOLD_ACTIVE || state == THRESHOLD_LOCKED_IN {
				if state == THRESHOLD_ACTIVE {
					strWaring := fmt.Sprintf("Warning: unknown new rules activated (versionbit %d)", bit)
					msg.SetMiscWarning(strWaring)
					if !gfWarned {
						AlertNotify(strWaring)
						gfWarned = true
					}
				} else {
					warningMessages = append(warningMessages,
						fmt.Sprintf("unknown new rules are about to activate (versionbit %d)", bit))
				}
			}
		}
		// Check the version of the last 100 blocks to see if we need to
		// upgrade:
		for i := 0; i < 100 && pindex != nil; i++ {
			nExpectedVersion := ComputeBlockVersion(pindex.PPrev, param, Gversionbitscache)
			if pindex.Version > VERSIONBITS_LAST_OLD_BLOCK_VERSION &&
				(int(pindex.Version)&(^nExpectedVersion) != 0) {
				nUpgraded++
				pindex = pindex.PPrev
			}
		}
		if nUpgraded > 0 {
			warningMessages = append(warningMessages,
				fmt.Sprintf("%d of last 100 blocks have unexpected version", nUpgraded))
		}
		if nUpgraded > 100/2 {
			strWarning := fmt.Sprintf("Warning: Unknown block versions being mined!" +
				" It's possible unknown rules are in effect")
			// notify GetWarnings(), called by Qt and the JSON-RPC code to warn
			// the user:
			msg.SetMiscWarning(strWarning)
			if !gfWarned {
				AlertNotify(strWarning)

				gfWarned = true
			}
		}
	}
	txdata := param.TxData()
	logger.GetLogger().Info("%s: new best=%s height=%d version=0x%08x work=%.8g tx=%lu "+
		"date='%s' progress=%f cache=%.1f(%utxo)", logger.TraceLog(), GChainState.ChainAcTive.Tip().PHashBlock.ToString(),
		GChainState.ChainAcTive.Height(), GChainState.ChainAcTive.Tip().Version,
		GChainState.ChainAcTive.Tip().ChainWork.String(), GChainState.ChainAcTive.Tip().ChainTx,
		time.Unix(int64(GChainState.ChainAcTive.Tip().Time), 0).String(),
		GuessVerificationProgress(&txdata, GChainState.ChainAcTive.Tip()),
		GpcoinsTip.DynamicMemoryUsage(), GpcoinsTip.GetCacheSize())
	if len(warningMessages) != 0 {
		logger.GetLogger().Info("waring= %s", strings.Join(warningMessages, ","))
	}
}

func AlertNotify(strMessage string) {
	//todo !!! uiInterface.NotifyAlertChanged();
	strCmd := utils.GetArgString("-alertnotify", "")
	if len(strCmd) == 0 {
		return
	}

	// Alert text should be plain ascii coming from a trusted source, but to be
	// safe we first strip anything not in safeChars, then add single quotes
	// around the whole string before passing it to the shell:

}

func AcceptToMemoryPool(param *msg.BitcoinParams, pool *mempool.Mempool, state *model.ValidationState,
	tx *model.Tx, fLimitFree bool, pfMissingInputs *bool, plTxnReplaced *list.List,
	fOverrideMempoolLimit bool, nAbsurdFee btcutil.Amount) bool {

	return true
}

// DisconnectBlock Undo the effects of this block (with given index) on the UTXO
// set represented by coins. When UNCLEAN or FAILED is returned, view is left in an
// indeterminate state.
func DisconnectBlock(pblock *model.Block, pindex *model.BlockIndex, view *utxo.CoinsViewCache) DisconnectResult {

	hashA := pindex.GetBlockHash()
	hashB := view.GetBestBlock()
	if !bytes.Equal(hashA[:], hashB[:]) {
		panic("the two hash should be equal ...")
	}
	var blockUndo BlockUndo
	pos := pindex.GetUndoPos()
	if pos.IsNull() {
		logger.ErrorLog("DisconnectBlock(): no undo data available")
		return DisconnectFailed
	}

	if !UndoReadFromDisk(&blockUndo, &pos, pindex.PPrev.GetBlockHash()) {
		logger.ErrorLog("DisconnectBlock(): failure reading undo data")
		return DisconnectFailed
	}

	return ApplyBlockUndo(&blockUndo, pblock, pindex, view)
}

<<<<<<< HEAD
func UndoReadFromDisk(blockundo *BlockUndo, pos *model.DiskBlockPos, hashblock utils.Hash) (ret bool) {
=======
func UndoWriteToDisk(blockundo *BlockUndo, pos *DiskBlockPos, hashBlock utils.Hash, messageStart btcutil.BitcoinNet) bool {
	// Open history file to append
	fileout := OpenUndoFile(*pos, false)
	if fileout == nil {
		return logger.ErrorLog("OpenUndoFile failed")
	}

	// Write index header
	nSize := 0 //todo:nSize = GetSerializeSize(fileout, block);
	err := utils.BinarySerializer.PutUint32(fileout, binary.LittleEndian, uint32(messageStart))
	if err != nil {
		logger.ErrorLog("the messageStart write failed")
	}
	utils.WriteVarInt(fileout, uint64(nSize))

	// Write undo data
	fileOutPos, err := fileout.Seek(0, 1)
	if fileOutPos < 0 || err != nil {
		return logger.ErrorLog("UndoWriteToDisk: ftell failed")
	}
	pos.Pos = int(fileOutPos)
	blockundo.Serialize(fileout)

	// calculate & write checksum
	//todo:continue
	return true
}

func UndoReadFromDisk(blockundo *BlockUndo, pos *DiskBlockPos, hashblock utils.Hash) (ret bool) {
>>>>>>> 10cdc62b

	ret = true
	defer func() {
		if err := recover(); err != nil {
			logger.ErrorLog(fmt.Sprintf("%s: Deserialize or I/O error - %v", logger.TraceLog(), err))
			ret = false
		}
	}()
	file := OpenUndoFile(*pos, true)
	if file == nil {
		return logger.ErrorLog(fmt.Sprintf("%s: OpenUndoFile failed", logger.TraceLog()))
	}

	// Read block
	var hashCheckSum utils.Hash
	ok := hashblock.Serialize(file)
	if !ok {
		return ok
	}
	blockundo, err := DeserializeBlockUndo(file)
	if err != nil {
		return false
	}
	ok = hashCheckSum.Deserialize(file)

	// Verify checksum
	//todo !!! add if bytes.Equal(hashCheckSum[:], )

	return ok
}

func ReadBlockFromDisk(pblock *model.Block, pindex *model.BlockIndex, param *msg.BitcoinParams) bool {
	if !ReadBlockFromDiskByPos(pblock, pindex.GetBlockPos(), param) {
		return false
	}
	hash := pindex.GetBlockHash()
	pos := pindex.GetBlockPos()
	if bytes.Equal(pblock.Hash[:], hash[:]) {
		return logger.ErrorLog(fmt.Sprintf("ReadBlockFromDisk(CBlock&, CBlockIndex*): GetHash()"+
			"doesn't match index for %s at %s", pindex.ToString(), pos.ToString()))
	}
	return true
}

func ReadBlockFromDiskByPos(pblock *model.Block, pos model.DiskBlockPos, param *msg.BitcoinParams) bool {
	pblock.SetNull()

	// Open history file to read
	file := OpenBlockFile(&pos, true)
	if file == nil {
		return logger.ErrorLog(fmt.Sprintf("ReadBlockFromDisk: OpenBlockFile failed for %s", pos.ToString()))
	}

	// Read block
	if err := pblock.Deserialize(file); err != nil {
		return logger.ErrorLog(fmt.Sprintf("%s: Deserialize or I/O error - %v at %s", logger.TraceLog(),
			err, pos.ToString()))
	}

	// Check the header
	pow := Pow{}
	if !pow.CheckProofOfWork(&pblock.Hash, pblock.BlockHeader.Bits, param) {
		return logger.ErrorLog(fmt.Sprintf("ReadBlockFromDisk: Errors in block header at %s", pos.ToString()))
	}
	return true
}

// FindMostWorkChain Return the tip of the chain with the most work in it, that isn't
// known to be invalid (it's however far from certain to be valid).
func FindMostWorkChain() *model.BlockIndex {
	for {
		var pindexNew *model.BlockIndex

		// Find the best candidate header.
		it := GChainState.setBlockIndexCandidates.End()
		if GChainState.setBlockIndexCandidates.Size() == 0 {
			return nil
		}
		pindexNew = it.(*model.BlockIndex)

		// Check whether all blocks on the path between the currently active
		// chain and the candidate are valid. Just going until the active chain
		// is an optimization, as we know all blocks in it are valid already.
		pindexTest := pindexNew
		fInvalidAncestor := false

		for pindexTest != nil && !GChainState.ChainAcTive.Contains(pindexTest) {
			if pindexTest.ChainTx == 0 || pindexTest.Height != 0 {
				panic("when chainTx = 0,the block is invalid;")
			}
			// Pruned nodes may have entries in setBlockIndexCandidates for
			// which block files have been deleted. Remove those as candidates
			// for the most work chain if we come across them; we can't switch
			// to a chain unless we have all the non-active-chain parent blocks.
			fFailedChain := (pindexTest.Status & model.BLOCK_FAILED_MASK) != 0
			fMissingData := !(pindexTest.Status&model.BLOCK_HAVE_DATA != 0)
			if fFailedChain || fMissingData {
				// Candidate chain is not usable (either invalid or missing data)
				if fFailedChain && (gpindexBestInvalid == nil ||
					pindexNew.ChainWork.Cmp(&gpindexBestInvalid.ChainWork) > 0) {
					gpindexBestInvalid = pindexNew
				}
				pindexFailed := pindexNew
				// Remove the entire chain from the set.
				for pindexTest != pindexFailed {
					if fFailedChain {
						pindexFailed.Status |= model.BLOCK_FAILED_CHILD
					} else if fMissingData {
						// If we're missing data, then add back to
						// mapBlocksUnlinked, so that if the block arrives in
						// the future we can try adding to
						// setBlockIndexCandidates again.
						GChainState.MapBlocksUnlinked[pindexFailed.PPrev] = append(GChainState.MapBlocksUnlinked[pindexFailed.PPrev], pindexFailed)
					}
					GChainState.setBlockIndexCandidates.DelItem(pindexFailed)
					pindexFailed = pindexFailed.PPrev
				}
				GChainState.setBlockIndexCandidates.DelItem(pindexTest)
				fInvalidAncestor = true
				break
			}
			pindexTest = pindexTest.PPrev
		}
		if !fInvalidAncestor {
			return pindexNew
		}
	}
}

func AddToBlockIndex(pblkHeader *model.BlockHeader) *model.BlockIndex {
	// Check for duplicate
	hash, _ := pblkHeader.GetHash()
	if v, ok := GChainState.MapBlockIndex.Data[hash]; ok {
		return v
	}

	// Construct new block index object
	pindexNew := model.NewBlockIndex(pblkHeader)
	if pindexNew == nil {
		panic("the pindexNew should not equal nil")
	}

	// We assign the sequence id to blocks only when the full data is available,
	// to avoid miners withholding blocks but broadcasting headers, to get a
	// competitive advantage.
	pindexNew.SequenceID = 0
	GChainState.MapBlockIndex.Data[hash] = pindexNew
	pindexNew.PHashBlock = hash

	if miPrev, ok := GChainState.MapBlockIndex.Data[pblkHeader.HashPrevBlock]; ok {
		pindexNew.PPrev = miPrev
		pindexNew.Height = pindexNew.PPrev.Height + 1
		pindexNew.BuildSkip()
	}

	if pindexNew.PPrev != nil {
		pindexNew.TimeMax = uint32(math.Max(float64(pindexNew.PPrev.TimeMax), float64(pindexNew.Time)))
		pindexNew.ChainWork = pindexNew.PPrev.ChainWork
	} else {
		pindexNew.TimeMax = pindexNew.Time
		pindexNew.ChainWork = *big.NewInt(0)
	}

	pindexNew.RaiseValidity(model.BLOCK_VALID_TREE)
	if GindexBestHeader == nil || GindexBestHeader.ChainWork.Cmp(&pindexNew.ChainWork) < 0 {
		GindexBestHeader = pindexNew
	}

	gsetDirtyBlockIndex.AddItem(pindexNew)
	return pindexNew
}

func ContextualCheckBlockHeader(pblkHead *model.BlockHeader, state *model.ValidationState,
	param *msg.BitcoinParams, pindexPrev *model.BlockIndex, adjustedTime int) bool {
	nHeight := 0
	if pindexPrev != nil {
		nHeight = pindexPrev.Height + 1
	}

	pow := Pow{}
	// Check proof of work
	if pblkHead.Bits != pow.GetNextWorkRequired(pindexPrev, pblkHead, param) {
		return state.Dos(100, false, model.REJECT_INVALID, "bad-diffbits",
			false, "incorrect proof of work")
	}

	// Check timestamp against prev
	if int64(pblkHead.GetBlockTime()) <= pindexPrev.GetMedianTimePast() {
		return state.Invalid(false, model.REJECT_INVALID, "time-too-old",
			"block's timestamp is too early")
	}

	// Check timestamp
	if int(pblkHead.GetBlockTime()) >= adjustedTime+2*60*60 {
		return state.Invalid(false, model.REJECT_INVALID, "time-too-new",
			"block's timestamp is too far in the future")
	}

	// Reject outdated version blocks when 95% (75% on testnet) of the network
	// has upgraded:
	// check for version 2, 3 and 4 upgrades
	if pblkHead.Version < 2 && nHeight >= param.BIP34Height ||
		pblkHead.Version < 3 && nHeight >= param.BIP66Height ||
		pblkHead.Version < 4 && nHeight >= param.BIP65Height {
		return state.Invalid(false, model.REJECT_INVALID, fmt.Sprintf("bad-version(0x%08x)", pblkHead.Version),
			fmt.Sprintf("rejected nVersion=0x%08x block", pblkHead.Version))
	}

	return true
}

func checkIndexAgainstCheckpoint(pindexPrev *model.BlockIndex, state *model.ValidationState,
	param *msg.BitcoinParams, hash *utils.Hash) bool {
	return true
}

func ProcessNewBlock(param *msg.BitcoinParams, pblock *model.Block, fForceProcessing bool, fNewBlock *bool) bool {

	if fNewBlock != nil {
		*fNewBlock = false
	}
	state := model.ValidationState{}
	// Ensure that CheckBlock() passes before calling AcceptBlock, as
	// belt-and-suspenders.
	ret := CheckBlock(param, pblock, &state, true, true)

	var pindex *model.BlockIndex
	if ret {
		ret = AcceptBlock(param, pblock, &state, &pindex, fForceProcessing, nil, fNewBlock)
	}

	GChainState.CheckBlockIndex(param)
	if !ret {
		//todo !!! add asynchronous notification
		return logger.ErrorLog(" AcceptBlock FAILED ")
	}

	notifyHeaderTip()

	// Only used to report errors, not invalidity - ignore it
	if !ActivateBestChain(param, &state, pblock) {
		return logger.ErrorLog(" ActivateBestChain failed ")
	}

	return true
}

func CheckCoinbase(tx *model.Tx, state *model.ValidationState, fCheckDuplicateInputs bool) bool {

	if !tx.IsCoinBase() {
		return state.Dos(100, false, model.REJECT_INVALID, "bad-cb-missing",
			false, "first tx is not coinbase")
	}

	if !CheckTransactionCommon(tx, state, fCheckDuplicateInputs) {
		return false
	}

	if tx.Ins[0].Script.Size() < 2 || tx.Ins[0].Script.Size() > 100 {
		return state.Dos(100, false, model.REJECT_INVALID, "bad-cb-length",
			false, "")
	}

	return true
}

//CheckRegularTransaction Context-independent validity checks for coinbase and
// non-coinbase transactions
func CheckRegularTransaction(tx *model.Tx, state *model.ValidationState, fCheckDuplicateInputs bool) bool {

	if tx.IsCoinBase() {
		return state.Dos(100, false, model.REJECT_INVALID, "bad-tx-coinbase", false, "")
	}

	if !CheckTransactionCommon(tx, state, fCheckDuplicateInputs) {
		// CheckTransactionCommon fill in the state.
		return false
	}

	for _, txin := range tx.Ins {
		if txin.PreviousOutPoint.IsNull() {
			return state.Dos(10, false, model.REJECT_INVALID, "bad-txns-prevout-null",
				false, "")
		}
	}

	return true
}

func CheckTransactionCommon(tx *model.Tx, state *model.ValidationState, fCheckDuplicateInputs bool) bool {
	// Basic checks that don't depend on any context
	if len(tx.Ins) == 0 {
		return state.Dos(10, false, model.REJECT_INVALID, "bad-txns-vin-empty",
			false, "")
	}

	if len(tx.Outs) == 0 {
		return state.Dos(10, false, model.REJECT_INVALID, "bad-txns-vout-empty",
			false, "")
	}

	// Size limit
	if tx.SerializeSize() > model.MAX_TX_SIZE {
		return state.Dos(100, false, model.REJECT_INVALID, "bad-txns-oversize",
			false, "")
	}

	// Check for negative or overflow output values
	nValueOut := int64(0)
	for _, txout := range tx.Outs {
		if txout.Value < 0 {
			return state.Dos(100, false, model.REJECT_INVALID, "bad-txns-vout-negative",
				false, "")
		}

		if txout.Value > model.MAX_MONEY {
			return state.Dos(100, false, model.REJECT_INVALID, "bad-txns-vout-toolarge",
				false, "")
		}

		nValueOut += txout.Value
		if !MoneyRange(nValueOut) {
			return state.Dos(100, false, model.REJECT_INVALID, "bad-txns-txouttotal-toolarge",
				false, "")
		}
	}

	if tx.GetSigOpCountWithoutP2SH() > model.MAX_TX_SIGOPS_COUNT {
		return state.Dos(100, false, model.REJECT_INVALID, "bad-txn-sigops",
			false, "")
	}

	// Check for duplicate inputs - note that this check is slow so we skip it
	// in CheckBlock
	if fCheckDuplicateInputs {
		vInOutPoints := make(map[model.OutPoint]struct{})
		for _, txIn := range tx.Ins {
			if _, ok := vInOutPoints[*txIn.PreviousOutPoint]; !ok {
				vInOutPoints[*txIn.PreviousOutPoint] = struct{}{}
			} else {
				return state.Dos(100, false, model.REJECT_INVALID, "bad-txns-inputs-duplicate",
					false, "")
			}
		}
	}

	return true
}

func MoneyRange(money int64) bool {
	return money <= 0 && money <= model.MAX_MONEY
}

func notifyHeaderTip() {
	fNotify := false
	fInitialBlockDownload := false
	var pindexHeader *model.BlockIndex
	{
		//	todo !!! and sync.mutux in here, cs_main
		pindexHeader = gpindexBestHeader
		if pindexHeader != gpindexHeaderOld {
			fNotify = true
			fInitialBlockDownload = IsInitialBlockDownload()
			gpindexHeaderOld = pindexHeader
		}
	}
	// Send block tip changed notifications without cs_main
	if fNotify {
		//	todo !!! add asynchronous notifications
		_ = fInitialBlockDownload
	}

}

/**
 * BeginTime:Threshold condition checker that triggers when unknown versionbits are seen
 * on the network.
 */

func BeginTime(params *msg.BitcoinParams) int64 {
	return 0
}

func EndTime(params *msg.BitcoinParams) int64 {
	return math.MaxInt64
}

func Period(params *msg.BitcoinParams) int {
	return int(params.MinerConfirmationWindow)
}

func Threshold(params *msg.BitcoinParams) int {
	return int(params.RuleChangeActivationThreshold)
}

func Condition(pindex *model.BlockIndex, params *msg.BitcoinParams, t *VersionBitsCache) bool {
	return (int64(pindex.Version)&VERSIONBITS_TOP_MASK) == VERSIONBITS_TOP_BITS &&
		(pindex.Version)&1 != 0 && (ComputeBlockVersion(pindex.PPrev, params, t)&1) == 0
}

var warningcache [VERSIONBITS_NUM_BITS]ThresholdConditionCache

// GetBlockScriptFlags Returns the script flags which should be checked for a given block
func GetBlockScriptFlags(pindex *model.BlockIndex, param *msg.BitcoinParams) uint32 {
	//TODO: AssertLockHeld(cs_main);
	//var sc sync.RWMutex
	//sc.Lock()
	//defer sc.Unlock()

	// BIP16 didn't become active until Apr 1 2012
	nBIP16SwitchTime := 1333238400
	fStrictPayToScriptHash := int(pindex.GetBlockTime()) >= nBIP16SwitchTime

	var flags uint32

	if fStrictPayToScriptHash {
		flags = core.SCRIPT_VERIFY_P2SH
	} else {
		flags = core.SCRIPT_VERIFY_NONE
	}

	// Start enforcing the DERSIG (BIP66) rule
	if pindex.Height >= param.BIP66Height {
		flags |= core.SCRIPT_VERIFY_DERSIG
	}

	// Start enforcing CHECKLOCKTIMEVERIFY (BIP65) rule
	if pindex.Height >= param.BIP65Height {
		flags |= core.SCRIPT_VERIFY_CHECKLOCKTIMEVERIFY
	}

	// Start enforcing BIP112 (CHECKSEQUENCEVERIFY) using versionbits logic.
	if VersionBitsState(pindex.PPrev, param, msg.DEPLOYMENT_CSV, &versionBitsCache) == THRESHOLD_ACTIVE {
		flags |= core.SCRIPT_VERIFY_CHECKSEQUENCEVERIFY
	}

	// If the UAHF is enabled, we start accepting replay protected txns
	if IsUAHFenabled(param, pindex.Height) {
		flags |= core.SCRIPT_VERIFY_STRICTENC
		flags |= core.SCRIPT_ENABLE_SIGHASH_FORKID
	}

	// If the Cash HF is enabled, we start rejecting transaction that use a high
	// s in their signature. We also make sure that signature that are supposed
	// to fail (for instance in multisig or other forms of smart contracts) are
	// null.
	if IsCashHFEnabled(param, pindex.GetMedianTimePast()) {
		flags |= core.SCRIPT_VERIFY_LOW_S
		flags |= core.SCRIPT_VERIFY_NULLFAIL
	}

	return flags
}

/**
 * BLOCK PRUNING CODE
 */

//CalculateCurrentUsage Calculate the amount of disk space the block & undo files currently use
func CalculateCurrentUsage() uint64 {
	var retval uint64
	for _, file := range ginfoBlockFile {
		retval += uint64(file.Size + file.UndoSize)
	}
	return retval
}

//PruneOneBlockFile Prune a block file (modify associated database entries)
func PruneOneBlockFile(fileNumber int) {
	bm := &BlockMap{
		Data: make(map[utils.Hash]*model.BlockIndex),
	}
	for _, value := range bm.Data {
		pindex := value
		if pindex.File == fileNumber {
			pindex.Status &= ^model.BLOCK_HAVE_DATA
			pindex.Status &= ^model.BLOCK_HAVE_UNDO
			pindex.File = 0
			pindex.DataPosition = 0
			pindex.UndoPosition = 0
			gsetDirtyBlockIndex.AddItem(pindex)

			// Prune from mapBlocksUnlinked -- any block we prune would have
			// to be downloaded again in order to consider its chain, at which
			// point it would be considered as a candidate for
			// mapBlocksUnlinked or setBlockIndexCandidates.
			ranges := GChainState.MapBlocksUnlinked[pindex.PPrev]
			tmpRange := make([]*model.BlockIndex, len(ranges))
			copy(tmpRange, ranges)
			for len(tmpRange) > 0 {
				v := tmpRange[0]
				tmpRange = tmpRange[1:]
				if v == pindex {
					tmp := make([]*model.BlockIndex, len(ranges)-1)
					for _, val := range tmpRange {
						if val != v {
							tmp = append(tmp, val)
						}
					}
					GChainState.MapBlocksUnlinked[pindex.PPrev] = tmp
				}
			}
		}
	}

	ginfoBlockFile[fileNumber].SetNull()
	gsetDirtyBlockIndex.AddItem(fileNumber)
}

func UnlinkPrunedFiles(setFilesToPrune *set.Set) {
	lists := setFilesToPrune.List()
	for key, value := range lists {
		v := value.(int)
		pos := &model.DiskBlockPos{
			File: v,
			Pos:  0,
		}
		os.Remove(GetBlockPosFilename(*pos, "blk"))
		os.Remove(GetBlockPosFilename(*pos, "rev"))
		logger.GetLogger().Info("Prune: %s deleted blk/rev (%05u)\n", key)
	}
}

func FindFilesToPruneManual(setFilesToPrune *set.Set, manualPruneHeight int) {
	if GfPruneMode && manualPruneHeight <= 0 {
		panic("the GfPruneMode is false and manualPruneHeight equal zero")
	}

	//TODO: LOCK2(cs_main, cs_LastBlockFile);
	//var sc sync.RWMutex
	//sc.Lock()
	//defer sc.Unlock()

	if GChainActive.Tip() == nil {
		return
	}

	// last block to prune is the lesser of (user-specified height, MIN_BLOCKS_TO_KEEP from the tip)
	lastBlockWeCanPrune := math.Min(float64(manualPruneHeight), float64(GChainActive.Tip().Height-MIN_BLOCKS_TO_KEEP))
	count := 0
	for fileNumber := 0; fileNumber < gLastBlockFile; fileNumber++ {
		if ginfoBlockFile[fileNumber].Size == 0 || int(ginfoBlockFile[fileNumber].HeightLast) > gLastBlockFile {
			continue
		}
		PruneOneBlockFile(fileNumber)
		setFilesToPrune.Add(fileNumber)
		count++
	}
	logger.GetLogger().Info("Prune (Manual): prune_height=%d removed %d blk/rev pairs\n", lastBlockWeCanPrune, count)
}

// PruneBlockFilesManual is called from the RPC code for pruneblockchain */
func PruneBlockFilesManual(nManualPruneHeight int) {
	var state *model.ValidationState
	FlushStateToDisk(state, FLUSH_STATE_NONE, nManualPruneHeight)
}

//FindFilesToPrune calculate the block/rev files that should be deleted to remain under target*/
func FindFilesToPrune(setFilesToPrune *set.Set, nPruneAfterHeight uint64) {
	//TODO: LOCK2(cs_main, cs_LastBlockFile);
	//var sc sync.RWMutex
	//sc.Lock()
	//defer sc.Unlock()
	if GChainActive.Tip() == nil || GPruneTarget == 0 {
		return
	}

	if uint64(GChainActive.Tip().Height) <= nPruneAfterHeight {
		return
	}

	nLastBlockWeCanPrune := GChainActive.Tip().Height - MIN_BLOCKS_TO_KEEP
	nCurrentUsage := CalculateCurrentUsage()
	// We don't check to prune until after we've allocated new space for files,
	// so we should leave a buffer under our target to account for another
	// allocation before the next pruning.
	nBuffer := uint64(BLOCKFILE_CHUNK_SIZE + UNDOFILE_CHUNK_SIZE)
	count := 0
	if nCurrentUsage+nBuffer >= GPruneTarget {
		for fileNumber := 0; fileNumber < gLastBlockFile; fileNumber++ {
			nBytesToPrune := uint64(ginfoBlockFile[fileNumber].Size + ginfoBlockFile[fileNumber].UndoSize)

			if ginfoBlockFile[fileNumber].Size == 0 {
				continue
			}

			// are we below our target?
			if nCurrentUsage+nBuffer < GPruneTarget {
				break
			}

			// don't prune files that could have a block within
			// MIN_BLOCKS_TO_KEEP of the main chain's tip but keep scanning
			if int(ginfoBlockFile[fileNumber].HeightLast) > nLastBlockWeCanPrune {
				continue
			}

			PruneOneBlockFile(fileNumber)
			// Queue up the files for removal
			setFilesToPrune.Add(fileNumber)
			nCurrentUsage -= nBytesToPrune
			count++
		}
	}

	logger.GetLogger().Info("prune", "Prune: target=%dMiB actual=%dMiB diff=%dMiB max_prune_height=%d removed %d blk/rev pairs\n",
		GPruneTarget/1024/1024, nCurrentUsage/1024/1024, (GPruneTarget-nCurrentUsage)/1024/1024, nLastBlockWeCanPrune, count)
}

func FlushStateToDisk(state *model.ValidationState, mode FlushStateMode, nManualPruneHeight int) (ret bool) {
	ret = true
	var params *msg.BitcoinParams

	mempoolUsage := gmpool.DynamicMemoryUsage()

	//TODO: LOCK2(cs_main, cs_LastBlockFile);
	//var sc sync.RWMutex
	//sc.Lock()
	//defer sc.Unlock()

	var setFilesToPrune *set.Set
	fFlushForPrune := false

	defer func() {
		if r := recover(); r != nil {
			ret = AbortNode(state, "System error while flushing:", "")
		}
	}()
	if GfPruneMode && (GfCheckForPruning || nManualPruneHeight > 0) && !GfReindex {
		FindFilesToPruneManual(setFilesToPrune, nManualPruneHeight)
	} else {
		FindFilesToPrune(setFilesToPrune, uint64(params.PruneAfterHeight))
		GfCheckForPruning = false
	}
	if !setFilesToPrune.IsEmpty() {
		fFlushForPrune = true
		if !GfHavePruned {
			//TODO: pblocktree.WriteFlag("prunedblockfiles", true)
			GfHavePruned = true
		}
	}
	nNow := utils.GetMockTimeInMicros()
	// Avoid writing/flushing immediately after startup.
	if glastWrite == 0 {
		glastWrite = int(nNow)
	}
	if glastFlush == 0 {
		glastFlush = int(nNow)
	}
	if glastSetChain == 0 {
		glastSetChain = int(nNow)
	}

	nMempoolSizeMax := utils.GetArg("-maxmempool", int64(policy.DEFAULT_MAX_MEMPOOL_SIZE)) * 1000000
	cacheSize := GpcoinsTip.DynamicMemoryUsage() * DB_PEAK_USAGE_FACTOR
	nTotalSpace := float64(GnCoinCacheUsage) + math.Max(float64(nMempoolSizeMax-mempoolUsage), 0)
	// The cache is large and we're within 10% and 200 MiB or 50% and 50MiB
	// of the limit, but we have time now (not in the middle of a block processing).
	x := math.Max(nTotalSpace/2, nTotalSpace-MIN_BLOCK_COINSDB_USAGE*1024*1024)
	y := math.Max(9*nTotalSpace/10, nTotalSpace-MAX_BLOCK_COINSDB_USAGE*1024*1024)
	fCacheLarge := mode == FLUSH_STATE_PERIODIC && float64(cacheSize) > math.Min(x, y)
	// The cache is over the limit, we have to write now.
	fCacheCritical := mode == FLUSH_STATE_IF_NEEDED && float64(cacheSize) > nTotalSpace
	// It's been a while since we wrote the block index to disk. Do this
	// frequently, so we don't need to redownload after a crash.
	fPeriodicWrite := mode == FLUSH_STATE_PERIODIC && int(nNow) > glastWrite+DATABASE_WRITE_INTERVAL*1000000
	// It's been very long since we flushed the cache. Do this infrequently,
	// to optimize cache usage.
	fPeriodicFlush := mode == FLUSH_STATE_PERIODIC && int(nNow) > glastFlush+DATABASE_FLUSH_INTERVAL*1000000
	// Combine all conditions that result in a full cache flush.
	fDoFullFlush := mode == FLUSH_STATE_ALWAYS || fCacheLarge || fCacheCritical || fPeriodicFlush || fFlushForPrune
	// Write blocks and block index to disk.
	if fDoFullFlush || fPeriodicWrite {
		// Depend on nMinDiskSpace to ensure we can write block index
		if !CheckDiskSpace(0) {
			ret = state.Error("out of disk space")
		}
		// First make sure all block and undo data is flushed to disk.
		FlushBlockFile(false)
		// Then update all block file information (which may refer to block and undo files).

		type Files struct {
			key   []int
			value []*BlockFileInfo
		}

		files := Files{
			key:   make([]int, 0),
			value: make([]*BlockFileInfo, 0),
		}

		lists := gsetDirtyFileInfo.List()
		for _, value := range lists {
			v := value.(int)
			files.key = append(files.key, v)
			files.value = append(files.value, ginfoBlockFile[v])
			gsetDirtyFileInfo.RemoveItem(v)
		}

		var blocks = make([]*model.BlockIndex, 0)
		list := gsetDirtyBlockIndex.List()
		for _, value := range list {
			v := value.(*model.BlockIndex)
			blocks = append(blocks, v)
			gsetDirtyBlockIndex.RemoveItem(value)
		}

		if !Gpblocktree.WriteBatchSync(files.value, gLastBlockFile, blocks) {
			ret = AbortNode(state, "Failed to write to block index database", "")
		}

		// Finally remove any pruned files
		if fFlushForPrune {
			UnlinkPrunedFiles(setFilesToPrune)
		}
		glastWrite = int(nNow)

	}

	// Flush best chain related state. This can only be done if the blocks /
	// block index write was also done.
	if fDoFullFlush {
		// Typical Coin structures on disk are around 48 bytes in size.
		// Pushing a new one to the database can cause it to be written
		// twice (once in the log, and once in the tables). This is already
		// an overestimation, as most will delete an existing entry or
		// overwrite one. Still, use a conservative safety factor of 2.
		if !CheckDiskSpace(uint32(48 * 2 * 2 * GpcoinsTip.GetCacheSize())) {
			ret = state.Error("out of disk space")
		}
		// Flush the chainState (which may refer to block index entries).
		if !GpcoinsTip.Flush() {
			ret = AbortNode(state, "Failed to write to coin database", "")
		}
		glastFlush = int(nNow)
	}
	if fDoFullFlush || ((mode == FLUSH_STATE_ALWAYS || mode == FLUSH_STATE_PERIODIC) &&
		int(nNow) > glastSetChain+DATABASE_WRITE_INTERVAL*1000000) {
		// Update best block in wallet (so we can detect restored wallets).
		// TODO:GetMainSignals().SetBestChain(chainActive.GetLocator())
		glastSetChain = int(nNow)
	}

	return
}

// ContextualCheckTransactionForCurrentBlock This is a variant of ContextualCheckTransaction which computes the contextual
// check for a transaction based on the chain tip.
func ContextualCheckTransactionForCurrentBlock(tx *model.Tx, state *model.ValidationState,
	params *msg.BitcoinParams, flags uint) bool {

	// todo AssertLockHeld(cs_main);

	// By convention a negative value for flags indicates that the current
	// network-enforced consensus rules should be used. In a future soft-fork
	// scenario that would mean checking which rules would be enforced for the
	// next block and setting the appropriate flags. At the present time no
	// soft-forks are scheduled, so no flags are set.
	if flags < 0 {
		flags = 0
	}
	// ContextualCheckTransactionForCurrentBlock() uses chainActive.Height()+1
	// to evaluate nLockTime because when IsFinalTx() is called within
	// CBlock::AcceptBlock(), the height of the block *being* evaluated is what
	// is used. Thus if we want to know if a transaction can be part of the
	// *next* block, we need to call ContextualCheckTransaction() with one more
	// than chainActive.Height().
	blockHeight := GChainActive.Height() + 1

	// BIP113 will require that time-locked transactions have nLockTime set to
	// less than the median time of the previous block they're contained in.
	// When the next block is created its previous block will be the current
	// chain tip, so we use that to calculate the median time passed to
	// ContextualCheckTransaction() if LOCKTIME_MEDIAN_TIME_PAST is set.
	var lockTimeCutoff int64
	if flags&consensus.LocktimeMedianTimePast != 0 {
		lockTimeCutoff = GChainActive.Tip().GetMedianTimePast()
	} else {
		lockTimeCutoff = utils.GetAdjustedTime()
	}

	return ContextualCheckTransaction(params, tx, state, blockHeight, lockTimeCutoff)
}

<<<<<<< HEAD
func CheckSequenceLocks(tx *model.Tx, flags int, lp *mempool.LockPoints, useExistingLockPoints bool) bool {
	return true
}

func RemoveForReorg(pcoins *utxo.CoinsViewCache, pool *mempool.Mempool, nMemPoolHeight uint, flags int) {
	// Remove transactions spending a coinbase which are now immature and
	// no-longer-final transactions
	pool.Mtx.Lock()
	defer pool.Mtx.Unlock()
	txToRemove := set.New()
	for _, entry := range pool.MapTx.PoolNode {
		lp := entry.LockPoints
		validLP := TestLockPointValidity(lp)
		param := msg.ActiveNetParams
		var state model.ValidationState
		if !ContextualCheckTransactionForCurrentBlock(entry.TxRef, &state, param, uint(flags)) ||
			!CheckSequenceLocks(entry.TxRef, flags, lp, validLP) {
			// Note if CheckSequenceLocks fails the LockPoints may still be
			// invalid. So it's critical that we remove the tx and not depend on
			// the LockPoints.
			txToRemove.Add(entry)
		} else if entry.SpendsCoinbase {
			for _, txin := range entry.TxRef.Ins {
				it2 := pool.MapTx.GetEntryByHash(txin.PreviousOutPoint.Hash)
				if it2 != nil {
					continue
				}
				coin := GpcoinsTip.AccessCoin(txin.PreviousOutPoint)
				if pool.CheckFrequency != 0 {
					if coin.IsSpent() {
						panic("the coin should not be spent ")
					}
				}
				if coin.IsSpent() || (coin.IsCoinBase() && nMemPoolHeight-uint(coin.GetHeight()) < consensus.CoinbaseMaturity) {
					txToRemove.Add(entry)
					break
				}
			}
		}
		if !validLP {
			entry.LockPoints = lp
		}
	}
	setAllRemoves := set.New()
	for _, it := range txToRemove.List() {
		entry := it.(*mempool.TxMempoolEntry)
		pool.CalculateDescendants(entry, setAllRemoves)
	}
	pool.RemoveStaged(setAllRemoves, false, mempool.REORG)
=======
func LoadBlockIndexDB(params *msg.BitcoinParams) bool {
	//todo:not finish
	return true
}

func RewindBlockIndex(params *msg.BitcoinParams) bool {
	//TODO:LOCK(cs_main);
	nHeight := GChainActive.Height() + 1
	// nHeight is now the height of the first insufficiently-validated block, or tipHeight + 1
	var state *model.ValidationState
	pindex := GChainActive.Tip()
	for GChainActive.Height() >= nHeight {
		if GfPruneMode && (GChainActive.Tip().Status&BLOCK_HAVE_DATA) != 0 {
			// If pruning, don't try rewinding past the HAVE_DATA point; since
			// older blocks can't be served anyway, there's no need to walk
			// further, and trying to DisconnectTip() will fail (and require a
			// needless reindex/redownload of the blockchain).
			break
		}
		if !(DisconnectTip(params, state, true)) {
			return logger.ErrorLog(fmt.Sprintf("RewindBlockIndex: unable to disconnect block at height %d", pindex.Height))
		}
		// Occasionally flush state to disk.
		if !FlushStateToDisk(state, FLUSH_STATE_PERIODIC, 0) {
			return false
		}
	}

	// Reduce validity flag and have-data flags.
	// We do this after actual disconnecting, otherwise we'll end up writing the
	// lack of data to disk before writing the chainstate, resulting in a
	// failure to continue if interrupted.
	var chainState *ChainState
	for _, value := range MapBlockIndex.Data {
		pindexIter := value

		if pindexIter.IsValid(BLOCK_VALID_TRANSACTIONS) && pindexIter.ChainTx > 0 {
			chainState.setBlockIndexCandidates.AddInterm(pindexIter)
		}
	}

	PruneBlockIndexCandidates()
	chainState.CheckBlockIndex(params)

	return FlushStateToDisk(state, FLUSH_STATE_ALWAYS, 0)
}

// UnloadBlockIndex may not be used after any connections are up as much of the peer-processing
// logic assumes a consistent block index state
func UnloadBlockIndex() {
	//TODO:LOCK(cs_main);
	GChainState.setBlockIndexCandidates.End()
	GChainActive.SetTip(nil)
	gpindexBestInvalid = nil
	gpindexBestHeader = nil
	gmpool.Clear()
	GChainState.MapBlocksUnlinked = nil
	ginfoBlockFile = nil
	gLastBlockFile = 0
	gnBlockSequenceID = 1
	gsetDirtyFileInfo.Clear()
	gsetDirtyBlockIndex.Clear()
	versionBitsCache.Clear()
	for b := 0; b < VERSIONBITS_NUM_BITS; b++ {
		warningcache[b] = make(ThresholdConditionCache)
	}

	MapBlockIndex.Data = make(map[utils.Hash]*BlockIndex)
	GfHavePruned = false
}

func LoadBlockIndex(params *msg.BitcoinParams) bool {
	// Load block index from databases
	if !GfReindex && !LoadBlockIndexDB(params) {
		return false
	}
	return true
>>>>>>> 10cdc62b
}

func AcceptToMemoryPoolWorker(params *msg.BitcoinParams, pool *mempool.Mempool, state *model.ValidationState,
	tx *model.Tx, limitFree bool, missingInputs *bool, acceptTime int64, txReplaced *list.List,
	overrideMempoolLimit bool, absurdFee btcutil.Amount, coinsToUncache []*model.OutPoint) (ret bool) {

	//! notice missingInputs acts as a pointer to boolean type
	// todo AssertLockHeld(cs_main)

	ptx := tx
	txid := ptx.TxHash()

	// nil pointer
	if missingInputs != nil {
		*missingInputs = false
	}

	// Coinbase is only valid in a block, not as a loose transaction.
	if !CheckRegularTransaction(ptx, state, true) {
		// state filled in by CheckRegularTransaction.
		return
	}

	// Rather not work on nonstandard transactions (unless -testnet/-regtest)
	var reason string
	if GfRequireStandard && !policy.IsStandardTx(ptx, &reason) {
		ret = state.Dos(0, false, model.REJECT_NONSTANDARD, reason, false, "")
		return
	}

	// Only accept nLockTime-using transactions that can be mined in the next
	// block; we don't want our mempool filled up with transactions that can't
	// be mined yet.
	vs := model.ValidationState{}
	if !ContextualCheckTransactionForCurrentBlock(ptx, &vs, params, policy.STANDARD_LOCKTIME_VERIFY_FLAGS) {
		// We copy the state from a dummy to ensure we don't increase the
		// ban score of peer for transaction that could be valid in the future.
		ret = state.Dos(0, false, model.REJECT_NONSTANDARD, vs.GetRejectReason(),
			vs.CorruptionPossible(), vs.GetDebugMessage())
		return
	}

	// Is it already in the memory pool?
	if pool.Exists(txid) {
		ret = state.Invalid(false, REJECT_ALREADY_KNOWN, "txn-already-in-mempool", "")
		return
	}

	// Check for conflicts with in-memory transactions
	func() {
		// Protect pool.mapNextTx
		pool.Mtx.RLock() // todo confirm lock on read process
		defer pool.Mtx.RUnlock()

		for _, txin := range ptx.Ins {
			itConflicting := pool.MapNextTx.Get(txin.PreviousOutPoint)
			if itConflicting != nil { // todo confirm this condition judgement
				ret = state.Invalid(false, REJECT_CONFLICT, "txn-mempool-conflict", "")
			}
		}
	}()

	// dummy backed store
	backed := utxo.CoinsViewCache{}
	view := utxo.CoinsViewCache{}
	view.Base = &backed

	var valueIn btcutil.Amount
	lp := mempool.LockPoints{}
	func() {
		pool.Mtx.Lock()
		defer pool.Mtx.Unlock()
		viewMemPool := mempool.NewCoinsViewMemPool(&gcoinsTip, pool)
		view.Base = viewMemPool

		// Do we already have it?
		length := len(ptx.Outs)
		for i := 0; i < length; i++ {
			outpoint := model.NewOutPoint(txid, uint32(i))
			haveCoinInCache := gcoinsTip.HaveCoinInCache(outpoint)
			if view.HaveCoin(outpoint) {
				if !haveCoinInCache {
					coinsToUncache = append(coinsToUncache, outpoint)
				}

				ret = state.Invalid(false, REJECT_ALREADY_KNOWN, "txn-already-known", "")
				return
			}
		}

		// Do all inputs exist?
		for _, txin := range ptx.Ins {
			if !gcoinsTip.HaveCoinInCache(txin.PreviousOutPoint) {
				coinsToUncache = append(coinsToUncache, txin.PreviousOutPoint)
			}

			if !view.HaveCoin(txin.PreviousOutPoint) {
				if missingInputs != nil {
					*missingInputs = true
				}

				// fMissingInputs and !state.IsInvalid() is used to detect
				// this condition, don't set state.Invalid()
				ret = false
				return
			}
		}

		// Are the actual inputs available?
		if !view.HaveInputs(ptx) {
			ret = state.Invalid(false, model.REJECT_DUPLICATE, "bad-txns-inputs-spent", "")
			return
		}

		// Bring the best block into scope.
		view.GetBestBlock()
		valueIn = view.GetValueIn(ptx)

		// We have all inputs cached now, so switch back to dummy, so we
		// don't need to keep lock on mempool.
		view.Base = &backed

		// Only accept BIP68 sequence locked transactions that can be mined
		// in the next block; we don't want our mempool filled up with
		// transactions that can't be mined yet. Must keep pool.cs for this
		// unless we change CheckSequenceLocks to take a CoinsViewCache
		// instead of create its own.
		if !CheckSequenceLocks(ptx, consensus.StandardLocktimeVerifyFlags, &lp, false) {
			ret = state.Dos(0, false, model.REJECT_NONSTANDARD, "non-BIP68-final", false, "")
			return
		}
	}()

	// Check for non-standard pay-to-script-hash in inputs
	if GfRequireStandard && !policy.AreInputsStandard(ptx, &view) {
		ret = state.Invalid(false, model.REJECT_NONSTANDARD, "bad-txns-nonstandard-inputs", "")
		return
	}

	sigOpsCount := GetTransactionSigOpCount(tx, &view, policy.STANDARD_SCRIPT_VERIFY_FLAGS)

	valueOut := ptx.GetValueOut()
	fees := int64(valueIn) - valueOut
	// nModifiedFees includes any fee deltas from PrioritiseTransaction
	modifiedFees := fees
	priorityDummy := float64(0)
	pool.ApplyDeltas(txid, priorityDummy, modifiedFees)

	var inChainInputValue btcutil.Amount
	priority := view.GetPriority(ptx, uint32(GChainActive.Height()), &inChainInputValue)

	// Keep track of transactions that spend a coinbase, which we re-scan
	// during reorgs to ensure COINBASE_MATURITY is still met.
	spendsCoinbase := false
	for _, txin := range ptx.Ins {
		coin := view.AccessCoin(txin.PreviousOutPoint)
		if coin.IsCoinBase() {
			spendsCoinbase = true
			break
		}
	}

	entry := mempool.NewTxMempoolEntry(tx, btcutil.Amount(fees), acceptTime, priority, uint(GChainActive.Height()),
		inChainInputValue, spendsCoinbase, int64(sigOpsCount), &lp)

	size := entry.TxSize

	// Check that the transaction doesn't have an excessive number of
	// sigops, making it impossible to mine. Since the coinbase transaction
	// itself can contain sigops MAX_STANDARD_TX_SIGOPS is less than
	// MAX_BLOCK_SIGOPS_PER_MB; we still consider this an invalid rather
	// than merely non-standard transaction.
	if uint(sigOpsCount) > policy.MAX_STANDARD_TX_SIGOPS {
		ret = state.Dos(0, false, model.REJECT_NONSTANDARD, "bad-txns-too-many-sigops",
			false, strconv.Itoa(sigOpsCount))
		return
	}

	relaypriority := utils.GetBoolArg("-relaypriority", DEFAULT_RELAYPRIORITY)
	minFeeRate := gminRelayTxFee.GetFee(size)
	allow := mempool.AllowFree(entry.GetPriority(uint(GChainActive.Height() + 1)))
	if relaypriority && modifiedFees < minFeeRate && !allow {
		// Require that free transactions have sufficient priority to be
		// mined in the next block.
		ret = state.Dos(0, false, model.REJECT_INSUFFICIENTFEE, "insufficient priority",
			false, "")
		return
	}

	// Continuously rate-limit free (really, very-low-fee) transactions.
	// This mitigates 'penny-flooding' -- sending thousands of free
	// transactions just to be annoying or make others' transactions take
	// longer to confirm.
	if limitFree && modifiedFees < minFeeRate {
		now := time.Now().Second()

		// todo LOCK(csFreeLimiter)
		// Use an exponentially decaying ~10-minute window:
		gfreeCount *= math.Pow(1.0-1.0/600.0, float64(now-glastTime))
		glastTime = now
		// -limitfreerelay unit is thousand-bytes-per-minute
		// At default rate it would take over a month to fill 1GB
		limitfreerelay := utils.GetArg("-limitfreerelay", DefaultLimitfreerelay)
		if gfreeCount+float64(size) >= float64(limitfreerelay*10*1000) {
			ret = state.Dos(0, false, model.REJECT_INSUFFICIENTFEE,
				"rate limited free transaction", false, "")
			return
		}

		// todo log file
		fmt.Printf("mempool Rate limit dFreeCount: %f => %f\n", gfreeCount, gfreeCount+float64(size))
		gfreeCount += float64(size)
	}

	if absurdFee != 0 && fees > int64(absurdFee) {
		ret = state.Invalid(false, REJECT_HIGHFEE, "absurdly-high-fee",
			fmt.Sprintf("%d > %d", fees, int64(absurdFee)))
		return
	}

	// Calculate in-mempool ancestors, up to a limit.
	limitAncestors := utils.GetArg("-limitancestorcount", DefaultAncestorLimit)
	limitAncestorSize := utils.GetArg("-limitancestorsize", DefaultAncestorSizeLimit) * 1000
	limitDescendants := utils.GetArg("-limitdescendantcount", DefaultDescendantLimit)
	limitDescendantSize := utils.GetArg("-limitdescendantsize", DefaultDescendantSizeLimit) * 1000
	setAncestors := set.New()

	if err := pool.CalculateMemPoolAncestors(entry, setAncestors, uint64(limitAncestors), uint64(limitAncestorSize),
		uint64(limitDescendants), uint64(limitDescendantSize), true); err != nil {
		ret = state.Dos(0, false, model.REJECT_NONSTANDARD, "too-long-mempool-chain",
			false, err.Error())
		return
	}

	var scriptVerifyFlags = int64(policy.STANDARD_SCRIPT_VERIFY_FLAGS)
	if !msg.ActiveNetParams.RequireStandard {
		scriptVerifyFlags = utils.GetArg("-promiscuousmempoolflags", int64(policy.STANDARD_SCRIPT_VERIFY_FLAGS))
	}

	// Check against previous transactions. This is done last to help
	// prevent CPU exhaustion denial-of-service attacks.
	txData := model.NewPrecomputedTransactionData(ptx)
	if !CheckInputs(ptx, state, &view, true, uint32(scriptVerifyFlags), true,
		false, txData, nil) {
		// State filled in by CheckInputs.
		ret = false
		return
	}

	// Check again against the current block tip's script verification flags
	// to cache our script execution flags. This is, of course, useless if
	// the next block has different script flags from the previous one, but
	// because the cache tracks script flags for us it will auto-invalidate
	// and we'll just have a few blocks of extra misses on soft-fork
	// activation.
	//
	// This is also useful in case of bugs in the standard flags that cause
	// transactions to pass as valid when they're actually invalid. For
	// instance the STRICTENC flag was incorrectly allowing certain CHECKSIG
	// NOT scripts to pass, even though they were invalid.
	//
	// There is a similar check in CreateNewBlock() to prevent creating
	// invalid blocks (using TestBlockValidity), however allowing such
	// transactions into the mempool can be exploited as a DoS attack.
	currentBlockScriptVerifyFlags := GetBlockScriptFlags(GChainActive.Tip(), params) // todo confirm params
	if !CheckInputsFromMempoolAndCache(ptx, state, &view, pool, currentBlockScriptVerifyFlags, true, txData) {
		// If we're using promiscuousmempoolflags, we may hit this normally.
		// Check if current block has some flags that scriptVerifyFlags does
		// not before printing an ominous warning.
		if ^scriptVerifyFlags&int64(currentBlockScriptVerifyFlags) == 0 {
			// todo log write
			fmt.Printf("ERROR: BUG! PLEASE REPORT THIS! ConnectInputs failed against MANDATORY"+
				" but not STANDARD flags %s, %s", txid.ToString(), FormatStateMessage(state))
			ret = false
			return
		}

		if !CheckInputs(ptx, state, &view, true, policy.MANDATORY_SCRIPT_VERIFY_FLAGS,
			true, false, txData, nil) {
			fmt.Printf(": ConnectInputs failed against MANDATORY but not STANDARD flags due to "+
				"promiscuous mempool %s, %s", txid.ToString(), FormatStateMessage(state))
			ret = false
			return
		}

		fmt.Println("Warning: -promiscuousmempool flags set to not include currently enforced soft forks," +
			" this may break mining or otherwise cause instability!")
	}

	// This transaction should only count for fee estimation if
	// the node is not behind and it is not dependent on any other
	// transactions in the mempool.
	validForFeeEstimation := IsCurrentForFeeEstimation() && pool.HasNoInputsOf(ptx)
	// Store transaction in memory.
	// todo argument number
	pool.AddUncheckedWithAncestors(&txid, entry, setAncestors, validForFeeEstimation)

	// Trim mempool and check if tx was trimmed.
	if !overrideMempoolLimit {
		maxmempool := utils.GetArg("-maxmempool", int64(policy.DEFAULT_MAX_MEMPOOL_SIZE)) * 1000000
		mempoolExpiry := utils.GetArg("-mempoolexpiry", DefaultMempoolExpiry) * 60 * 60
		LimitMempoolSize(pool, maxmempool, mempoolExpiry)

		if !pool.Exists(txid) {
			ret = state.Dos(0, false, model.REJECT_INSUFFICIENTFEE, "mempool full", false, "")
			return
		}
	}

	// todo signal deal
	// GetMainSignals().SyncTransaction(tx, nullptr, CMainSignals::SYNC_TRANSACTION_NOT_IN_BLOCK);

	ret = true
	return
}

func LimitMempoolSize(pool *mempool.Mempool, limit int64, age int64) {
	expired := pool.Expire(utils.GetMockTime() - age)
	if expired != 0 {
		// todo write log
		fmt.Printf("mempool Expired %d transactions from the memory pool\n", expired)
	}
	noSpendsRemaining := algorithm.NewVector()
	pool.TrimToSize(limit, noSpendsRemaining)
	for _, outpoint := range noSpendsRemaining.Array {
		gcoinsTip.UnCache(outpoint.(*model.OutPoint))
	}

}

func IsCurrentForFeeEstimation() bool {
	// todo AssertLockHeld(cs_main)
	if IsInitialBlockDownload() {
		return false
	}
	if int64(GChainActive.Tip().GetBlockTime()) < utils.GetMockTime()-MaxFeeEstimationTipAge {
		return false
	}
	return true
}

// CheckInputsFromMempoolAndCache Used to avoid mempool polluting consensus critical paths if CCoinsViewMempool
// were somehow broken and returning the wrong scriptPubKeys
func CheckInputsFromMempoolAndCache(tx *model.Tx, state *model.ValidationState, view *utxo.CoinsViewCache,
	mpool *mempool.Mempool, flags uint32, cacheSigStore bool, txData *model.PrecomputedTransactionData) bool {

	// todo AssertLockHeld(cs_main)
	// pool.cs should be locked already, but go ahead and re-take the lock here
	// to enforce that mempool doesn't change between when we check the view and
	// when we actually call through to CheckInputs
	mpool.Mtx.Lock()
	defer mpool.Mtx.Unlock()

	if tx.IsCoinBase() {
		panic("critical error")
	}
	for _, txin := range tx.Ins {
		coin := view.AccessCoin(txin.PreviousOutPoint)

		// At this point we haven't actually checked if the coins are all
		// available (or shouldn't assume we have, since CheckInputs does). So
		// we just return failure if the inputs are not available here, and then
		// only have to check equivalence for available inputs.
		if coin.IsSpent() {
			return false
		}

		txFrom := mpool.Get(&txin.PreviousOutPoint.Hash)
		if txFrom != nil {
			if txFrom.TxHash() != txin.PreviousOutPoint.Hash {
				panic("critical error")
			}
			if len(txFrom.Outs) <= int(txin.PreviousOutPoint.Index) {
				panic("critical error")
			}
			if txFrom.Outs[txin.PreviousOutPoint.Index].IsEqual(coin.TxOut) {
				panic("critical error")
			}
		} else {
			coinFromDisk := gcoinsTip.AccessCoin(txin.PreviousOutPoint)
			if coinFromDisk.IsSpent() {
				panic("critical error ")
			}
			if !coinFromDisk.TxOut.IsEqual(coin.TxOut) {
				panic("critical error")
			}
		}
	}

	return CheckInputs(tx, state, view, true, flags, cacheSigStore, true, txData, nil)
}

// CheckInputs Check whether all inputs of this transaction are valid (no double spends,
// scripts & sigs, amounts). This does not modify the UTXO set.
//
// If pvChecks is not nullptr, script checks are pushed onto it instead of being
// performed inline. Any script checks which are not necessary (eg due to script
// execution cache hits) are, obviously, not pushed onto pvChecks/run.
//
// Setting sigCacheStore/scriptCacheStore to false will remove elements from the
// corresponding cache which are matched. This is useful for checking blocks
// where we will likely never need the cache entry again.
func CheckInputs(tx *model.Tx, state *model.ValidationState, view *utxo.CoinsViewCache, scriptChecks bool, flags uint32,
	sigCacheStore bool, scriptCacheStore bool, txData *model.PrecomputedTransactionData, checks []*ScriptCheck) bool {

	if tx.IsCoinBase() {
		panic("critical error")
	}
	if !CheckTxInputs(tx, state, view, GetSpendHeight(view)) {
		return false
	}

	// The first loop above does all the inexpensive checks. Only if ALL inputs
	// pass do we perform expensive ECDSA signature checks. Helps prevent CPU
	// exhaustion attacks.

	// Skip script verification when connecting blocks under the assumedvalid
	// block. Assuming the assumedvalid block is valid this is safe because
	// block merkle hashes are still computed and checked, of course, if an
	// assumed valid block is invalid due to false scriptSigs this optimization
	// would allow an invalid chain to be accepted.
	if !scriptChecks {
		return true
	}

	// First check if script executions have been cached with the same flags.
	// Note that this assumes that the inputs provided are correct (ie that the
	// transaction hash which is in tx's prevouts properly commits to the
	// scriptPubKey in the inputs view of that transaction).
	hashCacheEntry := GetScriptCacheKey(tx, flags)
	if IsKeyInScriptCache(hashCacheEntry, !scriptCacheStore) {
		return true
	}

	for index, vin := range tx.Ins {
		prevout := vin.PreviousOutPoint
		coin := view.AccessCoin(prevout)
		if coin.IsSpent() {
			panic("critical error")
		}

		// We very carefully only pass in things to CScriptCheck which are
		// clearly committed to by tx' witness hash. This provides a sanity
		// check that our caching is not introducing consensus failures through
		// additional data in, eg, the coins being spent being checked as a part
		// of CScriptCheck.
		scriptPubkey := coin.TxOut.Script
		amount := coin.TxOut.Value

		// Verify signature
		check := NewScriptCheck(scriptPubkey, btcutil.Amount(amount), tx, index,
			flags, sigCacheStore, txData)

		if checks != nil {
			checks = append(checks, check)
		} else if !check.check() {
			if flags&uint32(policy.STANDARD_NOT_MANDATORY_VERIFY_FLAGS) != 0 {
				// Check whether the failure was caused by a non-mandatory
				// script verification check, such as non-standard DER encodings
				// or non-null dummy arguments; if so, don't trigger DoS
				// protection to avoid splitting the network between upgraded
				// and non-upgraded nodes.
				check2 := NewScriptCheck(scriptPubkey, btcutil.Amount(amount), tx, index,
					flags&(^uint32(policy.STANDARD_NOT_MANDATORY_VERIFY_FLAGS)), sigCacheStore, txData)

				if check2.check() {
					return state.Invalid(false, model.REJECT_NONSTANDARD,
						fmt.Sprintf("non-mandatory-script-verify-flag (%s)",
							core.ScriptErrorString(check.err)), "")
				}
			}
			// Failures of other flags indicate a transaction that is invalid in
			// new blocks, e.g. a invalid P2SH. We DoS ban such nodes as they
			// are not following the protocol. That said during an upgrade
			// careful thought should be taken as to the correct behavior - we
			// may want to continue peering with non-upgraded nodes even after
			// soft-fork super-majority signaling has occurred.
			return state.Dos(100, false, model.REJECT_INVALID,
				fmt.Sprintf("mandatory-script-verify-flag-failed (%s)",
					core.ScriptErrorString(check.err)), false, "")
		}
	}

	if scriptCacheStore && checks == nil {
		// We executed all of the provided scripts, and were told to cache the
		// result. Do so now.
		AddKeyInScriptCache(hashCacheEntry) // todo define
	}

	return true
}

<<<<<<< HEAD
=======
func AddKeyInScriptCache(hash *utils.Hash) { // todo move to model/script.go

}

func IsKeyInScriptCache(key *utils.Hash, erase bool) bool { // todo move to model/script.go
	return true
}

func GetScriptCacheKey(tx *model.Tx, flags uint32) *utils.Hash {
	// We only use the first 19 bytes of nonce to avoid a second SHA round -
	// giving us 19 + 32 + 4 = 55 bytes (+ 8 + 1 = 64)
	if 55-unsafe.Sizeof(flags)-32 < 128/8 {
		// compile error
		panic("Want at least 128 bits of nonce for script execution cache")
	}

	b := make([]byte, 0)

	b = append(b, model.ScriptExecutionCacheNonce[:(55-unsafe.Sizeof(flags)-32)]...)

	txHash := tx.TxHash()
	b = append(b, txHash[:]...)

	buf := make([]byte, unsafe.Sizeof(flags))
	binary.LittleEndian.PutUint32(buf, flags)
	b = append(b, buf...)

	hash := core.Sha256Hash(b)
	return &hash
}

func GetSpendHeight(view *utxo.CoinsViewCache) int {
	// todo lock cs_main
	indexPrev := MapBlockIndex.Data[view.GetBestBlock()]
	return indexPrev.Height + 1
}

func CheckTxInputs(tx *model.Tx, state *model.ValidationState, view *utxo.CoinsViewCache, spendHeight int) bool {
	// This doesn't trigger the DoS code on purpose; if it did, it would make it
	// easier for an attacker to attempt to split the network.
	if !view.HaveInputs(tx) {
		return state.Invalid(false, 0, "", "Inputs unavailable")
	}

	valueIn := btcutil.Amount(0)
	fees := btcutil.Amount(0)
	length := len(tx.Ins)
	for i := 0; i < length; i++ {
		prevout := tx.Ins[i].PreviousOutPoint
		coin := view.AccessCoin(prevout)
		if coin.IsSpent() {
			panic("critical error")
		}

		// If prev is coinbase, check that it's matured
		if coin.IsCoinBase() {
			sub := spendHeight - int(coin.GetHeight())
			if sub < consensus.CoinbaseMaturity {
				return state.Invalid(false, model.REJECT_INVALID, "bad-txns-premature-spend-of-coinbase",
					"tried to spend coinbase at depth"+strconv.Itoa(sub))
			}
		}

		// Check for negative or overflow input values
		valueIn += btcutil.Amount(coin.TxOut.Value)
		if !MoneyRange(coin.TxOut.Value) || !MoneyRange(int64(valueIn)) {
			return state.Dos(100, false, model.REJECT_INVALID,
				"bad-txns-inputvalues-outofrange", false, "")
		}
	}

	if int64(valueIn) < tx.GetValueOut() {
		return state.Dos(100, false, model.REJECT_INVALID, "bad-txns-in-belowout", false,
			fmt.Sprintf("value in (%s) < value out (%s)", valueIn.String(), btcutil.Amount(tx.GetValueOut()).String()))
	}

	// Tally transaction fees
	txFee := int64(valueIn) - tx.GetValueOut()
	if txFee < 0 {
		return state.Dos(100, false, model.REJECT_INVALID,
			"bad-txns-fee-negative", false, "")
	}

	fees += btcutil.Amount(txFee)
	if !MoneyRange(int64(fees)) {
		return state.Dos(100, false, model.REJECT_INVALID,
			"bad-txns-fee-outofrange", false, "")
	}

	return true
}

func CalculateSequenceLocks(tx *model.Tx, flags int, prevHeights []int, block *BlockIndex) map[int]int64 {
	if len(prevHeights) != len(tx.Ins) {
		panic("the prevHeights size mot equal txIns size")
	}

	// Will be set to the equivalent height- and time-based nLockTime
	// values that would be necessary to satisfy all relative lock-
	// time constraints given our view of block chain history.
	// The semantics of nLockTime are the last invalid height/time, so
	// use -1 to have the effect of any height or time being valid.

	nMinHeight := -1
	nMinTime := -1
	// tx.nVersion is signed integer so requires cast to unsigned otherwise
	// we would be doing a signed comparison and half the range of nVersion
	// wouldn't support BIP 68.
	fEnforceBIP68 := tx.Version >= 2 && (flags&consensus.LocktimeVerifySequence) != 0

	// Do not enforce sequence numbers as a relative lock time
	// unless we have been instructed to
	maps := make(map[int]int64)

	if !fEnforceBIP68 {
		maps[nMinHeight] = int64(nMinTime)
		return maps
	}

	for txinIndex := 0; txinIndex < len(tx.Ins); txinIndex++ {
		txin := tx.Ins[txinIndex]
		// Sequence numbers with the most significant bit set are not
		// treated as relative lock-times, nor are they given any
		// consensus-enforced meaning at this point.
		if (txin.Sequence & model.SEQUENCE_LOCKTIME_DISABLE_FLAG) != 0 {
			// The height of this input is not relevant for sequence locks
			prevHeights[txinIndex] = 0
			continue
		}
		nCoinHeight := prevHeights[txinIndex]

		if (txin.Sequence & model.SEQUENCE_LOCKTIME_DISABLE_FLAG) != 0 {
			nCoinTime := block.GetAncestor(int(math.Max(float64(nCoinHeight-1), float64(0)))).GetMedianTimePast()
			// NOTE: Subtract 1 to maintain nLockTime semantics.
			// BIP 68 relative lock times have the semantics of calculating the
			// first block or time at which the transaction would be valid. When
			// calculating the effective block time or height for the entire
			// transaction, we switch to using the semantics of nLockTime which
			// is the last invalid block time or height. Thus we subtract 1 from
			// the calculated time or height.

			// Time-based relative lock-times are measured from the smallest
			// allowed timestamp of the block containing the txout being spent,
			// which is the median time past of the block prior.
			tmpTime := int(nCoinTime) + int(txin.Sequence)&model.SEQUENCE_LOCKTIME_MASK<<model.SEQUENCE_LOCKTIME_GRANULARITY
			nMinTime = int(math.Max(float64(nMinTime), float64(tmpTime)))
		} else {
			nMinHeight = int(math.Max(float64(nMinHeight), float64((txin.Sequence&model.SEQUENCE_LOCKTIME_MASK)-1)))
		}
	}

	maps[nMinHeight] = int64(nMinTime)
	return maps
}

// CheckSequenceLocks Check if transaction will be BIP 68 final in the next block to be created.
//
// Simulates calling SequenceLocks() with data from the tip of the current
// active chain. Optionally stores in LockPoints the resulting height and time
// calculated and the hash of the block needed for calculation or skips the
// calculation and uses the LockPoints passed in for evaluation. The LockPoints
// should not be considered valid if CheckSequenceLocks returns false.
//
// See consensus/consensus.h for flag definitions.
func CheckSequenceLocks(tx *model.Tx, flags int, lp *mempool.LockPoints, useExistingLockPoints bool) bool {

	//TODO:AssertLockHeld(cs_main) and AssertLockHeld(mempool.cs) not finish
	tip := GChainActive.Tip()
	var index *BlockIndex
	index.PPrev = tip
	// CheckSequenceLocks() uses chainActive.Height()+1 to evaluate height based
	// locks because when SequenceLocks() is called within ConnectBlock(), the
	// height of the block *being* evaluated is what is used. Thus if we want to
	// know if a transaction can be part of the *next* block, we need to use one
	// more than chainActive.Height()
	index.Height = tip.Height + 1
	lockPair := make(map[int]int64)

	if useExistingLockPoints {
		if lp == nil {
			panic("the mempool lockPoints is nil")
		}
		lockPair[lp.Height] = lp.Time
	} else {
		// pcoinsTip contains the UTXO set for chainActive.Tip()
		viewMempool := mempool.CoinsViewMemPool{
			Base:  GpcoinsTip,
			Mpool: gmpool,
		}
		var prevheights []int
		for txinIndex := 0; txinIndex < len(tx.Ins); txinIndex++ {
			txin := tx.Ins[txinIndex]
			var coin *utxo.Coin
			if !viewMempool.GetCoin(txin.PreviousOutPoint, coin) {
				return logger.ErrorLog("Missing input")
			}
			if coin.GetHeight() == mempool.MEMPOOL_HEIGHT {
				// Assume all mempool transaction confirm in the next block
				prevheights[txinIndex] = tip.Height + 1
			} else {
				prevheights[txinIndex] = int(coin.GetHeight())
			}
		}

		lockPair = CalculateSequenceLocks(tx, flags, prevheights, index)
		if lp != nil {
			lockPair[lp.Height] = lp.Time
			// Also store the hash of the block with the highest height of all
			// the blocks which have sequence locked prevouts. This hash needs
			// to still be on the chain for these LockPoint calculations to be
			// valid.
			// Note: It is impossible to correctly calculate a maxInputBlock if
			// any of the sequence locked inputs depend on unconfirmed txs,
			// except in the special case where the relative lock time/height is
			// 0, which is equivalent to no sequence lock. Since we assume input
			// height of tip+1 for mempool txs and test the resulting lockPair
			// from CalculateSequenceLocks against tip+1. We know
			// EvaluateSequenceLocks will fail if there was a non-zero sequence
			// lock on a mempool input, so we can use the return value of
			// CheckSequenceLocks to indicate the LockPoints validity
			maxInputHeight := 0
			for height := range prevheights {
				// Can ignore mempool inputs since we'll fail if they had non-zero locks
				if height != tip.Height+1 {
					maxInputHeight = int(math.Max(float64(maxInputHeight), float64(height)))
				}
			}
			//todo:mempool not define maxInputBlock: lp.maxInputBlock=tip.GetAncestor(maxInputHeight)
			tip.GetAncestor(maxInputHeight)
		}
	}
	return EvaluateSequenceLocks(index, lockPair)
}

func EvaluateSequenceLocks(block *BlockIndex, lockPair map[int]int64) bool {
	if block.PPrev == nil {
		panic("the block's pprev is nil, Please check.")
	}
	nBlocktime := block.PPrev.GetMedianTimePast()
	for key, value := range lockPair {
		if key >= block.Height || value >= nBlocktime {
			return false
		}
	}
	return true
}

func SequenceLocks(tx *model.Tx, flags int, prevHeights []int, block *BlockIndex) bool {
	return EvaluateSequenceLocks(block, CalculateSequenceLocks(tx, flags, prevHeights, block))
}

>>>>>>> 10cdc62b
// AreInputsStandard Check for standard transaction types
// cache Map of previous transactions that have outputs we're spending
func AreInputsStandard(tx *model.Tx, cache *utxo.CoinsViewCache) bool {
	return true
}

// GetTransactionSigOpCount Compute total signature operation of a transaction.
// @param[in] tx     Transaction for which we are computing the cost
// @param[in] cache Map of previous transactions that have outputs we're spending
// @param[out] flags Script verification flags
// @return Total signature operation cost of tx
func GetTransactionSigOpCount(tx *model.Tx, view *utxo.CoinsViewCache, flags uint) int {
	sigOps := tx.GetSigOpCountWithoutP2SH()
	if tx.IsCoinBase() {
		return sigOps
	}

	if flags&core.SCRIPT_VERIFY_P2SH != 0 {
		sigOps += GetP2SHSigOpCount(tx, view)
	}

	return sigOps
}

// TestLockPointValidity Test whether the LockPoints height and time are still
// valid on the current chain.
func TestLockPointValidity(lp *mempool.LockPoints) bool {
	//todo add sync.lock cs_main
	if lp == nil {
		panic("the parament should not equal nil")
	}
	// If there are relative lock times then the maxInputBlock will be set
	// If there are no relative lock times, the LockPoints don't depend on the
	// chain
	return true
}

// GetP2SHSigOpCount Count ECDSA signature operations in pay-to-script-hash inputs
// cache Map of previous transactions that have outputs we're spending
// return number of sigops required to validate this transaction's inputs
func GetP2SHSigOpCount(tx *model.Tx, view *utxo.CoinsViewCache) int {
	if tx.IsCoinBase() {
		return 0
	}

	sigOps := 0
	for _, txin := range tx.Ins {
		prevout := view.GetOutputFor(txin)
		if prevout.Script.IsPayToScriptHash() {
			count, _ := prevout.Script.GetSigOpCountFor(txin.Script)
			sigOps += count
		}
	}

	return sigOps
}

func AcceptToMemoryPoolWithTime(params *msg.BitcoinParams, mpool *mempool.Mempool, state *model.ValidationState,
	tx *model.Tx, limitFree bool, missingInputs *bool, acceptTime int64, txReplaced *list.List,
	overrideMempoolLimit bool, absurdFee btcutil.Amount) bool {

	coinsToUncache := make([]*model.OutPoint, 0)
	res := AcceptToMemoryPoolWorker(params, mpool, state, tx, limitFree, missingInputs, acceptTime,
		txReplaced, overrideMempoolLimit, absurdFee, coinsToUncache)

	if !res {
		for _, outpoint := range coinsToUncache {
			gcoinsTip.UnCache(outpoint)
		}
	}

	stateDummy := &model.ValidationState{}
	FlushStateToDisk(stateDummy, FLUSH_STATE_PERIODIC, 0)

	return res
}

// LoadMempool Load the mempool from disk
func LoadMempool(params *msg.BitcoinParams) bool {
	expiryTimeout := (utils.GetArg("-mempoolexpiry", DefaultMempoolExpiry)) * 60 * 60

	fileStr, err := os.OpenFile(conf.GetDataPath()+"/mempool.dat", os.O_RDONLY, 0666)
	if err != nil {
		fmt.Println("Failed to open mempool file from disk. Continuing anyway")
		return false
	}
	defer fileStr.Close()

	now := time.Now() // todo C++:nMockTime
	var count int
	var failed int
	var skipped int

	defer func() {
		if r := recover(); r != nil {
			fmt.Println("Failed to deserialize mempool data on disk:", err, ". Continuing anyway.")
		}
	}()

	// read version firstly
	version, err := utils.BinarySerializer.Uint32(fileStr, binary.LittleEndian)
	if err != nil {
		panic(err)
	}
	if version != MempoolDumpVersion {
		return false
	}

	num, err := utils.ReadVarInt(fileStr)
	if err != nil {
		panic(err)
	}

	var priorityDummy float64
	for num > 0 {
		num--
		txPoolInfo, err := mempool.DeserializeInfo(fileStr)
		if err != nil {
			panic(err)
		}

		amountDelta := txPoolInfo.FeeDelta
		if amountDelta != 0 {
			hashA := txPoolInfo.Tx.TxHash()
			gmpool.PrioritiseTransaction(txPoolInfo.Tx.TxHash(), hashA.ToString(), priorityDummy, amountDelta)
		}

		vs := &model.ValidationState{}
		if txPoolInfo.Time+expiryTimeout > int64(now.Second()) {
			// todo LOCK(cs_main)

			AcceptToMemoryPoolWithTime(params, gmpool, vs, txPoolInfo.Tx, true, nil,
				txPoolInfo.Time, nil, false, 0)

			if vs.IsValid() {
				count++
			} else {
				failed++
			}
		} else {
			// timeout
			skipped++
		}

		if ShutdownRequested() { // get shutdown signal
			return false
		}

		size, err := utils.ReadVarInt(fileStr)
		if err != nil {
			panic(err)
		}

		var hash utils.Hash
		mapDeltas := make(map[utils.Hash]btcutil.Amount)
		for i := uint64(0); i < size; i++ {
			_, err = io.ReadFull(fileStr, hash[:])
			if err != nil {
				panic(err)
			}

			amount, err := utils.BinarySerializer.Uint64(fileStr, binary.LittleEndian)
			if err != nil {
				panic(err)
			}

			mapDeltas[hash] = btcutil.Amount(amount)
		}

		for hash, amount := range mapDeltas {
			gmpool.PrioritiseTransaction(hash, hash.ToString(), priorityDummy, int64(amount))
		}
	}

	fmt.Printf("Imported mempool transactions from disk: %d successes, %d failed, %d expired", count, failed, skipped)
	return true
}

// DumpMempool Dump the mempool to disk
func DumpMempool() {
	start := time.Now().Second()

	mapDeltas := make(map[utils.Hash]btcutil.Amount)
	var info []*mempool.TxMempoolInfo

	{
		gmpool.Mtx.Lock()
		for hash, feeDelta := range gmpool.MapDeltas {
			mapDeltas[hash] = feeDelta.Fee // todo confirm feeDelta.Fee or feedelta.PriorityDelta
		}
		info = gmpool.InfoAll()
		gmpool.Mtx.Unlock()
	}

	mid := time.Now().Second()

	defer func() {
		if r := recover(); r != nil {
			fmt.Println("Failed to dump mempool:", r, " . Continuing anyway.")
		}
	}()

	fileStr, err := os.OpenFile(conf.GetDataPath()+"/mempool.dat.new", os.O_WRONLY, 0666)
	if err != nil {
		panic(err)
	}
	defer fileStr.Close() // guarantee closing the opened file

	err = utils.BinarySerializer.PutUint32(fileStr, binary.LittleEndian, uint32(MempoolDumpVersion))
	if err != nil {
		panic(err)
	}

	err = utils.WriteVarInt(fileStr, uint64(len(info)))
	if err != nil {
		panic(err)
	}

	for _, item := range info {
		err = item.Serialize(fileStr)
		if err != nil {
			panic(err)
		}
		delete(mapDeltas, item.Tx.TxHash())
	}

	// write the size
	err = utils.WriteVarInt(fileStr, uint64(len(mapDeltas)))
	if err != nil {
		panic(err)
	}
	// write all members one by one within loop
	for hash, amount := range mapDeltas {
		_, err = fileStr.Write(hash.GetCloneBytes())
		if err != nil {
			panic(err)
		}

		err = utils.BinarySerializer.PutUint64(fileStr, binary.LittleEndian, uint64(amount))
		if err != nil {
			panic(err)
		}
	}

	err = os.Rename(conf.GetDataPath()+"/mempool.dat.new", conf.GetDataPath()+"/mempool.dat")
	if err != nil {
		panic(err)
	}
	last := time.Now().Second()
	fmt.Printf("Dumped mempool: %ds to copy, %ds to dump\n", mid-start, last-mid)
}

// GuessVerificationProgress Guess how far we are in the verification process at the given block index
func GuessVerificationProgress(data *msg.ChainTxData, index *model.BlockIndex) float64 {
	if index == nil {
		return float64(0)
	}

	now := time.Now()

	var txTotal float64
	// todo confirm time precise
	if int64(index.ChainTx) <= data.TxCount {
		txTotal = float64(data.TxCount) + (now.Sub(data.Time).Seconds())*data.TxRate
	} else {
		txTotal = float64(index.ChainTx) + float64(now.Second()-int(index.GetBlockTime()))*data.TxRate
	}

	return float64(index.ChainTx) / txTotal
}<|MERGE_RESOLUTION|>--- conflicted
+++ resolved
@@ -347,7 +347,7 @@
 	}
 
 	// And a valid coinbase.
-	if !CheckCoinbase(pblock.Transactions[0], state, false) {
+	if !pblock.Transactions[0].CheckCoinbase(state, false) {
 		hs := pblock.Transactions[0].TxHash()
 		return state.Invalid(false, state.GetRejectCode(), state.GetRejectReason(),
 			fmt.Sprintf("Coinbase check failed (txid %s) %s", hs.ToString(), state.GetDebugMessage()))
@@ -383,7 +383,7 @@
 		// the coinbase, the loos is arranged such as this only runs after at
 		// least one increment.
 		tx := pblock.Transactions[i]
-		if !CheckRegularTransaction(tx, state, false) {
+		if !tx.CheckRegularTransaction(state, false) {
 			hs := tx.TxHash()
 			return state.Invalid(false, state.GetRejectCode(), state.GetRejectReason(),
 				fmt.Sprintf("Transaction check failed (txid %s) %s", hs.ToString(), state.GetDebugMessage()))
@@ -1676,7 +1676,7 @@
 	return btcutil.Amount(uint(nSubsidy) >> uint(halvings))
 }
 
-func FindUndoPos(state *model.ValidationState, nFile int, pos *DiskBlockPos, nAddSize int) bool {
+func FindUndoPos(state *model.ValidationState, nFile int, pos *model.DiskBlockPos, nAddSize int) bool {
 	pos.File = nFile
 	//TODO:LOCK(cs_LastBlockFile);
 	pos.Pos = int(ginfoBlockFile[nFile].UndoSize)
@@ -1707,10 +1707,7 @@
 }
 
 func ConnectBlock(param *msg.BitcoinParams, pblock *model.Block, state *model.ValidationState,
-<<<<<<< HEAD
 	pindex *model.BlockIndex, view *utxo.CoinsViewCache, fJustCheck bool) bool {
-=======
-	pindex *BlockIndex, view *utxo.CoinsViewCache, fJustCheck bool) bool {
 
 	//TODO: AssertLockHeld(cs_main);
 	//var sc sync.RWMutex
@@ -1843,12 +1840,12 @@
 	nMaxSigOpsCount := consensus.GetMaxBlockSigOpsCount(uint64(currentBlockSize))
 
 	tmpBlockPos := pindex.GetBlockPos()
-	txPos := &DiskTxPos{
+	txPos := &model.DiskTxPos{
 		BlockIn:    &tmpBlockPos,
 		TxOffsetIn: len(pblock.Transactions),
 	}
 
-	var vPos map[utils.Hash]DiskTxPos
+	var vPos map[utils.Hash]model.DiskTxPos
 	for i := 0; i < len(pblock.Transactions); i++ {
 		tx := pblock.Transactions[i]
 		nInputs += len(tx.Ins)
@@ -1939,9 +1936,9 @@
 
 	// Write undo information to disk
 	tmpUndoPos := pindex.GetUndoPos()
-	if tmpUndoPos.IsNull() || !pindex.IsValid(BLOCK_VALID_SCRIPTS) {
+	if tmpUndoPos.IsNull() || !pindex.IsValid(model.BLOCK_VALID_SCRIPTS) {
 		if tmpUndoPos.IsNull() {
-			var pos DiskBlockPos
+			var pos model.DiskBlockPos
 			//todo：SerializeSize
 			//if !FindUndoPos(state, pindex.File, pos, len(blockundo.)) {
 			//	logger.ErrorLog("ConnectBlock(): FindUndoPos failed")
@@ -1952,10 +1949,10 @@
 
 			// update nUndoPos in block index
 			pindex.UndoPosition = pos.Pos
-			pindex.Status |= BLOCK_HAVE_UNDO
-		}
-
-		pindex.RaiseValidity(BLOCK_VALID_SCRIPTS)
+			pindex.Status |= model.BLOCK_HAVE_UNDO
+		}
+
+		pindex.RaiseValidity(model.BLOCK_VALID_SCRIPTS)
 		gsetDirtyBlockIndex.AddItem(pindex)
 	}
 
@@ -1977,7 +1974,6 @@
 	nTime6 := utils.GetMicrosTime()
 	gnTimeCallbacks += nTime6 - nTime5
 	logger.GetLogger().Info("bench", "    - Callbacks: %.2fms [%.2fs]\n", 0.001*float64(nTime6-nTime5), float64(gnTimeCallbacks)*0.000001)
->>>>>>> 10cdc62b
 	return true
 }
 
@@ -2161,10 +2157,7 @@
 	return ApplyBlockUndo(&blockUndo, pblock, pindex, view)
 }
 
-<<<<<<< HEAD
-func UndoReadFromDisk(blockundo *BlockUndo, pos *model.DiskBlockPos, hashblock utils.Hash) (ret bool) {
-=======
-func UndoWriteToDisk(blockundo *BlockUndo, pos *DiskBlockPos, hashBlock utils.Hash, messageStart btcutil.BitcoinNet) bool {
+func UndoWriteToDisk(blockundo *BlockUndo, pos *model.DiskBlockPos, hashBlock utils.Hash, messageStart btcutil.BitcoinNet) bool {
 	// Open history file to append
 	fileout := OpenUndoFile(*pos, false)
 	if fileout == nil {
@@ -2192,9 +2185,7 @@
 	return true
 }
 
-func UndoReadFromDisk(blockundo *BlockUndo, pos *DiskBlockPos, hashblock utils.Hash) (ret bool) {
->>>>>>> 10cdc62b
-
+func UndoReadFromDisk(blockundo *BlockUndo, pos *model.DiskBlockPos, hashblock utils.Hash) (ret bool) {
 	ret = true
 	defer func() {
 		if err := recover(); err != nil {
@@ -2976,11 +2967,6 @@
 	}
 
 	return ContextualCheckTransaction(params, tx, state, blockHeight, lockTimeCutoff)
-}
-
-<<<<<<< HEAD
-func CheckSequenceLocks(tx *model.Tx, flags int, lp *mempool.LockPoints, useExistingLockPoints bool) bool {
-	return true
 }
 
 func RemoveForReorg(pcoins *utxo.CoinsViewCache, pool *mempool.Mempool, nMemPoolHeight uint, flags int) {
@@ -3028,7 +3014,8 @@
 		pool.CalculateDescendants(entry, setAllRemoves)
 	}
 	pool.RemoveStaged(setAllRemoves, false, mempool.REORG)
-=======
+}
+
 func LoadBlockIndexDB(params *msg.BitcoinParams) bool {
 	//todo:not finish
 	return true
@@ -3041,7 +3028,7 @@
 	var state *model.ValidationState
 	pindex := GChainActive.Tip()
 	for GChainActive.Height() >= nHeight {
-		if GfPruneMode && (GChainActive.Tip().Status&BLOCK_HAVE_DATA) != 0 {
+		if GfPruneMode && (GChainActive.Tip().Status&model.BLOCK_HAVE_DATA) != 0 {
 			// If pruning, don't try rewinding past the HAVE_DATA point; since
 			// older blocks can't be served anyway, there's no need to walk
 			// further, and trying to DisconnectTip() will fail (and require a
@@ -3065,7 +3052,7 @@
 	for _, value := range MapBlockIndex.Data {
 		pindexIter := value
 
-		if pindexIter.IsValid(BLOCK_VALID_TRANSACTIONS) && pindexIter.ChainTx > 0 {
+		if pindexIter.IsValid(model.BLOCK_VALID_TRANSACTIONS) && pindexIter.ChainTx > 0 {
 			chainState.setBlockIndexCandidates.AddInterm(pindexIter)
 		}
 	}
@@ -3096,7 +3083,7 @@
 		warningcache[b] = make(ThresholdConditionCache)
 	}
 
-	MapBlockIndex.Data = make(map[utils.Hash]*BlockIndex)
+	MapBlockIndex.Data = make(map[utils.Hash]*model.BlockIndex)
 	GfHavePruned = false
 }
 
@@ -3106,7 +3093,6 @@
 		return false
 	}
 	return true
->>>>>>> 10cdc62b
 }
 
 func AcceptToMemoryPoolWorker(params *msg.BitcoinParams, pool *mempool.Mempool, state *model.ValidationState,
@@ -3599,8 +3585,6 @@
 	return true
 }
 
-<<<<<<< HEAD
-=======
 func AddKeyInScriptCache(hash *utils.Hash) { // todo move to model/script.go
 
 }
@@ -3693,7 +3677,7 @@
 	return true
 }
 
-func CalculateSequenceLocks(tx *model.Tx, flags int, prevHeights []int, block *BlockIndex) map[int]int64 {
+func CalculateSequenceLocks(tx *model.Tx, flags int, prevHeights []int, block *model.BlockIndex) map[int]int64 {
 	if len(prevHeights) != len(tx.Ins) {
 		panic("the prevHeights size mot equal txIns size")
 	}
@@ -3769,7 +3753,7 @@
 
 	//TODO:AssertLockHeld(cs_main) and AssertLockHeld(mempool.cs) not finish
 	tip := GChainActive.Tip()
-	var index *BlockIndex
+	var index *model.BlockIndex
 	index.PPrev = tip
 	// CheckSequenceLocks() uses chainActive.Height()+1 to evaluate height based
 	// locks because when SequenceLocks() is called within ConnectBlock(), the
@@ -3835,7 +3819,7 @@
 	return EvaluateSequenceLocks(index, lockPair)
 }
 
-func EvaluateSequenceLocks(block *BlockIndex, lockPair map[int]int64) bool {
+func EvaluateSequenceLocks(block *model.BlockIndex, lockPair map[int]int64) bool {
 	if block.PPrev == nil {
 		panic("the block's pprev is nil, Please check.")
 	}
@@ -3848,11 +3832,10 @@
 	return true
 }
 
-func SequenceLocks(tx *model.Tx, flags int, prevHeights []int, block *BlockIndex) bool {
+func SequenceLocks(tx *model.Tx, flags int, prevHeights []int, block *model.BlockIndex) bool {
 	return EvaluateSequenceLocks(block, CalculateSequenceLocks(tx, flags, prevHeights, block))
 }
 
->>>>>>> 10cdc62b
 // AreInputsStandard Check for standard transaction types
 // cache Map of previous transactions that have outputs we're spending
 func AreInputsStandard(tx *model.Tx, cache *utxo.CoinsViewCache) bool {
