--- conflicted
+++ resolved
@@ -9,24 +9,19 @@
 	"strconv"
 	"sync/atomic"
 
-	"os"
+	"github.com/pkg/errors"
+	"gopkg.in/fatih/set.v0"
 
 	"github.com/btcboost/copernicus/algorithm"
-<<<<<<< HEAD
-=======
 	"github.com/btcboost/copernicus/btcutil"
->>>>>>> 92ac1d34
 	"github.com/btcboost/copernicus/conf"
 	"github.com/btcboost/copernicus/consensus"
-
 	"github.com/btcboost/copernicus/core"
 	"github.com/btcboost/copernicus/logger"
 	"github.com/btcboost/copernicus/model"
 	"github.com/btcboost/copernicus/msg"
 	"github.com/btcboost/copernicus/policy"
 	"github.com/btcboost/copernicus/utils"
-	"github.com/pkg/errors"
-	"gopkg.in/fatih/set.v0"
 )
 
 const (
@@ -35,30 +30,15 @@
 	DEFAULT_CHECKPOINTS_ENABLED      = true
 	DEFAULT_TXINDEX                  = false
 	DEFAULT_BANSCORE_THRESHOLD  uint = 100
-<<<<<<< HEAD
-	MIN_BLOCKS_TO_KEEP          int  = 288
-	//BLOCKFILE_CHUNK_SIZE pre-allocation chunk size for blk?????.dat files (since 0.8)
-	BLOCKFILE_CHUNK_SIZE int = 0x1000000 //16MiB
-	//UNDOFILE_CHUNK_SIZE pre-allocation chunk size for rev?????.dat files (since 0.8)
-	UNDOFILE_CHUNK_SIZE int = 0x100000 // 1 MiB
-=======
-	// MIN_BLOCKS_TO_KEEP Block files containing a block-height within
 	// MIN_BLOCKS_TO_KEEP of chainActive.Tip() will not be pruned.
 	MIN_BLOCKS_TO_KEEP    = 288
 	DEFAULT_MAX_TIP_AGE   = 24 * 60 * 60
 	DEFAULT_RELAYPRIORITY = true
->>>>>>> 92ac1d34
 )
 
 var (
 	gsetDirtyBlockIndex *algorithm.Set
 	//HashAssumeValid is Block hash whose ancestors we will assume to have valid scripts without checking them.
-<<<<<<< HEAD
-	HashAssumeValid utils.Hash
-	MapBlockIndex   BlockMap
-	vinfoBlockFile  = make([]BlockFileInfo, 0)
-	lastBlockFile   int
-=======
 	HashAssumeValid  utils.Hash
 	MapBlockIndex    BlockMap
 	pindexBestHeader *BlockIndex
@@ -69,7 +49,6 @@
 	glatchToFalse     atomic.Value
 	//gnBlockSequenceID Blocks loaded from disk are assigned id 0, so start the counter at 1.
 	gnBlockSequenceID int32
->>>>>>> 92ac1d34
 )
 
 type FlushStateMode int
@@ -386,10 +365,6 @@
 		FlushStateToDisk(state, FLUSH_STATE_NONE, 0)
 	}
 
-	return true
-}
-
-func FlushStateToDisk(state *model.ValidationState, mode FlushStateMode, nManualPruneHeight int) bool {
 	return true
 }
 
@@ -1366,11 +1341,7 @@
 //CalculateCurrentUsage Calculate the amount of disk space the block & undo files currently use
 func CalculateCurrentUsage() uint64 {
 	var retval uint64
-<<<<<<< HEAD
-	for _, file := range vinfoBlockFile {
-=======
 	for _, file := range ginfoBlockFile {
->>>>>>> 92ac1d34
 		retval += uint64(file.Size + file.UndoSize)
 	}
 	return retval
@@ -1414,17 +1385,8 @@
 		}
 	}
 
-<<<<<<< HEAD
-	vinfoBlockFile[fileNumber].SetNull()
-=======
 	ginfoBlockFile[fileNumber].SetNull()
->>>>>>> 92ac1d34
 	gsetDirtyBlockIndex.AddItem(fileNumber)
-}
-
-func GetBlockPosFilename(pos *DiskBlockPos, prefix string) string {
-	path := conf.GetDataPath() + "/" + "blocks" + "/" + fmt.Sprintf("%s%d.dat", prefix, pos.File)
-	return path
 }
 
 func UnlinkPrunedFiles(setFilesToPrune *set.Set) {
@@ -1435,8 +1397,8 @@
 			File: v,
 			Pos:  0,
 		}
-		os.Remove(GetBlockPosFilename(pos, "blk"))
-		os.Remove(GetBlockPosFilename(pos, "rev"))
+		os.Remove(GetBlockPosFilename(*pos, "blk"))
+		os.Remove(GetBlockPosFilename(*pos, "rev"))
 		log.Info("Prune: %s deleted blk/rev (%05u)\n", key)
 	}
 }
@@ -1458,8 +1420,8 @@
 	// last block to prune is the lesser of (user-specified height, MIN_BLOCKS_TO_KEEP from the tip)
 	lastBlockWeCanPrune := math.Min(float64(manualPruneHeight), float64(GChainActive.Tip().Height-MIN_BLOCKS_TO_KEEP))
 	count := 0
-	for fileNumber := 0; fileNumber < lastBlockFile; fileNumber++ {
-		if vinfoBlockFile[fileNumber].Size == 0 || int(vinfoBlockFile[fileNumber].HeightLast) > lastBlockFile {
+	for fileNumber := 0; fileNumber < gLastBlockFile; fileNumber++ {
+		if ginfoBlockFile[fileNumber].Size == 0 || int(ginfoBlockFile[fileNumber].HeightLast) > gLastBlockFile {
 			continue
 		}
 		PruneOneBlockFile(fileNumber)
@@ -1497,10 +1459,10 @@
 	nBuffer := uint64(BLOCKFILE_CHUNK_SIZE + UNDOFILE_CHUNK_SIZE)
 	count := 0
 	if nCurrentUsage+nBuffer >= GPruneTarget {
-		for fileNumber := 0; fileNumber < lastBlockFile; fileNumber++ {
-			nBytesToPrune := uint64(vinfoBlockFile[fileNumber].Size + vinfoBlockFile[fileNumber].UndoSize)
-
-			if vinfoBlockFile[fileNumber].Size == 0 {
+		for fileNumber := 0; fileNumber < gLastBlockFile; fileNumber++ {
+			nBytesToPrune := uint64(ginfoBlockFile[fileNumber].Size + ginfoBlockFile[fileNumber].UndoSize)
+
+			if ginfoBlockFile[fileNumber].Size == 0 {
 				continue
 			}
 
@@ -1511,7 +1473,7 @@
 
 			// don't prune files that could have a block within
 			// MIN_BLOCKS_TO_KEEP of the main chain's tip but keep scanning
-			if int(vinfoBlockFile[fileNumber].HeightLast) > nLastBlockWeCanPrune {
+			if int(ginfoBlockFile[fileNumber].HeightLast) > nLastBlockWeCanPrune {
 				continue
 			}
 
