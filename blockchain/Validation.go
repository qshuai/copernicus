--- conflicted
+++ resolved
@@ -2703,7 +2703,6 @@
 
 func checkIndexAgainstCheckpoint(indexPrev *model.BlockIndex, state *model.ValidationState,
 	param *msg.BitcoinParams, hash *utils.Hash) bool {
-<<<<<<< HEAD
 
 	if indexPrev.PHashBlock == *param.GenesisHash {
 		return true
@@ -2717,20 +2716,6 @@
 			logger.ErrorLog("checkIndexAgainstCheckpoint(): forked chain older than last checkpoint (height %d)", height),
 			0, "", false, "")
 	}
-=======
-	if pindexPrev.PHashBlock == *param.GenesisHash {
-		return true
-	}
-
-	nHeight := pindexPrev.Height + 1
-	// Don't accept any forks from the main chain prior to last checkpoint
-	pcheckpoint := model.GetLastCheckpoint(param.Checkpoints)
-
-	if pcheckpoint != nil && nHeight < pcheckpoint.Height {
-		return state.Dos(100, false, model.REJECT_INVALID, "CheckIndexAgainstCheckpoint: forked chain older than last checkpoint ", false, "")
-	}
-
->>>>>>> 9f24538c
 	return true
 }
 
@@ -3328,11 +3313,6 @@
 	}
 
 	return
-}
-
-func PruneAndFlush() {
-	var state model.ValidationState
-	FlushStateToDisk(&state, FLUSH_STATE_NONE, 0)
 }
 
 // ContextualCheckTransactionForCurrentBlock This is a variant of ContextualCheckTransaction which computes the contextual
