package blockchain

import (
	"bytes"
	"container/list"
	"encoding/binary"
	"fmt"
	"io"
	"math"
	"math/big"
	"os"
	"strconv"
	"sync/atomic"
	"syscall"
	"time"
	"unsafe"

	"gopkg.in/fatih/set.v0"

	"github.com/btcboost/copernicus/algorithm"
	"github.com/btcboost/copernicus/btcutil"
	"github.com/btcboost/copernicus/conf"
	"github.com/btcboost/copernicus/consensus"
	"github.com/btcboost/copernicus/core"
	"github.com/btcboost/copernicus/logger"
	"github.com/btcboost/copernicus/mempool"
	"github.com/btcboost/copernicus/model"
	"github.com/btcboost/copernicus/msg"
	"github.com/btcboost/copernicus/policy"
	"github.com/btcboost/copernicus/utils"
	"github.com/btcboost/copernicus/utxo"
)

const (
	// DEFAULT_PERMIT_BAREMULTISIG  Default for -permitbaremultisig
	DEFAULT_PERMIT_BAREMULTISIG      = true
	DEFAULT_CHECKPOINTS_ENABLED      = true
	DEFAULT_TXINDEX                  = false
	DEFAULT_BANSCORE_THRESHOLD  uint = 100
	// MIN_BLOCKS_TO_KEEP of chainActive.Tip() will not be pruned.
	MIN_BLOCKS_TO_KEEP    = 288
	DEFAULT_MAX_TIP_AGE   = 24 * 60 * 60
	DEFAULT_RELAYPRIORITY = true

	DefaultMinRelayTxFee = btcutil.Amount(1000)
	// DefaultMempoolExpiry Default for -mempoolexpiry, expiration time
	// for mempool transactions in hours
	DefaultMempoolExpiry       = 336
	MempoolDumpVersion         = 1
	DefaultLimitfreerelay      = 0
	DefaultAncestorLimit       = 25
	DefaultAncestorSizeLimit   = 101
	DefaultDescendantLimit     = 25
	DefaultDescendantSizeLimit = 101
	MaxFeeEstimationTipAge     = 3 * 60 * 60
	// gminDiskSpace: Minimum disk space required - used in CheckDiskSpace()
	gminDiskSpace = 52428800
)

// Reject codes greater or equal to this can be returned by AcceptToMemPool for
// transactions, to signal internal conditions. They cannot and should not be
// sent over the P2P network.
const (
	REJECT_INTERNAL = 0x100
	// REJECT_HIGHFEE Too high fee. Can not be triggered by P2P transactions
	REJECT_HIGHFEE = 0x100
	// REJECT_ALREADY_KNOWN Transaction is already known (either in mempool or blockchain)
	REJECT_ALREADY_KNOWN = 0x101
	// REJECT_CONFLICT Transaction conflicts with a transaction already known
	REJECT_CONFLICT = 0x102
)

var (
	gsetDirtyBlockIndex *algorithm.Set
	//HashAssumeValid is Block hash whose ancestors we will assume to have valid scripts without checking them.
	HashAssumeValid       utils.Hash
	gHashPrevBestCoinBase utils.Hash
	MapBlockIndex         BlockMap
	ginfoBlockFile        = make([]*BlockFileInfo, 0)
	gLastBlockFile        int
	//setDirtyFileInfo  Dirty block file entries.
	gsetDirtyFileInfo *algorithm.Set
	glatchToFalse     atomic.Value
	//gnBlockSequenceID Blocks loaded from disk are assigned id 0, so start the counter at 1.
	gnBlockSequenceID  int32
	gpindexHeaderOld   *BlockIndex
	gpindexBestHeader  *BlockIndex
	gpindexBestInvalid *BlockIndex
	gfWarned           bool
	gnTimeReadFromDisk int64
	gnTimeConnectTotal int64
	gnTimeFlush        int64
	gnTimeChainState   int64
	gnTimePostConnect  int64
	gnTimeCheck        int64
	gnTimeForks        int64
	gnTimeVerify       int64
	gnTimeConnect      int64
	gnTimeIndex        int64
	gnTimeCallbacks    int64
	gnTimeTotal        int64
	gcoinsTip          = utxo.CoinsViewCache{}
	gminRelayTxFee     = utils.NewFeeRate(int64(DefaultMinRelayTxFee))
	gmpool             = mempool.NewMemPool(*gminRelayTxFee)
	GRequestShutdown   atomic.Value
	GDumpMempoolLater  atomic.Value
	glastFlush         int
	glastSetChain      int
	glastWrite         int

	gfreeCount float64
	glastTime  int
)

// StartShutdown Thread management and startup/shutdown:
//
// The network-processing threads are all part of a thread group created by
// AppInit() or the Qt main() function.
//
// A clean exit happens when StartShutdown() or the SIGTERM signal handler sets
// fRequestShutdown, which triggers the DetectShutdownThread(), which interrupts
// the main thread group. DetectShutdownThread() then exits, which causes
// AppInit() to continue (it .joins the shutdown thread). Shutdown() is then
// called to clean up database connections, and stop other threads that should
// only be stopped after the main network-processing threads have exited.
//
// Note that if running -daemon the parent process returns from AppInit2 before
// adding any threads to the threadGroup, so .join_all() returns immediately and
// the parent exits from main().
//
// Shutdown for Qt is very similar, only it uses a QTimer to detect
// fRequestShutdown getting set, and then does the normal Qt shutdown thing.
//
func StartShutdown() {
	GRequestShutdown.Store(true)
}

func ShutdownRequested() bool {
	return GRequestShutdown.Load().(bool)
}

type FlushStateMode int

const (
	FLUSH_STATE_NONE FlushStateMode = iota
	FLUSH_STATE_IF_NEEDED
	FLUSH_STATE_PERIODIC
	FLUSH_STATE_ALWAYS
)

func init() {
	gsetDirtyBlockIndex = algorithm.NewSet()
	gsetDirtyFileInfo = algorithm.NewSet()
	glatchToFalse = atomic.Value{}
	gnBlockSequenceID = 1
}

// ScriptCheck Closure representing one script verification.
// Note that this stores references to the spending transaction.
type ScriptCheck struct {
	scriptPubKey *model.Script
	amount       btcutil.Amount
	txTo         *model.Tx
	ins          int
	flags        uint32
	cacheStore   bool
	err          core.ScriptError
	txData       *model.PrecomputedTransactionData
}

func NewScriptCheck(script *model.Script, amount btcutil.Amount, tx *model.Tx, ins int, flags uint32,
	cacheStore bool, txData *model.PrecomputedTransactionData) *ScriptCheck {
	return &ScriptCheck{
		scriptPubKey: script,
		amount:       amount,
		txTo:         tx,
		ins:          ins,
		flags:        flags,
		cacheStore:   cacheStore,
		txData:       txData,
	}
}

func (sc *ScriptCheck) check() bool {
	//scriptSig := sc.txTo.Ins[sc.ins].Script
	//if !model.VerifyScript(scriptSig, sc.scriptPubKey, sc.flags,, sc.err) { // todo new a CachingTransactionSignatureChecker
	//	return false
	//}
	return true
}

func (sc *ScriptCheck) GetScriptError() core.ScriptError {
	return sc.err
}

func FormatStateMessage(state *model.ValidationState) string {
	if state.GetDebugMessage() == "" {
		return fmt.Sprintf("%s%s (code %c)", state.GetRejectReason(), "", state.GetRejectCode())
	}
	return fmt.Sprintf("%s%s (code %c)", state.GetRejectReason(), state.GetDebugMessage(), state.GetRejectCode())
}

//IsUAHFenabled Check is UAHF has activated.
func IsUAHFenabled(params *msg.BitcoinParams, height int) bool {
	return height >= params.UAHFHeight
}

func IsCashHFEnabled(params *msg.BitcoinParams, medianTimePast int64) bool {
	return params.CashHardForkActivationTime <= medianTimePast
}

func ContextualCheckTransaction(params *msg.BitcoinParams, tx *model.Tx, state *model.ValidationState,
	height int, lockTimeCutoff int64) bool {

	if !tx.IsFinalTx(height, lockTimeCutoff) {
		return state.Dos(10, false, model.REJECT_INVALID, "bad-txns-nonfinal",
			false, "non-final transaction")
	}

	if IsUAHFenabled(params, height) && height <= params.AntiReplayOpReturnSunsetHeight {
		for _, txo := range tx.Outs {
			if txo.Script.IsCommitment(params.AntiReplayOpReturnCommitment) {
				return state.Dos(10, false, model.REJECT_INVALID, "bad-txn-replay",
					false, "non playable transaction")
			}
		}
	}

	return true
}

func ContextualCheckBlock(params *msg.BitcoinParams, block *model.Block, state *model.ValidationState,
	pindexPrev *BlockIndex) bool {

	var nHeight int
	if pindexPrev != nil {
		nHeight = pindexPrev.Height + 1
	}

	nLockTimeFlags := 0
	if VersionBitsState(pindexPrev, params, msg.DEPLOYMENT_CSV, &Gversionbitscache) == THRESHOLD_ACTIVE {
		nLockTimeFlags |= consensus.LocktimeMedianTimePast
	}

	medianTimePast := pindexPrev.GetMedianTimePast()
	if pindexPrev == nil {
		medianTimePast = 0
	}

	lockTimeCutoff := int64(block.BlockHeader.GetBlockTime())
	if nLockTimeFlags&consensus.LocktimeMedianTimePast != 0 {
		lockTimeCutoff = medianTimePast
	}

	// Check that all transactions are finalized
	for _, tx := range block.Transactions {
		if !ContextualCheckTransaction(params, tx, state, nHeight, lockTimeCutoff) {
			return false
		}
	}

	// Enforce rule that the coinbase starts with serialized block height
	expect := model.Script{}
	if nHeight >= params.BIP34Height {
		expect.PushInt64(int64(nHeight))
		if block.Transactions[0].Ins[0].Script.Size() < expect.Size() ||
			bytes.Equal(expect.GetScriptByte(), block.Transactions[0].Ins[0].Script.GetScriptByte()[:len(expect.GetScriptByte())]) {
			return state.Dos(100, false, model.REJECT_INVALID, "bad-cb-height",
				false, "block height mismatch in coinbase")
		}
	}

	return true
}

func CheckBlockHeader(blockHeader *model.BlockHeader, state *model.ValidationState, params *msg.BitcoinParams, fCheckPOW bool) bool {
	// Check proof of work matches claimed amount
	mpow := Pow{}
	blkHash, _ := blockHeader.GetHash()
	if fCheckPOW && !mpow.CheckProofOfWork(&blkHash, blockHeader.Bits, params) {
		return state.Dos(50, false, model.REJECT_INVALID, "high-hash",
			false, "proof of work failed")
	}

	return true
}

func CheckBlock(params *msg.BitcoinParams, pblock *model.Block, state *model.ValidationState,
	fCheckPOW, fCheckMerkleRoot bool) bool {

	//These are checks that are independent of context.
	if pblock.FChecked {
		return true
	}

	//Check that the header is valid (particularly PoW).  This is mostly
	// redundant with the call in AcceptBlockHeader.
	if !CheckBlockHeader(&pblock.BlockHeader, state, params, fCheckPOW) {
		return false
	}

	// Check the merkle root.
	if fCheckMerkleRoot {
		mutated := false
		hashMerkleRoot2 := consensus.BlockMerkleRoot(pblock, &mutated)
		if !pblock.BlockHeader.HashMerkleRoot.IsEqual(&hashMerkleRoot2) {
			return state.Dos(100, false, model.REJECT_INVALID, "bad-txnmrklroot",
				true, "hashMerkleRoot mismatch")
		}

		// Check for merkle tree malleability (CVE-2012-2459): repeating
		// sequences of transactions in a block without affecting the merkle
		// root of a block, while still invalidating it.
		if mutated {
			return state.Dos(100, false, model.REJECT_INVALID, "bad-txns-duplicate",
				true, "duplicate transaction")
		}
	}

	// All potential-corruption validation must be done before we do any
	// transaction validation, as otherwise we may mark the header as invalid
	// because we receive the wrong transactions for it.

	// First transaction must be coinbase.
	if len(pblock.Transactions) == 0 {
		return state.Dos(100, false, model.REJECT_INVALID, "bad-cb-missing",
			false, "first tx is not coinbase")
	}

	//size limits
	nMaxBlockSize := policy.DEFAULT_BLOCK_MIN_TX_FEE

	// Bail early if there is no way this block is of reasonable size.
	minTransactionSize := model.NewTx().SerializeSize()
	if len(pblock.Transactions)*minTransactionSize > int(nMaxBlockSize) {
		return state.Dos(100, false, model.REJECT_INVALID, "bad-blk-length",
			false, "size limits failed")
	}

	currentBlockSize := pblock.SerializeSize()
	if currentBlockSize > int(nMaxBlockSize) {
		return state.Dos(100, false, model.REJECT_INVALID, "bad-blk-length",
			false, "size limits failed")
	}

	// And a valid coinbase.
	if !CheckCoinbase(pblock.Transactions[0], state, false) {
		hs := pblock.Transactions[0].TxHash()
		return state.Invalid(false, state.GetRejectCode(), state.GetRejectReason(),
			fmt.Sprintf("Coinbase check failed (txid %s) %s", hs.ToString(), state.GetDebugMessage()))
	}

	// Keep track of the sigops count.
	nSigOps := 0
	nMaxSigOpsCount := consensus.GetMaxBlockSigOpsCount(uint64(currentBlockSize))

	// Check transactions
	txCount := len(pblock.Transactions)
	tx := pblock.Transactions[0]

	i := 0
	for {
		// Count the sigops for the current transaction. If the total sigops
		// count is too high, the the block is invalid.
		nSigOps += tx.GetSigOpCountWithoutP2SH()
		if uint64(nSigOps) > nMaxSigOpsCount {
			return state.Dos(100, false, model.REJECT_INVALID, "bad-blk-sigops",
				false, "out-of-bounds SigOpCount")
		}

		// Go to the next transaction.
		i++

		// We reached the end of the block, success.
		if i >= txCount {
			break
		}

		// Check that the transaction is valid. because this check differs for
		// the coinbase, the loos is arranged such as this only runs after at
		// least one increment.
		tx := pblock.Transactions[i]
		if !CheckRegularTransaction(tx, state, false) {
			hs := tx.TxHash()
			return state.Invalid(false, state.GetRejectCode(), state.GetRejectReason(),
				fmt.Sprintf("Transaction check failed (txid %s) %s", hs.ToString(), state.GetDebugMessage()))
		}
	}

	if fCheckPOW && fCheckMerkleRoot {
		pblock.FChecked = true
	}

	return true
}

// AcceptBlock Store block on disk. If dbp is non-null, the file is known
// to already reside on disk.
func AcceptBlock(param *msg.BitcoinParams, pblock *model.Block, state *model.ValidationState,
	ppindex **BlockIndex, fRequested bool, dbp *DiskBlockPos, fNewBlock *bool) bool {

	if fNewBlock != nil {
		*fNewBlock = false
	}

	var pindex *BlockIndex
	if ppindex != nil {
		pindex = *ppindex
	}

	if !AcceptBlockHeader(param, &pblock.BlockHeader, state, &pindex) {
		return false
	}

	// Try to process all requested blocks that we don't have, but only
	// process an unrequested block if it's new and has enough work to
	// advance our tip, and isn't too many blocks ahead.
	fAlreadyHave := pindex.Status&BLOCK_HAVE_DATA != 0
	fHasMoreWork := true
	tip := GChainState.ChainAcTive.Tip()
	if tip != nil {
		fHasMoreWork = pindex.ChainWork.Cmp(&tip.ChainWork) > 0
	}
	// Blocks that are too out-of-order needlessly limit the effectiveness of
	// pruning, because pruning will not delete block files that contain any
	// blocks which are too close in height to the tip.  Apply this test
	// regardless of whether pruning is enabled; it should generally be safe to
	// not process unrequested blocks.
	fTooFarAhead := pindex.Height > GChainState.ChainAcTive.Height()+MIN_BLOCKS_TO_KEEP

	// TODO: Decouple this function from the block download logic by removing
	// fRequested
	// This requires some new chain datastructure to efficiently look up if a
	// block is in a chain leading to a candidate for best tip, despite not
	// being such a candidate itself.

	// TODO: deal better with return value and error conditions for duplicate
	// and unrequested blocks.
	if fAlreadyHave {
		return true
	}

	// If we didn't ask for it:
	if !fRequested {
		// This is a previously-processed block that was pruned.
		if pindex.Txs != 0 {
			return true
		}
		// Don't process less-work chains.
		if !fHasMoreWork {
			return true
		}
		// Block height is too high.
		if fTooFarAhead {
			return true
		}
	}

	if fNewBlock != nil {
		*fNewBlock = true
	}

	if !CheckBlock(param, pblock, state, true, true) ||
		!ContextualCheckBlock(param, pblock, state, pindex.PPrev) {
		if state.IsInvalid() && !state.CorruptionPossible() {
			pindex.Status |= BLOCK_FAILED_VALID
			gsetDirtyBlockIndex.AddItem(pindex)
		}
		return logger.ErrorLog(fmt.Sprintf("%s: %s (block %s)", logger.TraceLog(), state.FormatStateMessage(),
			pblock.Hash.ToString()))
	}

	// Header is valid/has work, merkle tree and segwit merkle tree are
	// good...RELAY NOW (but if it does not build on our best tip, let the
	// SendMessages loop relay it)
	if !IsInitialBlockDownload() && GChainState.ChainAcTive.Tip() == pindex.PPrev {
		//	todo !!! send signal, we find a new valid block
	}

	nHeight := pindex.Height
	// Write block to history file
	nBlockSize := pblock.SerializeSize()
	var blockPos DiskBlockPos
	if dbp != nil {
		blockPos = *dbp
	}
	if !FindBlockPos(state, &blockPos, uint(nBlockSize+8), uint(nHeight), uint64(pblock.BlockHeader.GetBlockTime()), dbp != nil) {
		return logger.ErrorLog("AcceptBlock(): FindBlockPos failed")
	}
	if dbp == nil {
		if !WriteBlockToDisk(pblock, &blockPos, param.BitcoinNet) {
			AbortNode(state, "Failed to write block.", "")
		}
	}
	if !ReceivedBlockTransactions(pblock, state, pindex, &blockPos) {
		return logger.ErrorLog("AcceptBlock(): ReceivedBlockTransactions failed")
	}

	//todo !!! find C++ code throw exception place
	//if len(reason) != 0 {
	//	return AbortNode(state, fmt.Sprintf("System error: ", reason, ""))
	//}

	if GfCheckForPruning {
		// we just allocated more disk space for block files.
		FlushStateToDisk(state, FLUSH_STATE_NONE, 0)
	}

	return true
}

//ReceivedBlockTransactions Mark a block as having its data received and checked (up to
//* BLOCK_VALID_TRANSACTIONS).
func ReceivedBlockTransactions(pblock *model.Block, state *model.ValidationState, pindexNew *BlockIndex, pos *DiskBlockPos) bool {

	pindexNew.Txs = len(pblock.Transactions)
	pindexNew.ChainTx = 0
	pindexNew.File = pos.File
	pindexNew.DataPosition = pos.Pos
	pindexNew.UndoPosition = 0
	pindexNew.Status |= BLOCK_HAVE_DATA
	pindexNew.RaiseValidity(BLOCK_VALID_TRANSACTIONS)
	gsetDirtyBlockIndex.AddItem(pindexNew)

	if pindexNew.PPrev == nil || pindexNew.PPrev.ChainTx != 0 {
		// If pindexNew is the genesis block or all parents are
		// BLOCK_VALID_TRANSACTIONS.
		vIndex := make([]*BlockIndex, 0)
		vIndex = append(vIndex, pindexNew)

		// Recursively process any descendant blocks that now may be eligible to
		// be connected.
		for len(vIndex) > 0 {
			pindex := vIndex[0]
			vIndex = vIndex[1:]
			if pindex.PPrev != nil {
				pindex.ChainTx += pindex.PPrev.ChainTx
			} else {
				pindex.ChainTx += 0
			}
			{
				//	todo !!! add sync.lock cs_nBlockSequenceId
				pindex.SequenceID = gnBlockSequenceID
				gnBlockSequenceID++
			}
			if GChainState.ChainAcTive.Tip() == nil ||
				!blockIndexWorkComparator(pindex, GChainState.ChainAcTive.Tip()) {
				GChainState.setBlockIndexCandidates.AddInterm(pindex)
			}
			rangs, ok := GChainState.MapBlocksUnlinked[pindex]
			if ok {
				tmpRang := make([]*BlockIndex, len(rangs))
				copy(tmpRang, rangs)
				for len(tmpRang) > 0 {
					vIndex = append(vIndex, tmpRang[0])
					tmpRang = tmpRang[1:]
				}
				delete(GChainState.MapBlocksUnlinked, pindex)
			}
		}
	} else {
		if pindexNew.PPrev != nil && pindexNew.PPrev.IsValid(BLOCK_VALID_TREE) {
			GChainState.MapBlocksUnlinked[pindexNew.PPrev] = append(GChainState.MapBlocksUnlinked[pindexNew.PPrev], pindexNew)
		}
	}

	return true
}

func AbortNodes(reason, userMessage string) bool {
	logger.GetLogger().Info("*** %s\n", reason)

	//todo:
	if len(userMessage) == 0 {
		panic("Error: A fatal internal error occurred, see debug.log for details")
	} else {

	}
	StartShutdown()
	return false
}

func AbortNode(state *model.ValidationState, reason, userMessage string) bool {
	AbortNodes(reason, userMessage)
	return state.Error(reason)
}

func WriteBlockToDisk(block *model.Block, pos *DiskBlockPos, messageStart btcutil.BitcoinNet) bool {
	// Open history file to append
	fileOut := OpenBlockFile(pos, false)
	if fileOut == nil {
		logger.ErrorLog("WriteBlockToDisk: OpenBlockFile failed")
	}

	// Write index header
	size := block.SerializeSize()

	//4 bytes
	err := utils.BinarySerializer.PutUint32(fileOut, binary.LittleEndian, uint32(messageStart))
	if err != nil {
		logger.ErrorLog("the messageStart write failed")
	}
	utils.WriteVarInt(fileOut, uint64(size))

	// Write block
	fileOutPos, err := fileOut.Seek(0, 1)
	if fileOutPos < 0 || err != nil {
		logger.ErrorLog("WriteBlockToDisk: ftell failed")
	}

	pos.Pos = int(fileOutPos)
	block.Serialize(fileOut)

	return true
}

//IsInitialBlockDownload Check whether we are doing an initial block download
//(synchronizing from disk or network)
func IsInitialBlockDownload() bool {
	// Once this function has returned false, it must remain false.
	glatchToFalse.Store(false)
	// Optimization: pre-test latch before taking the lock.
	if glatchToFalse.Load().(bool) {
		return false
	}

	//todo !!! add cs_main sync.lock in here
	if glatchToFalse.Load().(bool) {
		return false
	}
	if GfImporting.Load().(bool) || GfReindex {
		return true
	}
	if GChainState.ChainAcTive.Tip() == nil {
		return true
	}
	if GChainState.ChainAcTive.Tip().ChainWork.Cmp(&msg.ActiveNetParams.MinimumChainWork) < 0 {
		return true
	}
	if int64(GChainState.ChainAcTive.Tip().GetBlockTime()) < utils.GetMockTime()-GMaxTipAge {
		return true
	}
	glatchToFalse.Store(true)

	return false
}

func FindBlockPos(state *model.ValidationState, pos *DiskBlockPos, nAddSize uint,
	nHeight uint, nTime uint64, fKnown bool) bool {

	//	todo !!! Add sync.Lock in the later, because the concurrency goroutine
	nFile := pos.File
	if !fKnown {
		nFile = gLastBlockFile
	}

	if !fKnown {
		for uint(ginfoBlockFile[nFile].Size)+nAddSize >= MAX_BLOCKFILE_SIZE {
			nFile++
		}
		pos.File = nFile
		pos.Pos = int(ginfoBlockFile[nFile].Size)
	}

	if nFile != gLastBlockFile {
		if !fKnown {
			logger.GetLogger().Info(fmt.Sprintf("Leaving block file %d: %s\n", gLastBlockFile,
				ginfoBlockFile[gLastBlockFile].ToString()))
		}
		FlushBlockFile(!fKnown)
		gLastBlockFile = nFile
	}

	ginfoBlockFile[nFile].AddBlock(uint32(nHeight), nTime)
	if fKnown {
		ginfoBlockFile[nFile].Size = uint32(math.Max(float64(pos.Pos+int(nAddSize)), float64(ginfoBlockFile[nFile].Size)))
	} else {
		ginfoBlockFile[nFile].Size += uint32(nAddSize)
	}

	if !fKnown {
		nOldChunks := (pos.Pos + BLOCKFILE_CHUNK_SIZE - 1) / BLOCKFILE_CHUNK_SIZE
		nNewChunks := (ginfoBlockFile[nFile].Size + BLOCKFILE_CHUNK_SIZE - 1) / BLOCKFILE_CHUNK_SIZE
		if nNewChunks > uint32(nOldChunks) {
			if GfPruneMode {
				GfCheckForPruning = true
				if CheckDiskSpace(nNewChunks*BLOCKFILE_CHUNK_SIZE - uint32(pos.Pos)) {
					pfile := OpenBlockFile(pos, false)
					if pfile != nil {
						logger.GetLogger().Info("Pre-allocating up to position 0x%x in blk%05u.dat\n",
							nNewChunks*BLOCKFILE_CHUNK_SIZE, pos.File)
						AllocateFileRange(pfile, pos.Pos, nNewChunks*BLOCKFILE_CHUNK_SIZE-uint32(pos.Pos))
						pfile.Close()
					}
				} else {
					return state.Error("out of disk space")
				}
			}
		}
	}

	gsetDirtyFileInfo.AddItem(nFile)
	return true
}

func AllocateFileRange(file *os.File, offset int, length uint32) {
	// Fallback version
	// TODO: just write one byte per block
	var buf [65536]byte
	file.Seek(int64(offset), 0)
	for length > 0 {
		now := 65536
		if int(length) < now {
			now = int(length)
		}
		// Allowed to fail; this function is advisory anyway.
		_, err := file.Write(buf[:])
		if err != nil {
			panic("the file write failed.")
		}
		length -= uint32(now)
	}
}

func CheckDiskSpace(nAdditionalBytes uint32) bool {
	path := conf.GetDataPath()
	fs := syscall.Statfs_t{}
	err := syscall.Statfs(path, &fs)
	if err != nil {
		return logger.ErrorLog("can not get disk info")
	}
	nFreeBytesAvailable := fs.Ffree * uint64(fs.Bsize)

	// Check for nMinDiskSpace bytes (currently 50MB)
	if int(nFreeBytesAvailable) < gminDiskSpace+int(nAdditionalBytes) {
		return AbortNodes("Disk space is low!", "Error: Disk space is low!")
	}
	return true
}

func FlushBlockFile(fFinalize bool) {
	// todo !!! add file sync.lock, LOCK(cs_LastBlockFile);
	posOld := NewDiskBlockPos(gLastBlockFile, 0)

	fileOld := OpenBlockFile(posOld, false)
	if fileOld != nil {
		if fFinalize {
			os.Truncate(fileOld.Name(), int64(ginfoBlockFile[gLastBlockFile].Size))
			fileOld.Sync()
			fileOld.Close()
		}
	}

	fileOld = OpenUndoFile(*posOld, false)
	if fileOld != nil {
		if fFinalize {
			os.Truncate(fileOld.Name(), int64(ginfoBlockFile[gLastBlockFile].UndoSize))
			fileOld.Sync()
			fileOld.Close()
		}
	}
}

func OpenBlockFile(pos *DiskBlockPos, fReadOnly bool) *os.File {
	return OpenDiskFile(*pos, "blk", fReadOnly)
}

func OpenUndoFile(pos DiskBlockPos, fReadOnly bool) *os.File {
	return OpenDiskFile(pos, "rev", fReadOnly)
}

func OpenDiskFile(pos DiskBlockPos, prefix string, fReadOnly bool) *os.File {
	if pos.IsNull() {
		return nil
	}
	path := GetBlockPosParentFilename()
	utils.MakePath(path)

	file, err := os.Open(path + "rb+")
	if file == nil && !fReadOnly || err != nil {
		file, err = os.Open(path + "wb+")
		if err == nil {
			panic("open wb+ file failed ")
		}
	}
	if file == nil {
		logger.GetLogger().Info("Unable to open file %s\n", path)
		return nil
	}
	if pos.Pos > 0 {
		if _, err := file.Seek(0, 1); err != nil {
			logger.GetLogger().Info("Unable to seek to position %u of %s\n", pos.Pos, path)
			file.Close()
			return nil
		}
	}

	return file
}

func GetBlockPosFilename(pos DiskBlockPos, prefix string) string {
	return conf.GetDataPath() + "/blocks/" + fmt.Sprintf("%s%05d.dat", prefix, pos.File)
}

func GetBlockPosParentFilename() string {
	return conf.GetDataPath() + "/blocks/"
}

func (c *ChainState) CheckBlockIndex(param *msg.BitcoinParams) {

	if !GfCheckBlockIndex {
		return
	}

	//todo !! consider mutex here
	// During a reindex, we read the genesis block and call CheckBlockIndex
	// before ActivateBestChain, so we have the genesis block in mapBlockIndex
	// but no active chain. (A few of the tests when iterating the block tree
	// require that chainActive has been initialized.)
	if GChainState.ChainAcTive.Height() < 0 {
		if len(GChainState.MapBlockIndex.Data) > 1 {
			panic("because the activeChain height less 0, so the global status should have less 1 element")
		}
		return
	}

	// Build forward-pointing map of the entire block tree.
	forward := make(map[*BlockIndex][]*BlockIndex)
	for _, v := range GChainState.MapBlockIndex.Data {
		forward[v.PPrev] = append(forward[v.PPrev], v)
	}
	if len(forward) != len(GChainState.MapBlockIndex.Data) {
		panic("the two map size should be equal")
	}

	rangeGenesis := forward[nil]
	pindex := rangeGenesis[0]
	// There is only one index entry with parent nullptr.
	if len(rangeGenesis) != 1 {
		panic("There is only one index entry with parent nullptr.")
	}

	// Iterate over the entire block tree, using depth-first search.
	// Along the way, remember whether there are blocks on the path from genesis
	// block being explored which are the first to have certain properties.
	nNode := 0
	nHeight := 0
	// Oldest ancestor of pindex which is invalid.
	var pindexFirstInvalid *BlockIndex
	// Oldest ancestor of pindex which does not have BLOCK_HAVE_DATA.
	var pindexFirstMissing *BlockIndex
	// Oldest ancestor of pindex for which nTx == 0.
	var pindexFirstNeverProcessed *BlockIndex
	// Oldest ancestor of pindex which does not have BLOCK_VALID_TREE
	// (regardless of being valid or not).
	var pindexFirstNotTreeValid *BlockIndex
	// Oldest ancestor of pindex which does not have BLOCK_VALID_TRANSACTIONS
	// (regardless of being valid or not).
	var pindexFirstNotTransactionsValid *BlockIndex
	// Oldest ancestor of pindex which does not have BLOCK_VALID_CHAIN
	// (regardless of being valid or not).
	var pindexFirstNotChainValid *BlockIndex
	// Oldest ancestor of pindex which does not have BLOCK_VALID_SCRIPTS
	// (regardless of being valid or not).
	var pindexFirstNotScriptsValid *BlockIndex
	for pindex != nil {
		nNode++
		if pindexFirstInvalid == nil && pindex.Status&BLOCK_FAILED_VALID != 0 {
			pindexFirstInvalid = pindex
		}
		if pindexFirstMissing == nil && !(pindex.Status&BLOCK_HAVE_DATA != 0) {
			pindexFirstMissing = pindex
		}
		if pindexFirstNeverProcessed == nil && pindex.Txs == 0 {
			pindexFirstNeverProcessed = pindex
		}
		if pindex.PPrev != nil && pindexFirstNotTreeValid == nil &&
			(pindex.Status&BLOCK_VALID_MASK) < BLOCK_VALID_TREE {
			pindexFirstNotTreeValid = pindex
		}
		if pindex.PPrev != nil && pindexFirstNotTransactionsValid == nil &&
			(pindex.Status&BLOCK_VALID_MASK) < BLOCK_VALID_TRANSACTIONS {
			pindexFirstNotTransactionsValid = pindex
		}
		if pindex.PPrev != nil && pindexFirstNotChainValid == nil &&
			(pindex.Status&BLOCK_VALID_MASK) < BLOCK_VALID_CHAIN {
			pindexFirstNotChainValid = pindex
		}
		if pindex.PPrev != nil && pindexFirstNotScriptsValid == nil &&
			(pindex.Status&BLOCK_VALID_MASK) < BLOCK_VALID_SCRIPTS {
			pindexFirstNotScriptsValid = pindex
		}

		// Begin: actual consistency checks.
		if pindex.PPrev == nil {
			// Genesis block checks.
			// Genesis block's hash must match.
			if pindex.PHashBlock.Cmp(param.GenesisHash) != 0 {
				panic("the genesis block's hash incorrect")
			}
			// The current active chain's genesis block must be this block.
			if pindex != GChainState.ChainAcTive.Genesis() {
				panic("The current active chain's genesis block must be this block.")
			}
		}
		if pindex.ChainTx == 0 {
			// nSequenceId can't be set positive for blocks that aren't linked
			// (negative is used for preciousblock)
			if pindex.SequenceID > 0 {
				panic("nSequenceId can't be set positive for blocks that aren't linked")
			}
		}
		// VALID_TRANSACTIONS is equivalent to nTx > 0 for all nodes (whether or
		// not pruning has occurred). HAVE_DATA is only equivalent to nTx > 0
		// (or VALID_TRANSACTIONS) if no pruning has occurred.
		if !GfHavePruned {
			// If we've never pruned, then HAVE_DATA should be equivalent to nTx
			// > 0
			if !(pindex.Status&BLOCK_HAVE_DATA == BLOCK_HAVE_DATA) !=
				(pindex.Txs == 0) {
				panic("never pruned, then HAVE_DATA should be equivalent to nTx > 0")
			}
			if pindexFirstMissing != pindexFirstNeverProcessed {
				panic("never pruned, then HAVE_DATA should be equivalent to nTx > 0")
			}
		} else {
			// If we have pruned, then we can only say that HAVE_DATA implies
			// nTx > 0
			if pindex.Status&BLOCK_HAVE_DATA != 0 {
				if pindex.Txs <= 0 {
					panic("block status is BLOCK_HAVE_DATA, so the nTx > 0")
				}
			}
		}
		if pindex.Status&BLOCK_HAVE_UNDO != 0 {
			if pindex.Status&BLOCK_HAVE_DATA == 0 {
				panic("the block data should be had store the blk*dat file, so the " +
					"blkindex' status & BLOCK_HAVE_DATA should != 0")
			}
		}
		// This is pruning-independent.
		if (pindex.Status&BLOCK_VALID_MASK >= BLOCK_VALID_TRANSACTIONS) !=
			(pindex.Txs > 0) {
			panic("the blockindex TRANSACTIONS status should equivalent Txs > 0 ")
		}
		// All parents having had data (at some point) is equivalent to all
		// parents being VALID_TRANSACTIONS, which is equivalent to nChainTx
		// being set.
		// nChainTx != 0 is used to signal that all parent blocks have been
		// processed (but may have been pruned).
		if (pindexFirstNeverProcessed != nil) !=
			(pindex.ChainTx == 0) {
			panic("the block status is not equivalent ChainTx")
		}
		if pindexFirstNotTransactionsValid != nil !=
			(pindex.ChainTx == 0) {
			panic("the block status is not equivalent ChainTx")
		}
		// nHeight must be consistent.
		if pindex.Height != nHeight {
			panic("the blockIndex height is incorrect")
		}
		// For every block except the genesis block, the chainwork must be
		// larger than the parent's.
		if pindex.PPrev != nil && pindex.ChainWork.Cmp(&pindex.PPrev.ChainWork) < 0 {
			panic("For every block except the genesis block, the chainwork must be " +
				"larger than the parent's.")
		}
		// The pskip pointer must point back for all but the first 2 blocks.
		if pindex.Height >= 2 && (pindex.PSkip == nil || pindex.PSkip.Height >= nHeight) {
			panic(" The pskip pointer must point back for all but the first 2 blocks.")
		}
		// All mapBlockIndex entries must at least be TREE valid
		if pindexFirstNotTreeValid != nil {
			panic("All mapBlockIndex entries must at least be TREE valid")
		}
		if pindex.Status&BLOCK_VALID_MASK >= BLOCK_VALID_TREE {
			// TREE valid implies all parents are TREE valid
			if pindexFirstNotTreeValid != nil {
				panic("status TREE valid implies all parents are TREE valid")
			}
		}
		if pindex.Status&BLOCK_VALID_MASK >= BLOCK_VALID_CHAIN {
			// CHAIN valid implies all parents are CHAIN valid
			if pindexFirstNotChainValid != nil {
				panic("status CHAIN valid implies all parents are CHAIN valid")
			}
		}
		if pindex.Status&BLOCK_VALID_MASK >= BLOCK_VALID_SCRIPTS {
			// SCRIPTS valid implies all parents are SCRIPTS valid
			if pindexFirstNotScriptsValid != nil {
				panic("status SCRIPTS valid implies all parents are SCRIPTS valid")
			}
		}
		if pindexFirstInvalid == nil {
			// Checks for not-invalid blocks.
			// The failed mask cannot be set for blocks without invalid parents.
			if pindex.Status&BLOCK_FAILED_MASK != 0 {
				panic("The failed mask cannot be set for blocks without invalid parents.")
			}
		}
		if !blockIndexWorkComparator(pindex, GChainState.ChainAcTive.Tip()) &&
			pindexFirstNeverProcessed == nil {
			if pindexFirstInvalid == nil {
				// If this block sorts at least as good as the current tip and
				// is valid and we have all data for its parents, it must be in
				// setBlockIndexCandidates. chainActive.Tip() must also be there
				// even if some data has been pruned.
				if pindexFirstMissing == nil || pindex == GChainState.ChainAcTive.Tip() {
					if !c.setBlockIndexCandidates.HasItem(pindex) {
						panic("the setBlockIndexCandidates should have the pindex ")
					}
				}
				// If some parent is missing, then it could be that this block
				// was in setBlockIndexCandidates but had to be removed because
				// of the missing data. In this case it must be in
				// mapBlocksUnlinked -- see test below.
			}
		} else {
			// If this block sorts worse than the current tip or some ancestor's
			// block has never been seen, it cannot be in
			// setBlockIndexCandidates.
			if c.setBlockIndexCandidates.HasItem(pindex) {
				panic("the blockindex should not be in setBlockIndexCandidates")
			}
		}
		// Check whether this block is in mapBlocksUnlinked.
		foundInUnlinked := false
		if rangeUnlinked, ok := GChainState.MapBlocksUnlinked[pindex.PPrev]; ok {
			for i := 0; i < len(rangeUnlinked); i++ {
				if rangeUnlinked[i] == pindex {
					foundInUnlinked = true
					break
				}
			}
		}
		if pindex.PPrev != nil && (pindex.Status&BLOCK_HAVE_DATA != 0) &&
			pindexFirstNeverProcessed != nil && pindexFirstInvalid == nil {
			// If this block has block data available, some parent was never
			// received, and has no invalid parents, it must be in
			// mapBlocksUnlinked.
			if !foundInUnlinked {
				panic("the block must be in mapBlocksUnlinked")
			}
		}

		if !(pindex.Status&BLOCK_HAVE_DATA != 0) {
			// Can't be in mapBlocksUnlinked if we don't HAVE_DATA
			if foundInUnlinked {
				panic("the block can't be in mapBlocksUnlinked")
			}
		}
		if pindexFirstMissing == nil {
			// We aren't missing data for any parent -- cannot be in
			// mapBlocksUnlinked.
			if foundInUnlinked {
				panic("the block can't be in mapBlocksUnlinked")
			}
		}
		if pindex.PPrev != nil && (pindex.Status&BLOCK_HAVE_DATA != 0) &&
			pindexFirstNeverProcessed == nil && pindexFirstMissing != nil {
			// We HAVE_DATA for this block, have received data for all parents
			// at some point, but we're currently missing data for some parent.
			// We must have pruned.
			if !GfHavePruned {
				panic("We must have pruned.")
			}
			// This block may have entered mapBlocksUnlinked if:
			//  - it has a descendant that at some point had more work than the
			//    tip, and
			//  - we tried switching to that descendant but were missing
			//    data for some intermediate block between chainActive and the
			//    tip.
			// So if this block is itself better than chainActive.Tip() and it
			// wasn't in
			// setBlockIndexCandidates, then it must be in mapBlocksUnlinked.
			if blockIndexWorkComparator(pindex, GChainState.ChainAcTive.Tip()) &&
				!GChainState.setBlockIndexCandidates.HasItem(pindex) {
				if pindexFirstInvalid == nil {
					if !foundInUnlinked {
						panic("the block must be in mapBlocksUnlinked")
					}
				}
			}
		}

		// Try descending into the first subnode.
		if ran, ok := forward[pindex]; ok {
			// A subnode was found.
			pindex = ran[0]
			nHeight++
			continue
		}
		// This is a leaf node. Move upwards until we reach a node of which we
		// have not yet visited the last child.
		for pindex != nil {
			// We are going to either move to a parent or a sibling of pindex.
			// If pindex was the first with a certain property, unset the
			// corresponding variable.
			if pindex == pindexFirstInvalid {
				pindexFirstInvalid = nil
			}
			if pindex == pindexFirstMissing {
				pindexFirstMissing = nil
			}
			if pindex == pindexFirstNeverProcessed {
				pindexFirstNeverProcessed = nil
			}
			if pindex == pindexFirstNotTreeValid {
				pindexFirstNotTreeValid = nil
			}
			if pindex == pindexFirstNotTransactionsValid {
				pindexFirstNotTransactionsValid = nil
			}
			if pindex == pindexFirstNotChainValid {
				pindexFirstNotChainValid = nil
			}
			if pindex == pindexFirstNotScriptsValid {
				pindexFirstNotScriptsValid = nil
			}
			// Find our parent.
			pindexPar := pindex.PPrev
			// Find which child we just visited.
			if rangePar, ok := forward[pindexPar]; ok {
				tmp := rangePar[0]
				for pindex != tmp {
					// Our parent must have at least the node we're coming from as
					// child.
					if len(rangePar) == 0 {
						panic("")
					}
					rangePar = rangePar[1:]
					tmp = rangePar[0]
				}
				// Proceed to the next one.
				rangePar = rangePar[1:]
				if len(rangePar) > 0 {
					// Move to the sibling.
					pindex = rangePar[0]
					break
				} else {
					// Move up further.
					pindex = pindexPar
					nHeight--
					continue
				}

			}
		}
	}

	// Check that we actually traversed the entire map.
	if nNode != len(forward) {
		panic("the node number should equivalent forward element")
	}
}

func BlockIndexWorkComparator(pa, pb interface{}) bool {
	a := pa.(*BlockIndex)
	b := pb.(*BlockIndex)
	return blockIndexWorkComparator(a, b)
}

func blockIndexWorkComparator(pa, pb *BlockIndex) bool {
	// First sort by most total work, ...
	if pa.ChainWork.Cmp(&pb.ChainWork) > 0 {
		return false
	}
	if pa.ChainWork.Cmp(&pb.ChainWork) < 0 {
		return true
	}

	// ... then by earliest time received, ...
	if pa.SequenceID < pb.SequenceID {
		return false
	}
	if pa.SequenceID > pb.SequenceID {
		return true
	}

	// Use pointer address as tie breaker (should only happen with blocks
	// loaded from disk, as those all have id 0).
	a, err := strconv.ParseUint(fmt.Sprintf("%x", pa), 16, 0)
	if err != nil {
		panic("convert hex string to uint failed")
	}
	b, err := strconv.ParseUint(fmt.Sprintf("%x", pb), 16, 0)
	if err != nil {
		panic("convert hex string to uint failed")
	}
	if a < b {
		return false
	}
	if a > b {
		return true
	}

	// Identical blocks.
	return false
}

type TraceEle struct {
	pindex *BlockIndex
	pblock *model.Block
}

type ConnectTrace struct {
	blocksConnected []TraceEle
}

// ActivateBestChain Make the best chain active, in multiple steps. The result is either failure
// or an activated best chain. pblock is either nullptr or a pointer to a block
// that is already loaded (to avoid loading it again from disk).
// Find the best known block, and make it the tip of the block chain
func ActivateBestChain(param *msg.BitcoinParams, state *model.ValidationState, pblock *model.Block) bool {
	// Note that while we're often called here from ProcessNewBlock, this is
	// far from a guarantee. Things in the P2P/RPC will often end up calling
	// us in the middle of ProcessNewBlock - do not assume pblock is set
	// sanely for performance or correctness!
	var (
		pindexMostWork *BlockIndex
		pindexNewTip   *BlockIndex
	)
	for {
		//	todo, Add channel for receive interruption from P2P/RPC
		var pindexFork *BlockIndex
		var connectTrace ConnectTrace
		fInitialDownload := false
		{
			// TODO !!! And sync.lock, cs_main
			// TODO: Tempoarily ensure that mempool removals are notified
			// before connected transactions. This shouldn't matter, but the
			// abandoned state of transactions in our wallet is currently
			// cleared when we receive another notification and there is a
			// race condition where notification of a connected conflict
			// might cause an outside process to abandon a transaction and
			// then have it inadvertantly cleared by the notification that
			// the conflicted transaction was evicted.

			pindexOldTip := GChainState.ChainAcTive.Tip()
			if pindexMostWork == nil {
				pindexMostWork = FindMostWorkChain()
			}

			// Whether we have anything to do at all.
			if pindexMostWork == nil || pindexMostWork == GChainState.ChainAcTive.Tip() {
				return true
			}

			fInvalidFound := false
			var nullBlockPtr *model.Block
			var tmpBlock *model.Block
			hashA := pindexMostWork.GetBlockHash()
			if pblock != nil && bytes.Equal(pblock.Hash[:], hashA[:]) {
				tmpBlock = pblock
			} else {
				tmpBlock = nullBlockPtr
			}

			if !ActivateBestChainStep(param, state, pindexMostWork, tmpBlock, &fInvalidFound, &connectTrace) {
				return false
			}

			if fInvalidFound {
				// Wipe cache, we may need another branch now.
				pindexMostWork = nil
			}
			pindexNewTip = GChainState.ChainAcTive.Tip()
			pindexFork = GChainState.ChainAcTive.FindFork(pindexOldTip)
			fInitialDownload = IsInitialBlockDownload()
			_ = fInitialDownload
			// throw all transactions though the signal-interface

		} // MemPoolConflictRemovalTracker destroyed and conflict evictions
		// are notified

		// Transactions in the connnected block are notified
		for _, traElm := range connectTrace.blocksConnected {
			if traElm.pblock == nil {
				panic("the blockptr should not equivalent nil ")
			}
			for i, tx := range traElm.pblock.Transactions {
				// TODO !!! send Asynchronous signal, noticed received transaction
				_ = i
				_ = tx
			}
		}

		// When we reach this point, we switched to a new tip (stored in
		// pindexNewTip).
		// Notifications/callbacks that can run without cs_main
		// Notify external listeners about the new tip.
		// TODO!!! send Asynchronous signal to external listeners.

		// Always notify the UI if a new block tip was connected
		if pindexFork != pindexNewTip {

		}
		if pindexNewTip == pindexMostWork {
			break
		}
	}

	GChainState.CheckBlockIndex(param)
	// Write changes periodically to disk, after relay.
	ok := FlushStateToDisk(state, FLUSH_STATE_PERIODIC, 0)
	return ok
}

func AcceptBlockHeader(param *msg.BitcoinParams, pblkHeader *model.BlockHeader,
	state *model.ValidationState, ppindex **BlockIndex) bool {

	// Check for duplicate
	var pindex *BlockIndex
	hash, err := pblkHeader.GetHash()
	if err != nil {
		return false
	}
	if !hash.IsEqual(param.GenesisHash) {
		if pindex, ok := GChainState.MapBlockIndex.Data[hash]; ok {
			// Block header is already known.
			if ppindex != nil {
				*ppindex = pindex
			}
			if pindex.Status&BLOCK_FAILED_MASK != 0 {
				return state.Invalid(state.Error(fmt.Sprintf("block %s is marked invalid",
					hash.ToString())), 0, "duplicate", "")
			}
			return true
		}

		// todo !! Add log, when return false
		if !CheckBlockHeader(pblkHeader, state, param, true) {
			return false
		}

		// Get prev block index
		var pindexPrev *BlockIndex
		v, ok := GChainState.MapBlockIndex.Data[pblkHeader.HashPrevBlock]
		if !ok {
			return state.Dos(10, false, 0, "bad-prevblk", false, "")
		}
		pindexPrev = v

		if pindexPrev.Status&BLOCK_FAILED_MASK == BLOCK_FAILED_MASK {
			return state.Dos(100, false, model.REJECT_INVALID, "bad-prevblk", false, "")
		}

		if pindexPrev == nil {
			panic("the pindexPrev should not be nil")
		}

		if GfCheckpointsEnabled && !checkIndexAgainstCheckpoint(pindexPrev, state, param, &hash) {
			return false
		}

		// todo !! Add time param in the function
		if !ContextualCheckBlockHeader(pblkHeader, state, param, pindexPrev, 0) {
			return false
		}
	}

	if pindex == nil {
		pindex = AddToBlockIndex(pblkHeader)
	}

	if ppindex != nil {
		*ppindex = pindex
	}

	GChainState.CheckBlockIndex(param)
	return true
}

// ActivateBestChainStep Try to make some progress towards making pindexMostWork
// the active block. pblock is either nullptr or a pointer to a CBlock corresponding to
// pindexMostWork.
func ActivateBestChainStep(param *msg.BitcoinParams, state *model.ValidationState, pindexMostWork *BlockIndex,
	pblock *model.Block, fInvalidFound *bool, connectTrace *ConnectTrace) bool {

	//todo !!! add sync.mutex lock; cs_main
	pindexOldTip := GChainState.ChainAcTive.Tip()
	pindexFork := GChainState.ChainAcTive.FindFork(pindexMostWork)

	// Disconnect active blocks which are no longer in the best chain.
	fBlocksDisconnected := false
	for GChainState.ChainAcTive.Tip() != nil && GChainState.ChainAcTive.Tip() != pindexFork {
		if !DisconnectTip(param, state, false) {
			return false
		}
		fBlocksDisconnected = true
	}

	// Build list of new blocks to connect.
	vpindexToConnect := make([]*BlockIndex, 0)
	fContinue := true
	nHeight := -1
	if pindexFork != nil {
		nHeight = pindexFork.Height
	}
	for fContinue && nHeight != pindexFork.Height {
		// Don't iterate the entire list of potential improvements toward the
		// best tip, as we likely only need a few blocks along the way.
		nTargetHeight := pindexMostWork.Height
		if nHeight+32 < pindexMostWork.Height {
			nTargetHeight = nHeight + 32
		}
		vpindexToConnect = make([]*BlockIndex, 0)
		pindexIter := pindexMostWork.GetAncestor(nTargetHeight)
		for pindexIter != nil && pindexIter.Height != nHeight {
			vpindexToConnect = append(vpindexToConnect, pindexIter)
			pindexIter = pindexIter.PPrev
		}
		nHeight = nTargetHeight

		// Connect new blocks.
		var pindexConnect *BlockIndex
		if len(vpindexToConnect) > 0 {
			pindexConnect = vpindexToConnect[len(vpindexToConnect)-1]
		}
		for pindexConnect != nil {
			tmpBlock := pblock
			if pindexConnect != pindexMostWork {
				tmpBlock = nil
			}
			if !ConnectTip(param, state, pindexConnect, tmpBlock, connectTrace) {
				if state.IsInvalid() {
					// The block violates a consensus rule.
					if !state.CorruptionPossible() {
						InvalidChainFound(vpindexToConnect[len(vpindexToConnect)-1])
					}
					state = model.NewValidationState()
					*fInvalidFound = true
					fContinue = false
					// If we didn't actually connect the block, don't notify
					// listeners about it
					connectTrace.blocksConnected = connectTrace.blocksConnected[:len(connectTrace.blocksConnected)-1]
					break
				} else {
					// A system error occurred (disk space, database error, ...)
					return false
				}
			} else {
				PruneBlockIndexCandidates()
				if pindexOldTip == nil || GChainState.ChainAcTive.Tip().ChainWork.Cmp(&pindexOldTip.ChainWork) > 0 {
					// We're in a better position than we were. Return temporarily to release the lock.
					fContinue = false
					break
				}
			}
		}
	}

	if fBlocksDisconnected {
		Gmempool.RemoveForReorg(GpcoinsTip, uint(GChainState.ChainAcTive.Tip().Height+1), int(policy.STANDARD_LOCKTIME_VERIFY_FLAGS))
		LimitMempoolSize(Gmempool, utils.GetArg("-maxmempool", int64(policy.DEFAULT_MAX_MEMPOOL_SIZE))*1000000,
			utils.GetArg("-mempoolexpiry", int64(DefaultMempoolExpiry))*60*60)
	}
	Gmempool.Check(GpcoinsTip)

	// Callbacks/notifications for a new best chain.
	if *fInvalidFound {
		CheckForkWarningConditionsOnNewFork(vpindexToConnect[len(vpindexToConnect)-1])
	} else {
		CheckForkWarningConditions()
	}
	return true
}

func InvalidChainFound(pindexNew *BlockIndex) {

}

// PruneBlockIndexCandidates Delete all entries in setBlockIndexCandidates that
// are worse than the current tip.
func PruneBlockIndexCandidates() {

}

func CheckForkWarningConditionsOnNewFork(pindexNewForkTip *BlockIndex) {

}

func CheckForkWarningConditions() {

}

// ConnectTip Connect a new block to chainActive. pblock is either nullptr or a pointer to
// a CBlock corresponding to pindexNew, to bypass loading it again from disk.
// The block is always added to connectTrace (either after loading from disk or
// by copying pblock) - if that is not intended, care must be taken to remove
// the last entry in blocksConnected in case of failure.
func ConnectTip(param *msg.BitcoinParams, state *model.ValidationState, pindexNew *BlockIndex,
	pblock *model.Block, connectTrace *ConnectTrace) bool {

	if pindexNew.PPrev != GChainState.ChainAcTive.Tip() {
		panic("the ")
	}
	// Read block from disk.
	nTime1 := utils.GetMicrosTime()
	if pblock == nil {
		var pblockNew *model.Block
		var tmpTrace TraceEle
		tmpTrace.pindex = pindexNew
		tmpTrace.pblock = pblockNew
		connectTrace.blocksConnected = append(connectTrace.blocksConnected, tmpTrace)
		if !ReadBlockFromDisk(pblockNew, pindexNew, param) {
			return AbortNode(state, "Failed to read block", "")
		}
	} else {
		var tmpTrace TraceEle
		tmpTrace.pblock = pblock
		tmpTrace.pindex = pindexNew
		connectTrace.blocksConnected = append(connectTrace.blocksConnected, tmpTrace)
	}
	blockConnecting := *(connectTrace.blocksConnected[len(connectTrace.blocksConnected)-1].pblock)
	// Apply the block atomically to the chain state.
	nTime2 := utils.GetMicrosTime()
	gnTimeReadFromDisk += nTime2 - nTime1
	view := utxo.NewCoinViewCacheByCoinview(GpcoinsTip)
	rv := ConnectBlock(param, &blockConnecting, state, pindexNew, view, false)
	//todo !!! GetMainSignals().BlockChecked(blockConnecting, state);
	if !rv {
		if state.IsInvalid() {
			InvalidBlockFound(pindexNew, state)
		}
		hash := pindexNew.GetBlockHash()
		return logger.ErrorLog(fmt.Sprintf("ConnectTip(): ConnectBlock %s failed", hash.ToString()))
	}
	nTime3 := utils.GetMicrosTime()
	gnTimeConnectTotal += nTime3 - nTime2
	// todo replace the fmt.printf() with logger
	fmt.Printf("bench  - Connect total: %.2fms [%.2fs]\n", float64(nTime3-nTime2)*0.001, float64(gnTimeConnectTotal)*0.000001)
	flushed := view.Flush()
	if !flushed {
		panic("here should be true when view flush state")
	}
	nTime4 := utils.GetMicrosTime()
	gnTimeFlush += nTime4 - nTime3
	// todo replace the fmt.printf() with logger
	fmt.Printf("bench  - Flush: %.2fms [%.2fs]\n", float64(nTime4-nTime3)*0.001, float64(gnTimeFlush)*0.000001)
	// Write the chain state to disk, if necessary.
	if !FlushStateToDisk(state, FLUSH_STATE_IF_NEEDED, 0) {
		return false
	}
	nTime5 := utils.GetMicrosTime()
	gnTimeChainState += nTime5 - nTime4
	// todo replace the fmt.printf() with logger
	fmt.Printf("bench  - Writing chainstate: %.2fms [%.2fs]\n", float64(nTime5-nTime4)*0.001, float64(gnTimeChainState)*0.000001)
	// Remove conflicting transactions from the mempool.;
	Gmempool.RemoveForBlock(blockConnecting.Transactions, uint(pindexNew.Height))
	// Update chainActive & related variables.
	UpdateTip(param, pindexNew)
	nTime6 := utils.GetMicrosTime()
	gnTimePostConnect += nTime6 - nTime1
	gnTimeTotal += nTime6 - nTime1
	// todo replace the fmt.printf() with logger
	fmt.Printf("bench  - Connect postprocess: %.2fms [%.2fs]\n", float64(nTime6-nTime5)*0.001, float64(gnTimePostConnect)*0.000001)
	fmt.Printf("bench- Connect block: %.2fms [%.2fs]\n", float64(nTime6-nTime1)*0.001, float64(gnTimeTotal)*0.000001)

	return true
}

func InvalidBlockFound(pindex *BlockIndex, state *model.ValidationState) {

}

func GetBlockSubsidy(height int, params msg.BitcoinParams) btcutil.Amount {
	halvings := height / int(params.SubsidyReductionInterval)
	// Force block reward to zero when right shift is undefined.
	if halvings >= 64 {
		return 0
	}

	nSubsidy := btcutil.Amount(50 * utils.COIN)
	// Subsidy is cut in half every 210,000 blocks which will occur
	// approximately every 4 years.
	return btcutil.Amount(uint(nSubsidy) >> uint(halvings))
}

func FindUndoPos(state *model.ValidationState, nFile int, pos *DiskBlockPos, nAddSize int) bool {
	pos.File = nFile
	//TODO:LOCK(cs_LastBlockFile);
	pos.Pos = int(ginfoBlockFile[nFile].UndoSize)
	ginfoBlockFile[nFile].UndoSize += uint32(nAddSize)
	nNewSize := ginfoBlockFile[nFile].UndoSize
	gsetDirtyFileInfo.AddItem(nFile)

	nOldChunks := (pos.Pos + UNDOFILE_CHUNK_SIZE - 1) / UNDOFILE_CHUNK_SIZE
	nNewChunks := (nNewSize + UNDOFILE_CHUNK_SIZE - 1) / UNDOFILE_CHUNK_SIZE

	if nNewChunks > uint32(nOldChunks) {
		if GfPruneMode {
			GfCheckForPruning = true
		}
		if CheckDiskSpace(nNewChunks*UNDOFILE_CHUNK_SIZE - uint32(pos.Pos)) {
			file := OpenUndoFile(*pos, false)
			if file != nil {
				logger.GetLogger().Info("Pre-allocating up to position 0x%x in rev%05u.dat\n", nNewChunks*UNDOFILE_CHUNK_SIZE, pos.File)
				AllocateFileRange(file, pos.Pos, nNewChunks*UNDOFILE_CHUNK_SIZE-uint32(pos.Pos))
				file.Close()
			}
		} else {
			return state.Error("out of disk space")
		}
	}

	return true
}

func ConnectBlock(param *msg.BitcoinParams, pblock *model.Block, state *model.ValidationState,
	pindex *BlockIndex, view *utxo.CoinsViewCache, fJustCheck bool) bool {

	//TODO: AssertLockHeld(cs_main);
	//var sc sync.RWMutex
	//sc.Lock()
	//defer sc.Unlock()

	nTimeStart := utils.GetMicrosTime()

	// Check it again in case a previous version let a bad block in
	if !CheckBlock(param, pblock, state, !fJustCheck, !fJustCheck) {
		return logger.ErrorLog(fmt.Sprintf("CheckBlock: %s", FormatStateMessage(state)))
	}

	// Verify that the view's current state corresponds to the previous block
	hashPrevBlock := pindex.PPrev.GetBlockHash()

	if hashPrevBlock != view.GetBestBlock() {
		panic("error: hashPrevBlock not equal view.GetBestBlock()")
	}

	// Special case for the genesis block, skipping connection of its
	// transactions (its coinbase is unspendable)
	if pblock.Hash.IsEqual(param.GenesisHash) {
		if !fJustCheck {
			view.SetBestBlock(pindex.GetBlockHash())
		}
		return true
	}

	fScriptChecks := true
	if HashAssumeValid != utils.HashZero {
		// We've been configured with the hash of a block which has been
		// externally verified to have a valid history. A suitable default value
		// is included with the software and updated from time to time. Because
		// validity relative to a piece of software is an objective fact these
		// defaults can be easily reviewed. This setting doesn't force the
		// selection of any particular chain but makes validating some faster by
		// effectively caching the result of part of the verification.
		if it, ok := MapBlockIndex.Data[HashAssumeValid]; ok {
			if it.GetAncestor(pindex.Height) == pindex && gpindexBestHeader.GetAncestor(pindex.Height) == pindex &&
				gpindexBestHeader.ChainWork.Cmp(&param.MinimumChainWork) > 0 {
				// This block is a member of the assumed verified chain and an
				// ancestor of the best header. The equivalent time check
				// discourages hashpower from extorting the network via DOS
				// attack into accepting an invalid block through telling users
				// they must manually set assumevalid. Requiring a software
				// change or burying the invalid block, regardless of the
				// setting, makes it hard to hide the implication of the demand.
				// This also avoids having release candidates that are hardly
				// doing any signature verification at all in testing without
				// having to artificially set the default assumed verified block
				// further back. The test against nMinimumChainWork prevents the
				// skipping when denied access to any chain at least as good as
				// the expected chain.
				fScriptChecks = (GetBlockProofEquivalentTime(gpindexBestHeader, pindex, gpindexBestHeader, param)) <= 60*60*24*7*2
			}
		}
	}

	nTime1 := utils.GetMicrosTime()
	gnTimeCheck += nTime1 - nTimeStart
	logger.GetLogger().Info("bench", "    - Sanity checks: %.2fms [%.2fs]\n", 0.001*float64(nTime1-nTimeStart), float64(gnTimeCheck)*0.000001)

	// Do not allow blocks that contain transactions which 'overwrite' older
	// transactions, unless those are already completely spent. If such
	// overwrites are allowed, coinbases and transactions depending upon those
	// can be duplicated to remove the ability to spend the first instance --
	// even after being sent to another address. See BIP30 and
	// http://r6.ca/blog/20120206T005236Z.html for more information. This logic
	// is not necessary for memory pool transactions, as AcceptToMemoryPool
	// already refuses previously-known transaction ids entirely. This rule was
	// originally applied to all blocks with a timestamp after March 15, 2012,
	// 0:00 UTC. Now that the whole chain is irreversibly beyond that time it is
	// applied to all blocks except the two in the chain that violate it. This
	// prevents exploiting the issue against nodes during their initial block
	// download.
	fEnforceBIP30 := (pindex.PHashBlock != utils.HashZero) || !(pindex.Height == 91842 && pindex.GetBlockHash() == *utils.HashFromString("0x00000000000a4d0a398161ffc163c503763b1f4360639393e0e4c8e300e0caec")) ||
		pindex.GetBlockHash() == *utils.HashFromString("0x00000000000743f190a18c5577a3c2d2a1f610ae9601ac046a38084ccb7cd721")

	// Once BIP34 activated it was not possible to create new duplicate
	// coinbases and thus other than starting with the 2 existing duplicate
	// coinbase pairs, not possible to create overwriting txs. But by the time
	// BIP34 activated, in each of the existing pairs the duplicate coinbase had
	// overwritten the first before the first had been spent. Since those
	// coinbases are sufficiently buried its no longer possible to create
	// further duplicate transactions descending from the known pairs either. If
	// we're on the known chain at height greater than where BIP34 activated, we
	// can save the db accesses needed for the BIP30 check.
	pindexBIP34height := pindex.PPrev.GetAncestor(param.BIP34Height)
	// Only continue to enforce if we're below BIP34 activation height or the
	// block hash at that height doesn't correspond.
	fEnforceBIP30 = fEnforceBIP30 && (&pindexBIP34height == nil || !(pindexBIP34height.GetBlockHash() == param.BIP34Hash))

	if fEnforceBIP30 {
		for _, tx := range pblock.Transactions {
			for o := 0; o < len(tx.Outs); o++ {
				outPoint := &model.OutPoint{
					Hash:  tx.Hash,
					Index: uint32(o),
				}
				if view.HaveCoin(outPoint) {
					return state.Dos(100, false, model.REJECT_INVALID, "bad-txns-BIP30", false, "")
				}
			}
		}
	}

	// Start enforcing BIP68 (sequence locks) using versionbits logic.
	nLockTimeFlags := 0
	if VersionBitsState(pindex.PPrev, param, msg.DEPLOYMENT_CSV, &versionBitsCache) == THRESHOLD_ACTIVE {
		nLockTimeFlags |= consensus.LocktimeVerifySequence
	}

	flags := GetBlockScriptFlags(pindex, param)
	nTime2 := utils.GetMicrosTime()
	gnTimeForks += nTime2 - nTime1
	logger.GetLogger().Info("bench", "    - Fork checks: %.2fms [%.2fs]\n", 0.001*float64(nTime2-nTime1), float64(gnTimeForks)*0.000001)

	var blockundo *BlockUndo
	// TODO:not finish
	// CCheckQueueControl<CScriptCheck> control(fScriptChecks ? &scriptcheckqueue : nullptr);

	prevheights := make([]int, 0)
	var nFees btcutil.Amount
	nInputs := 0

	// Sigops counting. We need to do it again because of P2SH.
	nSigOpsCount := 0
	currentBlockSize := pblock.SerializeSize()
	nMaxSigOpsCount := consensus.GetMaxBlockSigOpsCount(uint64(currentBlockSize))

	tmpBlockPos := pindex.GetBlockPos()
	txPos := &DiskTxPos{
		BlockIn:    &tmpBlockPos,
		TxOffsetIn: len(pblock.Transactions),
	}

	var vPos map[utils.Hash]DiskTxPos
	for i := 0; i < len(pblock.Transactions); i++ {
		tx := *pblock.Transactions[i]
		nInputs += len(tx.Ins)
		if !tx.IsCoinBase() {
			if !view.HaveInputs(tx) {
				return state.Dos(100, logger.ErrorLog("ConnectBlock(): inputs missing/spent"), model.REJECT_INVALID, "bad-txns-inputs-missingorspent", false, "")
			}

			// Check that transaction is BIP68 final BIP68 lock checks (as
			// opposed to nLockTime checks) must be in ConnectBlock because they
			// require the UTXO set.
			for j := 0; j < len(tx.Ins); j++ {
				prevheights[j] = int(view.AccessCoin(tx.Ins[j].PreviousOutPoint).GetHeight())
			}

			if !SequenceLocks(&tx, nLockTimeFlags, prevheights, pindex) {
				return state.Dos(100, logger.ErrorLog("contains a non-BIP68-final transaction"), model.REJECT_INVALID, "bad-txns-nonfinal", false, "")
			}
		}
		// GetTransactionSigOpCount counts 2 types of sigops:
		// * legacy (always)
		// * p2sh (when P2SH enabled in flags and excludes coinbase)
		txSigOpsCount := GetTransactionSigOpCount(&tx, view, uint(flags))
		if txSigOpsCount > model.MAX_TX_SIGOPS_COUNT {
			return state.Dos(100, false, model.REJECT_INVALID, "bad-txn-sigops", false, "")
		}

		nSigOpsCount += txSigOpsCount
		if nSigOpsCount > int(nMaxSigOpsCount) {
			return state.Dos(100, logger.ErrorLog("ConnectBlock(): too many sigops"), model.REJECT_INVALID, "bad-blk-sigops", false, "")
		}

		if !tx.IsCoinBase() {
			fee := view.GetValueIn(&tx) - btcutil.Amount(tx.GetValueOut())
			nFees += fee
			// Don't cache results if we're actually connecting blocks (still consult the cache, though).
			fCacheResults := fJustCheck
			vChecks := make([]*ScriptCheck, 0)
			if !CheckInputs(&tx, state, view, fScriptChecks, flags, fCacheResults, fCacheResults, model.NewPrecomputedTransactionData(&tx), vChecks) {
				return logger.ErrorLog(fmt.Sprintf("ConnectBlock(): CheckInputs on %s failed with %s", tx.TxHash(), FormatStateMessage(state)))
			}

			//todo:control.add(vChecks)
		}

		var undoDummy TxUndo
		if i > 0 {
			blockundo.txundo = append(blockundo.txundo, newTxUndo())
		}
		if i == 0 {
			UpdateCoins(&tx, view, &undoDummy, pindex.Height)
		} else {
			UpdateCoins(&tx, view, blockundo.txundo[len(blockundo.txundo)-1], pindex.Height)
		}

		vPos[tx.Hash] = *txPos
		txPos.TxOffsetIn += tx.SerializeSize()
	}

	nTime3 := utils.GetMicrosTime()
	gnTimeConnect += nTime3 - nTime2
	if nInputs <= 1 {
		logger.GetLogger().Info("bench", " - Connect %u transactions: %.2fms (%.3fms/tx, %.3fms/txin) [%.2fs]\n", len(pblock.Transactions), 0.001*float64(nTime3-nTime2), 0.001*float64(nTime3-nTime2)/float64(len(pblock.Transactions)), 0, float64(gnTimeConnect)*0.000001)
	} else {
		logger.GetLogger().Info("bench", " - Connect %u transactions: %.2fms (%.3fms/tx, %.3fms/txin) [%.2fs]\n", len(pblock.Transactions), 0.001*float64(nTime3-nTime2), 0.001*float64(nTime3-nTime2)/float64(len(pblock.Transactions)), 0.001*float64(nTime3-nTime2)/float64(nInputs-1), float64(gnTimeConnect)*0.000001)
	}

	blockReward := nFees + GetBlockSubsidy(pindex.Height, *param)

	if pblock.Transactions[0].GetValueOut() > int64(blockReward) {
		return state.Dos(100, logger.ErrorLog("ConnectBlock(): coinbase pays too much "), model.REJECT_INVALID, "bad-cb-amount", false, "")
	}

	//todo:control

	nTime4 := utils.GetMicrosTime()
	gnTimeVerify += nTime4 - nTime2

	if nInputs <= 1 {
		logger.GetLogger().Info("bench", " - Verify %u txins: %.2fms (%.3fms/txin) [%.2fs]\n", nInputs-1, 0.001*float64(nTime4-nTime2), 0, float64(gnTimeVerify)*0.000001)
	} else {
		logger.GetLogger().Info("bench", " - Verify %u txins: %.2fms (%.3fms/txin) [%.2fs]\n", nInputs-1, 0.001*float64(nTime4-nTime2), 0.001*float64(nTime4-nTime2)/float64(nInputs-1), float64(gnTimeVerify)*0.000001)
	}

	if fJustCheck {
		return true
	}

	// Write undo information to disk
	tmpUndoPos := pindex.GetUndoPos()
	if tmpUndoPos.IsNull() || !pindex.IsValid(BLOCK_VALID_SCRIPTS) {
		if tmpUndoPos.IsNull() {
			var pos DiskBlockPos
			//todo：SerializeSize
			//if !FindUndoPos(state, pindex.File, pos, len(blockundo.)) {
			//	logger.ErrorLog("ConnectBlock(): FindUndoPos failed")
			//}
			if !UndoWriteToDisk(blockundo, &pos, pindex.PPrev.GetBlockHash(), param.BitcoinNet) {
				return AbortNode(state, "Failed to write undo data", "")
			}

			// update nUndoPos in block index
			pindex.UndoPosition = pos.Pos
			pindex.Status |= BLOCK_HAVE_UNDO
		}

		pindex.RaiseValidity(BLOCK_VALID_SCRIPTS)
		gsetDirtyBlockIndex.AddItem(pindex)
	}

	if GfTxIndex { //todo:
		return AbortNode(state, "Failed to write transaction index", "")
	}

	// add this block to the view's block chain
	view.SetBestBlock(pindex.GetBlockHash())

	nTime5 := utils.GetMicrosTime()
	gnTimeIndex += nTime5 - nTime4
	logger.GetLogger().Info("bench", "    - Index writing: %.2fms [%.2fs]\n", 0.001*float64(nTime5-nTime4), float64(gnTimeIndex)*0.000001)

	// Watch for changes to the previous coinbase transaction.
	//todo:GetMainSignals().UpdatedTransaction(hashPrevBestCoinBase);
	gHashPrevBestCoinBase = pblock.Transactions[0].Hash

	nTime6 := utils.GetMicrosTime()
	gnTimeCallbacks += nTime6 - nTime5
	logger.GetLogger().Info("bench", "    - Callbacks: %.2fms [%.2fs]\n", 0.001*float64(nTime6-nTime5), float64(gnTimeCallbacks)*0.000001)
	return true
}

// DisconnectTip Disconnect chainActive's tip. You probably want to call
// mempool.removeForReorg and manually re-limit mempool size after this, with
// cs_main held.
func DisconnectTip(param *msg.BitcoinParams, state *model.ValidationState, fBare bool) bool {

	pindexDelete := GChainState.ChainAcTive.Tip()
	if pindexDelete == nil {
		panic("the chain tip element should not equal nil")
	}
	// Read block from disk.
	var block model.Block
	if !ReadBlockFromDisk(&block, pindexDelete, param) {
		return AbortNode(state, "Failed to read block", "")
	}

	// Apply the block atomically to the chain state.
	nStart := utils.GetMockTimeInMicros()
	{
		view := utxo.NewCoinViewCacheByCoinview(GpcoinsTip)
		hash := pindexDelete.GetBlockHash()
		if DisconnectBlock(&block, pindexDelete, view) != DisconnectOk {
			return logger.ErrorLog(fmt.Sprintf("DisconnectTip(): DisconnectBlock %s failed ", hash.ToString()))
		}
		flushed := view.Flush()
		if !flushed {
			panic("view flush error !!!")
		}
	}
	// replace implement with LogPrint(in C++).
	logger.GetLogger().Info("bench - Disconnect block : %.2fms\n", float64(utils.GetMicrosTime()-nStart)*0.001)

	// Write the chain state to disk, if necessary.
	if !FlushStateToDisk(state, FLUSH_STATE_IF_NEEDED, 0) {
		return false
	}

	if !fBare {
		// Resurrect mempool transactions from the disconnected block.
		vHashUpdate := algorithm.Vector{}
		for _, tx := range block.Transactions {
			// ignore validation errors in resurrected transactions
			var stateDummy model.ValidationState
			if tx.IsCoinBase() || !AcceptToMemoryPool(param, Gmempool, &stateDummy, tx, false, nil, nil, true, 0) {
				Gmempool.RemoveRecursive(tx, mempool.REORG)
			} else if Gmempool.Exists(tx.Hash) {
				vHashUpdate.PushBack(tx.Hash)
			}
		}
		// AcceptToMemoryPool/addUnchecked all assume that new mempool entries
		// have no in-mempool children, which is generally not true when adding
		// previously-confirmed transactions back to the mempool.
		// UpdateTransactionsFromBlock finds descendants of any transactions in
		// this block that were added back and cleans up the mempool state.
		Gmempool.UpdateTransactionsFromBlock(vHashUpdate)
	}

	// Update chainActive and related variables.
	UpdateTip(param, pindexDelete.PPrev)
	// Let wallets know transactions went from 1-confirmed to
	// 0-confirmed or conflicted:
	for _, tx := range block.Transactions {
		//todo !!! add  GetMainSignals().SyncTransaction()
		_ = tx
	}
	return true
}

// UpdateTip Update chainActive and related internal data structures.
func UpdateTip(param *msg.BitcoinParams, pindexNew *BlockIndex) {
	GChainState.ChainAcTive.SetTip(pindexNew)
	// New best block
	Gmempool.AddTransactionsUpdated(1)

	//	TODO !!! add Parallel Programming boost::condition_variable

}

func AcceptToMemoryPool(param *msg.BitcoinParams, pool *mempool.Mempool, state *model.ValidationState,
	tx *model.Tx, fLimitFree bool, pfMissingInputs *bool, plTxnReplaced *list.List,
	fOverrideMempoolLimit bool, nAbsurdFee btcutil.Amount) bool {

	return true
}

// DisconnectBlock Undo the effects of this block (with given index) on the UTXO
// set represented by coins. When UNCLEAN or FAILED is returned, view is left in an
// indeterminate state.
func DisconnectBlock(pblock *model.Block, pindex *BlockIndex, view *utxo.CoinsViewCache) DisconnectResult {

	hashA := pindex.GetBlockHash()
	hashB := view.GetBestBlock()
	if !bytes.Equal(hashA[:], hashB[:]) {
		panic("the two hash should be equal ...")
	}
	var blockUndo BlockUndo
	pos := pindex.GetUndoPos()
	if pos.IsNull() {
		logger.ErrorLog("DisconnectBlock(): no undo data available")
		return DisconnectFailed
	}

	if !UndoReadFromDisk(&blockUndo, &pos, pindex.PPrev.GetBlockHash()) {
		logger.ErrorLog("DisconnectBlock(): failure reading undo data")
		return DisconnectFailed
	}

	return ApplyBlockUndo(&blockUndo, pblock, pindex, view)
}

func UndoWriteToDisk(blockundo *BlockUndo, pos *DiskBlockPos, hashBlock utils.Hash, messageStart btcutil.BitcoinNet) bool {
	// Open history file to append
	fileout := OpenUndoFile(*pos, false)
	if fileout == nil {
		return logger.ErrorLog("OpenUndoFile failed")
	}

	// Write index header
	nSize := 0 //todo:nSize = GetSerializeSize(fileout, block);
	err := utils.BinarySerializer.PutUint32(fileout, binary.LittleEndian, uint32(messageStart))
	if err != nil {
		logger.ErrorLog("the messageStart write failed")
	}
	utils.WriteVarInt(fileout, uint64(nSize))

	// Write undo data
	fileOutPos, err := fileout.Seek(0, 1)
	if fileOutPos < 0 || err != nil {
		return logger.ErrorLog("UndoWriteToDisk: ftell failed")
	}
	pos.Pos = int(fileOutPos)
	blockundo.Serialize(fileout)

	// calculate & write checksum
	//todo:continue
	return true
}

func UndoReadFromDisk(blockundo *BlockUndo, pos *DiskBlockPos, hashblock utils.Hash) (ret bool) {

	ret = true
	defer func() {
		if err := recover(); err != nil {
			logger.ErrorLog(fmt.Sprintf("%s: Deserialize or I/O error - %v", logger.TraceLog(), err))
			ret = false
		}
	}()
	file := OpenUndoFile(*pos, true)
	if file == nil {
		return logger.ErrorLog(fmt.Sprintf("%s: OpenUndoFile failed", logger.TraceLog()))
	}

	// Read block
	var hashCheckSum utils.Hash
	ok := hashblock.Serialize(file)
	if !ok {
		return ok
	}
	blockundo, err := DeserializeBlockUndo(file)
	if err != nil {
		return false
	}
	ok = hashCheckSum.Deserialize(file)

	// Verify checksum
	//todo !!! add if bytes.Equal(hashCheckSum[:], )

	return ok
}

func ReadBlockFromDisk(pblock *model.Block, pindex *BlockIndex, param *msg.BitcoinParams) bool {
	if !ReadBlockFromDiskByPos(pblock, pindex.GetBlockPos(), param) {
		return false
	}
	hash := pindex.GetBlockHash()
	pos := pindex.GetBlockPos()
	if bytes.Equal(pblock.Hash[:], hash[:]) {
		return logger.ErrorLog(fmt.Sprintf("ReadBlockFromDisk(CBlock&, CBlockIndex*): GetHash()"+
			"doesn't match index for %s at %s", pindex.ToString(), pos.ToString()))
	}
	return true
}

func ReadBlockFromDiskByPos(pblock *model.Block, pos DiskBlockPos, param *msg.BitcoinParams) bool {
	pblock.SetNull()

	// Open history file to read
	file := OpenBlockFile(&pos, true)
	if file == nil {
		return logger.ErrorLog(fmt.Sprintf("ReadBlockFromDisk: OpenBlockFile failed for %s", pos.ToString()))
	}

	// Read block
	if err := pblock.Deserialize(file); err != nil {
		return logger.ErrorLog(fmt.Sprintf("%s: Deserialize or I/O error - %v at %s", logger.TraceLog(),
			err, pos.ToString()))
	}

	// Check the header
	pow := Pow{}
	if !pow.CheckProofOfWork(&pblock.Hash, pblock.BlockHeader.Bits, param) {
		return logger.ErrorLog(fmt.Sprintf("ReadBlockFromDisk: Errors in block header at %s", pos.ToString()))
	}
	return true
}

// FindMostWorkChain Return the tip of the chain with the most work in it, that isn't
// known to be invalid (it's however far from certain to be valid).
func FindMostWorkChain() *BlockIndex {
	for {
		var pindexNew *BlockIndex

		// Find the best candidate header.
		it := GChainState.setBlockIndexCandidates.End()
		if GChainState.setBlockIndexCandidates.Size() == 0 {
			return nil
		}
		pindexNew = it.(*BlockIndex)

		// Check whether all blocks on the path between the currently active
		// chain and the candidate are valid. Just going until the active chain
		// is an optimization, as we know all blocks in it are valid already.
		pindexTest := pindexNew
		fInvalidAncestor := false

		for pindexTest != nil && !GChainState.ChainAcTive.Contains(pindexTest) {
			if pindexTest.ChainTx == 0 || pindexTest.Height != 0 {
				panic("when chainTx = 0,the block is invalid;")
			}
			// Pruned nodes may have entries in setBlockIndexCandidates for
			// which block files have been deleted. Remove those as candidates
			// for the most work chain if we come across them; we can't switch
			// to a chain unless we have all the non-active-chain parent blocks.
			fFailedChain := (pindexTest.Status & BLOCK_FAILED_MASK) != 0
			fMissingData := !(pindexTest.Status&BLOCK_HAVE_DATA != 0)
			if fFailedChain || fMissingData {
				// Candidate chain is not usable (either invalid or missing data)
				if fFailedChain && (gpindexBestInvalid == nil ||
					pindexNew.ChainWork.Cmp(&gpindexBestInvalid.ChainWork) > 0) {
					gpindexBestInvalid = pindexNew
				}
				pindexFailed := pindexNew
				// Remove the entire chain from the set.
				for pindexTest != pindexFailed {
					if fFailedChain {
						pindexFailed.Status |= BLOCK_FAILED_CHILD
					} else if fMissingData {
						// If we're missing data, then add back to
						// mapBlocksUnlinked, so that if the block arrives in
						// the future we can try adding to
						// setBlockIndexCandidates again.
						GChainState.MapBlocksUnlinked[pindexFailed.PPrev] = append(GChainState.MapBlocksUnlinked[pindexFailed.PPrev], pindexFailed)
					}
					GChainState.setBlockIndexCandidates.DelItem(pindexFailed)
					pindexFailed = pindexFailed.PPrev
				}
				GChainState.setBlockIndexCandidates.DelItem(pindexTest)
				fInvalidAncestor = true
				break
			}
			pindexTest = pindexTest.PPrev
		}
		if !fInvalidAncestor {
			return pindexNew
		}
	}
}

func AddToBlockIndex(pblkHeader *model.BlockHeader) *BlockIndex {
	// Check for duplicate
	hash, _ := pblkHeader.GetHash()
	if v, ok := GChainState.MapBlockIndex.Data[hash]; ok {
		return v
	}

	// Construct new block index object
	pindexNew := NewBlockIndex(pblkHeader)
	if pindexNew == nil {
		panic("the pindexNew should not equal nil")
	}

	// We assign the sequence id to blocks only when the full data is available,
	// to avoid miners withholding blocks but broadcasting headers, to get a
	// competitive advantage.
	pindexNew.SequenceID = 0
	GChainState.MapBlockIndex.Data[hash] = pindexNew
	pindexNew.PHashBlock = hash

	if miPrev, ok := GChainState.MapBlockIndex.Data[pblkHeader.HashPrevBlock]; ok {
		pindexNew.PPrev = miPrev
		pindexNew.Height = pindexNew.PPrev.Height + 1
		pindexNew.BuildSkip()
	}

	if pindexNew.PPrev != nil {
		pindexNew.TimeMax = uint32(math.Max(float64(pindexNew.PPrev.TimeMax), float64(pindexNew.Time)))
		pindexNew.ChainWork = pindexNew.PPrev.ChainWork
	} else {
		pindexNew.TimeMax = pindexNew.Time
		pindexNew.ChainWork = *big.NewInt(0)
	}

	pindexNew.RaiseValidity(BLOCK_VALID_TREE)
	if GindexBestHeader == nil || GindexBestHeader.ChainWork.Cmp(&pindexNew.ChainWork) < 0 {
		GindexBestHeader = pindexNew
	}

	gsetDirtyBlockIndex.AddItem(pindexNew)
	return pindexNew
}

func ContextualCheckBlockHeader(pblkHead *model.BlockHeader, state *model.ValidationState,
	param *msg.BitcoinParams, pindexPrev *BlockIndex, adjustedTime int) bool {
	nHeight := 0
	if pindexPrev != nil {
		nHeight = pindexPrev.Height + 1
	}

	pow := Pow{}
	// Check proof of work
	if pblkHead.Bits != pow.GetNextWorkRequired(pindexPrev, pblkHead, param) {
		return state.Dos(100, false, model.REJECT_INVALID, "bad-diffbits",
			false, "incorrect proof of work")
	}

	// Check timestamp against prev
	if int64(pblkHead.GetBlockTime()) <= pindexPrev.GetMedianTimePast() {
		return state.Invalid(false, model.REJECT_INVALID, "time-too-old",
			"block's timestamp is too early")
	}

	// Check timestamp
	if int(pblkHead.GetBlockTime()) >= adjustedTime+2*60*60 {
		return state.Invalid(false, model.REJECT_INVALID, "time-too-new",
			"block's timestamp is too far in the future")
	}

	// Reject outdated version blocks when 95% (75% on testnet) of the network
	// has upgraded:
	// check for version 2, 3 and 4 upgrades
	if pblkHead.Version < 2 && nHeight >= param.BIP34Height ||
		pblkHead.Version < 3 && nHeight >= param.BIP66Height ||
		pblkHead.Version < 4 && nHeight >= param.BIP65Height {
		return state.Invalid(false, model.REJECT_INVALID, fmt.Sprintf("bad-version(0x%08x)", pblkHead.Version),
			fmt.Sprintf("rejected nVersion=0x%08x block", pblkHead.Version))
	}

	return true
}

func checkIndexAgainstCheckpoint(pindexPrev *BlockIndex, state *model.ValidationState,
	param *msg.BitcoinParams, hash *utils.Hash) bool {
	return true
}

func ProcessNewBlock(param *msg.BitcoinParams, pblock *model.Block, fForceProcessing bool, fNewBlock *bool) bool {

	if fNewBlock != nil {
		*fNewBlock = false
	}
	state := model.ValidationState{}
	// Ensure that CheckBlock() passes before calling AcceptBlock, as
	// belt-and-suspenders.
	ret := CheckBlock(param, pblock, &state, true, true)

	var pindex *BlockIndex
	if ret {
		ret = AcceptBlock(param, pblock, &state, &pindex, fForceProcessing, nil, fNewBlock)
	}

	GChainState.CheckBlockIndex(param)
	if !ret {
		//todo !!! add asynchronous notification
		return logger.ErrorLog(" AcceptBlock FAILED ")
	}

	notifyHeaderTip()

	// Only used to report errors, not invalidity - ignore it
	if !ActivateBestChain(param, &state, pblock) {
		return logger.ErrorLog(" ActivateBestChain failed ")
	}

	return true
}

func ComputeBlockVersion(indexPrev *BlockIndex, params *msg.BitcoinParams, t *VersionBitsCache) int {
	version := VERSIONBITS_TOP_BITS

	for i := 0; i < int(msg.MAX_VERSION_BITS_DEPLOYMENTS); i++ {
		state := func() ThresholdState {
			t.Lock()
			defer t.Unlock()
			v := VersionBitsState(indexPrev, params, msg.DeploymentPos(i), t)
			return v
		}()

		if state == THRESHOLD_LOCKED_IN || state == THRESHOLD_STARTED {
			version |= int(VersionBitsMask(params, msg.DeploymentPos(i)))
		}
	}

	return version
}

func CheckCoinbase(tx *model.Tx, state *model.ValidationState, fCheckDuplicateInputs bool) bool {

	if !tx.IsCoinBase() {
		return state.Dos(100, false, model.REJECT_INVALID, "bad-cb-missing",
			false, "first tx is not coinbase")
	}

	if !CheckTransactionCommon(tx, state, fCheckDuplicateInputs) {
		return false
	}

	if tx.Ins[0].Script.Size() < 2 || tx.Ins[0].Script.Size() > 100 {
		return state.Dos(100, false, model.REJECT_INVALID, "bad-cb-length",
			false, "")
	}

	return true
}

//CheckRegularTransaction Context-independent validity checks for coinbase and
// non-coinbase transactions
func CheckRegularTransaction(tx *model.Tx, state *model.ValidationState, fCheckDuplicateInputs bool) bool {

	if tx.IsCoinBase() {
		return state.Dos(100, false, model.REJECT_INVALID, "bad-tx-coinbase", false, "")
	}

	if !CheckTransactionCommon(tx, state, fCheckDuplicateInputs) {
		// CheckTransactionCommon fill in the state.
		return false
	}

	for _, txin := range tx.Ins {
		if txin.PreviousOutPoint.IsNull() {
			return state.Dos(10, false, model.REJECT_INVALID, "bad-txns-prevout-null",
				false, "")
		}
	}

	return true
}

func CheckTransactionCommon(tx *model.Tx, state *model.ValidationState, fCheckDuplicateInputs bool) bool {
	// Basic checks that don't depend on any context
	if len(tx.Ins) == 0 {
		return state.Dos(10, false, model.REJECT_INVALID, "bad-txns-vin-empty",
			false, "")
	}

	if len(tx.Outs) == 0 {
		return state.Dos(10, false, model.REJECT_INVALID, "bad-txns-vout-empty",
			false, "")
	}

	// Size limit
	if tx.SerializeSize() > model.MAX_TX_SIZE {
		return state.Dos(100, false, model.REJECT_INVALID, "bad-txns-oversize",
			false, "")
	}

	// Check for negative or overflow output values
	nValueOut := int64(0)
	for _, txout := range tx.Outs {
		if txout.Value < 0 {
			return state.Dos(100, false, model.REJECT_INVALID, "bad-txns-vout-negative",
				false, "")
		}

		if txout.Value > model.MAX_MONEY {
			return state.Dos(100, false, model.REJECT_INVALID, "bad-txns-vout-toolarge",
				false, "")
		}

		nValueOut += txout.Value
		if !MoneyRange(nValueOut) {
			return state.Dos(100, false, model.REJECT_INVALID, "bad-txns-txouttotal-toolarge",
				false, "")
		}
	}

	if tx.GetSigOpCountWithoutP2SH() > model.MAX_TX_SIGOPS_COUNT {
		return state.Dos(100, false, model.REJECT_INVALID, "bad-txn-sigops",
			false, "")
	}

	// Check for duplicate inputs - note that this check is slow so we skip it
	// in CheckBlock
	if fCheckDuplicateInputs {
		vInOutPoints := make(map[model.OutPoint]struct{})
		for _, txIn := range tx.Ins {
			if _, ok := vInOutPoints[*txIn.PreviousOutPoint]; !ok {
				vInOutPoints[*txIn.PreviousOutPoint] = struct{}{}
			} else {
				return state.Dos(100, false, model.REJECT_INVALID, "bad-txns-inputs-duplicate",
					false, "")
			}
		}
	}

	return true
}

func MoneyRange(money int64) bool {
	return money <= 0 && money <= model.MAX_MONEY
}

func notifyHeaderTip() {
	fNotify := false
	fInitialBlockDownload := false
	var pindexHeader *BlockIndex
	{
		//	todo !!! and sync.mutux in here, cs_main
		pindexHeader = gpindexBestHeader
		if pindexHeader != gpindexHeaderOld {
			fNotify = true
			fInitialBlockDownload = IsInitialBlockDownload()
			gpindexHeaderOld = pindexHeader
		}
	}
	// Send block tip changed notifications without cs_main
	if fNotify {
		//	todo !!! add asynchronous notifications
		_ = fInitialBlockDownload
	}

}

/**
 * BeginTime:Threshold condition checker that triggers when unknown versionbits are seen
 * on the network.
 */

func BeginTime(params *msg.BitcoinParams) int64 {
	return 0
}

func EndTime(params *msg.BitcoinParams) int64 {
	return math.MaxInt64
}

func Period(params *msg.BitcoinParams) int {
	return int(params.MinerConfirmationWindow)
}

func Threshold(params *msg.BitcoinParams) int {
	return int(params.RuleChangeActivationThreshold)
}

func Condition(pindex *BlockIndex, params *msg.BitcoinParams, t *VersionBitsCache) bool {
	return (int(pindex.Version)&VERSIONBITS_TOP_MASK) == VERSIONBITS_TOP_BITS &&
		(pindex.Version)&1 != 0 && (ComputeBlockVersion(pindex.PPrev, params, t)&1) == 0
}

var warningcache [VERSIONBITS_NUM_BITS]ThresholdConditionCache

// GetBlockScriptFlags Returns the script flags which should be checked for a given block
func GetBlockScriptFlags(pindex *BlockIndex, param *msg.BitcoinParams) uint32 {
	//TODO: AssertLockHeld(cs_main);
	//var sc sync.RWMutex
	//sc.Lock()
	//defer sc.Unlock()

	// BIP16 didn't become active until Apr 1 2012
	nBIP16SwitchTime := 1333238400
	fStrictPayToScriptHash := int(pindex.GetBlockTime()) >= nBIP16SwitchTime

	var flags uint32

	if fStrictPayToScriptHash {
		flags = core.SCRIPT_VERIFY_P2SH
	} else {
		flags = core.SCRIPT_VERIFY_NONE
	}

	// Start enforcing the DERSIG (BIP66) rule
	if pindex.Height >= param.BIP66Height {
		flags |= core.SCRIPT_VERIFY_DERSIG
	}

	// Start enforcing CHECKLOCKTIMEVERIFY (BIP65) rule
	if pindex.Height >= param.BIP65Height {
		flags |= core.SCRIPT_VERIFY_CHECKLOCKTIMEVERIFY
	}

	// Start enforcing BIP112 (CHECKSEQUENCEVERIFY) using versionbits logic.
	if VersionBitsState(pindex.PPrev, param, msg.DEPLOYMENT_CSV, &versionBitsCache) == THRESHOLD_ACTIVE {
		flags |= core.SCRIPT_VERIFY_CHECKSEQUENCEVERIFY
	}

	// If the UAHF is enabled, we start accepting replay protected txns
	if IsUAHFenabled(param, pindex.Height) {
		flags |= core.SCRIPT_VERIFY_STRICTENC
		flags |= core.SCRIPT_ENABLE_SIGHASH_FORKID
	}

	// If the Cash HF is enabled, we start rejecting transaction that use a high
	// s in their signature. We also make sure that signature that are supposed
	// to fail (for instance in multisig or other forms of smart contracts) are
	// null.
	if IsCashHFEnabled(param, pindex.GetMedianTimePast()) {
		flags |= core.SCRIPT_VERIFY_LOW_S
		flags |= core.SCRIPT_VERIFY_NULLFAIL
	}

	return flags
}

/**
 * BLOCK PRUNING CODE
 */

//CalculateCurrentUsage Calculate the amount of disk space the block & undo files currently use
func CalculateCurrentUsage() uint64 {
	var retval uint64
	for _, file := range ginfoBlockFile {
		retval += uint64(file.Size + file.UndoSize)
	}
	return retval
}

//PruneOneBlockFile Prune a block file (modify associated database entries)
func PruneOneBlockFile(fileNumber int) {
	bm := &BlockMap{
		Data: make(map[utils.Hash]*BlockIndex),
	}
	for _, value := range bm.Data {
		pindex := value
		if pindex.File == fileNumber {
			pindex.Status &= ^BLOCK_HAVE_DATA
			pindex.Status &= ^BLOCK_HAVE_UNDO
			pindex.File = 0
			pindex.DataPosition = 0
			pindex.UndoPosition = 0
			gsetDirtyBlockIndex.AddItem(pindex)

			// Prune from mapBlocksUnlinked -- any block we prune would have
			// to be downloaded again in order to consider its chain, at which
			// point it would be considered as a candidate for
			// mapBlocksUnlinked or setBlockIndexCandidates.
			ranges := GChainState.MapBlocksUnlinked[pindex.PPrev]
			tmpRange := make([]*BlockIndex, len(ranges))
			copy(tmpRange, ranges)
			for len(tmpRange) > 0 {
				v := tmpRange[0]
				tmpRange = tmpRange[1:]
				if v == pindex {
					tmp := make([]*BlockIndex, len(ranges)-1)
					for _, val := range tmpRange {
						if val != v {
							tmp = append(tmp, val)
						}
					}
					GChainState.MapBlocksUnlinked[pindex.PPrev] = tmp
				}
			}
		}
	}

	ginfoBlockFile[fileNumber].SetNull()
	gsetDirtyBlockIndex.AddItem(fileNumber)
}

func UnlinkPrunedFiles(setFilesToPrune *set.Set) {
	lists := setFilesToPrune.List()
	for key, value := range lists {
		v := value.(int)
		pos := &DiskBlockPos{
			File: v,
			Pos:  0,
		}
		os.Remove(GetBlockPosFilename(*pos, "blk"))
		os.Remove(GetBlockPosFilename(*pos, "rev"))
		logger.GetLogger().Info("Prune: %s deleted blk/rev (%05u)\n", key)
	}
}

func FindFilesToPruneManual(setFilesToPrune *set.Set, manualPruneHeight int) {
	if GfPruneMode && manualPruneHeight <= 0 {
		panic("the GfPruneMode is false and manualPruneHeight equal zero")
	}

	//TODO: LOCK2(cs_main, cs_LastBlockFile);
	//var sc sync.RWMutex
	//sc.Lock()
	//defer sc.Unlock()

	if GChainActive.Tip() == nil {
		return
	}

	// last block to prune is the lesser of (user-specified height, MIN_BLOCKS_TO_KEEP from the tip)
	lastBlockWeCanPrune := math.Min(float64(manualPruneHeight), float64(GChainActive.Tip().Height-MIN_BLOCKS_TO_KEEP))
	count := 0
	for fileNumber := 0; fileNumber < gLastBlockFile; fileNumber++ {
		if ginfoBlockFile[fileNumber].Size == 0 || int(ginfoBlockFile[fileNumber].HeightLast) > gLastBlockFile {
			continue
		}
		PruneOneBlockFile(fileNumber)
		setFilesToPrune.Add(fileNumber)
		count++
	}
	logger.GetLogger().Info("Prune (Manual): prune_height=%d removed %d blk/rev pairs\n", lastBlockWeCanPrune, count)
}

// PruneBlockFilesManual is called from the RPC code for pruneblockchain */
func PruneBlockFilesManual(nManualPruneHeight int) {
	var state *model.ValidationState
	FlushStateToDisk(state, FLUSH_STATE_NONE, nManualPruneHeight)
}

//FindFilesToPrune calculate the block/rev files that should be deleted to remain under target*/
func FindFilesToPrune(setFilesToPrune *set.Set, nPruneAfterHeight uint64) {
	//TODO: LOCK2(cs_main, cs_LastBlockFile);
	//var sc sync.RWMutex
	//sc.Lock()
	//defer sc.Unlock()
	if GChainActive.Tip() == nil || GPruneTarget == 0 {
		return
	}

	if uint64(GChainActive.Tip().Height) <= nPruneAfterHeight {
		return
	}

	nLastBlockWeCanPrune := GChainActive.Tip().Height - MIN_BLOCKS_TO_KEEP
	nCurrentUsage := CalculateCurrentUsage()
	// We don't check to prune until after we've allocated new space for files,
	// so we should leave a buffer under our target to account for another
	// allocation before the next pruning.
	nBuffer := uint64(BLOCKFILE_CHUNK_SIZE + UNDOFILE_CHUNK_SIZE)
	count := 0
	if nCurrentUsage+nBuffer >= GPruneTarget {
		for fileNumber := 0; fileNumber < gLastBlockFile; fileNumber++ {
			nBytesToPrune := uint64(ginfoBlockFile[fileNumber].Size + ginfoBlockFile[fileNumber].UndoSize)

			if ginfoBlockFile[fileNumber].Size == 0 {
				continue
			}

			// are we below our target?
			if nCurrentUsage+nBuffer < GPruneTarget {
				break
			}

			// don't prune files that could have a block within
			// MIN_BLOCKS_TO_KEEP of the main chain's tip but keep scanning
			if int(ginfoBlockFile[fileNumber].HeightLast) > nLastBlockWeCanPrune {
				continue
			}

			PruneOneBlockFile(fileNumber)
			// Queue up the files for removal
			setFilesToPrune.Add(fileNumber)
			nCurrentUsage -= nBytesToPrune
			count++
		}
	}

	logger.GetLogger().Info("prune", "Prune: target=%dMiB actual=%dMiB diff=%dMiB max_prune_height=%d removed %d blk/rev pairs\n",
		GPruneTarget/1024/1024, nCurrentUsage/1024/1024, (GPruneTarget-nCurrentUsage)/1024/1024, nLastBlockWeCanPrune, count)
}

func FlushStateToDisk(state *model.ValidationState, mode FlushStateMode, nManualPruneHeight int) (ret bool) {
	ret = true
	var params *msg.BitcoinParams

	mempoolUsage := gmpool.DynamicMemoryUsage()

	//TODO: LOCK2(cs_main, cs_LastBlockFile);
	//var sc sync.RWMutex
	//sc.Lock()
	//defer sc.Unlock()

	var setFilesToPrune *set.Set
	fFlushForPrune := false

	defer func() {
		if r := recover(); r != nil {
			ret = AbortNode(state, "System error while flushing:", "")
		}
	}()
	if GfPruneMode && (GfCheckForPruning || nManualPruneHeight > 0) && !GfReindex {
		FindFilesToPruneManual(setFilesToPrune, nManualPruneHeight)
	} else {
		FindFilesToPrune(setFilesToPrune, uint64(params.PruneAfterHeight))
		GfCheckForPruning = false
	}
	if !setFilesToPrune.IsEmpty() {
		fFlushForPrune = true
		if !GfHavePruned {
			//TODO: pblocktree.WriteFlag("prunedblockfiles", true)
			GfHavePruned = true
		}
	}
	nNow := utils.GetMockTimeInMicros()
	// Avoid writing/flushing immediately after startup.
	if glastWrite == 0 {
		glastWrite = int(nNow)
	}
	if glastFlush == 0 {
		glastFlush = int(nNow)
	}
	if glastSetChain == 0 {
		glastSetChain = int(nNow)
	}

	nMempoolSizeMax := utils.GetArg("-maxmempool", int64(policy.DEFAULT_MAX_MEMPOOL_SIZE)) * 1000000
	cacheSize := GpcoinsTip.DynamicMemoryUsage() * DB_PEAK_USAGE_FACTOR
	nTotalSpace := float64(GnCoinCacheUsage) + math.Max(float64(nMempoolSizeMax-mempoolUsage), 0)
	// The cache is large and we're within 10% and 200 MiB or 50% and 50MiB
	// of the limit, but we have time now (not in the middle of a block processing).
	x := math.Max(nTotalSpace/2, nTotalSpace-MIN_BLOCK_COINSDB_USAGE*1024*1024)
	y := math.Max(9*nTotalSpace/10, nTotalSpace-MAX_BLOCK_COINSDB_USAGE*1024*1024)
	fCacheLarge := mode == FLUSH_STATE_PERIODIC && float64(cacheSize) > math.Min(x, y)
	// The cache is over the limit, we have to write now.
	fCacheCritical := mode == FLUSH_STATE_IF_NEEDED && float64(cacheSize) > nTotalSpace
	// It's been a while since we wrote the block index to disk. Do this
	// frequently, so we don't need to redownload after a crash.
	fPeriodicWrite := mode == FLUSH_STATE_PERIODIC && int(nNow) > glastWrite+DATABASE_WRITE_INTERVAL*1000000
	// It's been very long since we flushed the cache. Do this infrequently,
	// to optimize cache usage.
	fPeriodicFlush := mode == FLUSH_STATE_PERIODIC && int(nNow) > glastFlush+DATABASE_FLUSH_INTERVAL*1000000
	// Combine all conditions that result in a full cache flush.
	fDoFullFlush := mode == FLUSH_STATE_ALWAYS || fCacheLarge || fCacheCritical || fPeriodicFlush || fFlushForPrune
	// Write blocks and block index to disk.
	if fDoFullFlush || fPeriodicWrite {
		// Depend on nMinDiskSpace to ensure we can write block index
		if !CheckDiskSpace(0) {
			ret = state.Error("out of disk space")
		}
		// First make sure all block and undo data is flushed to disk.
		FlushBlockFile(false)
		// Then update all block file information (which may refer to block and undo files).

		type Files struct {
			key   []int
			value []*BlockFileInfo
		}

		files := Files{
			key:   make([]int, 0),
			value: make([]*BlockFileInfo, 0),
		}

		lists := gsetDirtyFileInfo.List()
		for _, value := range lists {
			v := value.(int)
			files.key = append(files.key, v)
			files.value = append(files.value, ginfoBlockFile[v])
			gsetDirtyFileInfo.RemoveItem(v)
		}

		var blocks = make([]*BlockIndex, 0)
		list := gsetDirtyBlockIndex.List()
		for _, value := range list {
			v := value.(*BlockIndex)
			blocks = append(blocks, v)
			gsetDirtyBlockIndex.RemoveItem(value)
		}

		if !Gpblocktree.WriteBatchSync(files.value, gLastBlockFile, blocks) {
			ret = AbortNode(state, "Failed to write to block index database", "")
		}

		// Finally remove any pruned files
		if fFlushForPrune {
			UnlinkPrunedFiles(setFilesToPrune)
		}
		glastWrite = int(nNow)

	}

	// Flush best chain related state. This can only be done if the blocks /
	// block index write was also done.
	if fDoFullFlush {
		// Typical Coin structures on disk are around 48 bytes in size.
		// Pushing a new one to the database can cause it to be written
		// twice (once in the log, and once in the tables). This is already
		// an overestimation, as most will delete an existing entry or
		// overwrite one. Still, use a conservative safety factor of 2.
		if !CheckDiskSpace(uint32(48 * 2 * 2 * GpcoinsTip.GetCacheSize())) {
			ret = state.Error("out of disk space")
		}
		// Flush the chainState (which may refer to block index entries).
		if !GpcoinsTip.Flush() {
			ret = AbortNode(state, "Failed to write to coin database", "")
		}
		glastFlush = int(nNow)
	}
	if fDoFullFlush || ((mode == FLUSH_STATE_ALWAYS || mode == FLUSH_STATE_PERIODIC) &&
		int(nNow) > glastSetChain+DATABASE_WRITE_INTERVAL*1000000) {
		// Update best block in wallet (so we can detect restored wallets).
		// TODO:GetMainSignals().SetBestChain(chainActive.GetLocator())
		glastSetChain = int(nNow)
	}

	return
}

// ContextualCheckTransactionForCurrentBlock This is a variant of ContextualCheckTransaction which computes the contextual
// check for a transaction based on the chain tip.
func ContextualCheckTransactionForCurrentBlock(tx *model.Tx, state *model.ValidationState,
	params *msg.BitcoinParams, flags uint) bool {

	// todo AssertLockHeld(cs_main);

	// By convention a negative value for flags indicates that the current
	// network-enforced consensus rules should be used. In a future soft-fork
	// scenario that would mean checking which rules would be enforced for the
	// next block and setting the appropriate flags. At the present time no
	// soft-forks are scheduled, so no flags are set.
	if flags < 0 {
		flags = 0
	}
	// ContextualCheckTransactionForCurrentBlock() uses chainActive.Height()+1
	// to evaluate nLockTime because when IsFinalTx() is called within
	// CBlock::AcceptBlock(), the height of the block *being* evaluated is what
	// is used. Thus if we want to know if a transaction can be part of the
	// *next* block, we need to call ContextualCheckTransaction() with one more
	// than chainActive.Height().
	blockHeight := len(GChainActive.vChain) + 1

	// BIP113 will require that time-locked transactions have nLockTime set to
	// less than the median time of the previous block they're contained in.
	// When the next block is created its previous block will be the current
	// chain tip, so we use that to calculate the median time passed to
	// ContextualCheckTransaction() if LOCKTIME_MEDIAN_TIME_PAST is set.
	var lockTimeCutoff int64
	if flags&consensus.LocktimeMedianTimePast != 0 {
		lockTimeCutoff = GChainActive.Tip().GetMedianTimePast()
	} else {
		lockTimeCutoff = utils.GetAdjustedTime()
	}

	return ContextualCheckTransaction(params, tx, state, blockHeight, lockTimeCutoff)
}

func LoadBlockIndexDB(params *msg.BitcoinParams) bool {
	//todo:not finish
	return true
}

func RewindBlockIndex(params *msg.BitcoinParams) bool {
	//TODO:LOCK(cs_main);
	nHeight := GChainActive.Height() + 1
	// nHeight is now the height of the first insufficiently-validated block, or tipHeight + 1
	var state *model.ValidationState
	pindex := GChainActive.Tip()
	for GChainActive.Height() >= nHeight {
		if GfPruneMode && (GChainActive.Tip().Status&BLOCK_HAVE_DATA) != 0 {
			// If pruning, don't try rewinding past the HAVE_DATA point; since
			// older blocks can't be served anyway, there's no need to walk
			// further, and trying to DisconnectTip() will fail (and require a
			// needless reindex/redownload of the blockchain).
			break
		}
		if !(DisconnectTip(params, state, true)) {
			return logger.ErrorLog(fmt.Sprintf("RewindBlockIndex: unable to disconnect block at height %d", pindex.Height))
		}
		// Occasionally flush state to disk.
		if !FlushStateToDisk(state, FLUSH_STATE_PERIODIC, 0) {
			return false
		}
	}

	// Reduce validity flag and have-data flags.
	// We do this after actual disconnecting, otherwise we'll end up writing the
	// lack of data to disk before writing the chainstate, resulting in a
	// failure to continue if interrupted.
	var chainState *ChainState
	for _, value := range MapBlockIndex.Data {
		pindexIter := value

		if pindexIter.IsValid(BLOCK_VALID_TRANSACTIONS) && pindexIter.ChainTx > 0 {
			chainState.setBlockIndexCandidates.AddInterm(pindexIter)
		}
	}

	PruneBlockIndexCandidates()
	chainState.CheckBlockIndex(params)

	return FlushStateToDisk(state, FLUSH_STATE_ALWAYS, 0)
}

// UnloadBlockIndex may not be used after any connections are up as much of the peer-processing
// logic assumes a consistent block index state
func UnloadBlockIndex() {
	//TODO:LOCK(cs_main);
	GChainState.setBlockIndexCandidates.End()
	GChainActive.SetTip(nil)
	gpindexBestInvalid = nil
	gpindexBestHeader = nil
	gmpool.Clear()
	GChainState.MapBlocksUnlinked = nil
	ginfoBlockFile = nil
	gLastBlockFile = 0
	gnBlockSequenceID = 1
	gsetDirtyFileInfo.Clear()
	gsetDirtyBlockIndex.Clear()
	versionBitsCache.Clear()
	for b := 0; b < VERSIONBITS_NUM_BITS; b++ {
		warningcache[b] = make(ThresholdConditionCache)
	}

	MapBlockIndex.Data = make(map[utils.Hash]*BlockIndex)
	GfHavePruned = false
}

func LoadBlockIndex(params *msg.BitcoinParams) bool {
	// Load block index from databases
	if !GfReindex && !LoadBlockIndexDB(params) {
		return false
	}
	return true
}

func AcceptToMemoryPoolWorker(params *msg.BitcoinParams, pool *mempool.Mempool, state *model.ValidationState,
	tx *model.Tx, limitFree bool, missingInputs *bool, acceptTime int64, txReplaced *list.List,
	overrideMempoolLimit bool, absurdFee btcutil.Amount, coinsToUncache []*model.OutPoint) (ret bool) {

	//! notice missingInputs acts as a pointer to boolean type
	// todo AssertLockHeld(cs_main)

	ptx := tx
	txid := ptx.TxHash()

	// nil pointer
	if missingInputs != nil {
		*missingInputs = false
	}

	// Coinbase is only valid in a block, not as a loose transaction.
	if !CheckRegularTransaction(ptx, state, true) {
		// state filled in by CheckRegularTransaction.
		return
	}

	// Rather not work on nonstandard transactions (unless -testnet/-regtest)
	var reason string
	if GfRequireStandard && !policy.IsStandardTx(ptx, &reason) {
		ret = state.Dos(0, false, model.REJECT_NONSTANDARD, reason, false, "")
		return
	}

	// Only accept nLockTime-using transactions that can be mined in the next
	// block; we don't want our mempool filled up with transactions that can't
	// be mined yet.
	vs := model.ValidationState{}
	if !ContextualCheckTransactionForCurrentBlock(ptx, &vs, params, policy.STANDARD_LOCKTIME_VERIFY_FLAGS) {
		// We copy the state from a dummy to ensure we don't increase the
		// ban score of peer for transaction that could be valid in the future.
		ret = state.Dos(0, false, model.REJECT_NONSTANDARD, vs.GetRejectReason(),
			vs.CorruptionPossible(), vs.GetDebugMessage())
		return
	}

	// Is it already in the memory pool?
	if pool.Exists(txid) {
		ret = state.Invalid(false, REJECT_ALREADY_KNOWN, "txn-already-in-mempool", "")
		return
	}

	// Check for conflicts with in-memory transactions
	func() {
		// Protect pool.mapNextTx
		pool.Mtx.RLock() // todo confirm lock on read process
		defer pool.Mtx.RUnlock()

		for _, txin := range ptx.Ins {
			itConflicting := pool.MapNextTx.Get(txin.PreviousOutPoint)
			if itConflicting != nil { // todo confirm this condition judgement
				ret = state.Invalid(false, REJECT_CONFLICT, "txn-mempool-conflict", "")
			}
		}
	}()

	// dummy backed store
	backed := utxo.CoinsViewCache{}
	view := utxo.CoinsViewCache{}
	view.Base = &backed

	var valueIn btcutil.Amount
	lp := mempool.LockPoints{}
	func() {
		pool.Mtx.Lock()
		defer pool.Mtx.Unlock()
		viewMemPool := mempool.NewCoinsViewMemPool(&gcoinsTip, pool)
		view.Base = viewMemPool

		// Do we already have it?
		length := len(ptx.Outs)
		for i := 0; i < length; i++ {
			outpoint := model.NewOutPoint(txid, uint32(i))
			haveCoinInCache := gcoinsTip.HaveCoinInCache(outpoint)
			if view.HaveCoin(outpoint) {
				if !haveCoinInCache {
					coinsToUncache = append(coinsToUncache, outpoint)
				}

				ret = state.Invalid(false, REJECT_ALREADY_KNOWN, "txn-already-known", "")
				return
			}
		}

		// Do all inputs exist?
		for _, txin := range ptx.Ins {
			if !gcoinsTip.HaveCoinInCache(txin.PreviousOutPoint) {
				coinsToUncache = append(coinsToUncache, txin.PreviousOutPoint)
			}

			if !view.HaveCoin(txin.PreviousOutPoint) {
				if missingInputs != nil {
					*missingInputs = true
				}

				// fMissingInputs and !state.IsInvalid() is used to detect
				// this condition, don't set state.Invalid()
				ret = false
				return
			}
		}

		// Are the actual inputs available?
		if !view.HaveInputs(ptx) {
			ret = state.Invalid(false, model.REJECT_DUPLICATE, "bad-txns-inputs-spent", "")
			return
		}

		// Bring the best block into scope.
		view.GetBestBlock()
		valueIn = view.GetValueIn(ptx)

		// We have all inputs cached now, so switch back to dummy, so we
		// don't need to keep lock on mempool.
		view.Base = &backed

		// Only accept BIP68 sequence locked transactions that can be mined
		// in the next block; we don't want our mempool filled up with
		// transactions that can't be mined yet. Must keep pool.cs for this
		// unless we change CheckSequenceLocks to take a CoinsViewCache
		// instead of create its own.
		if !CheckSequenceLocks(ptx, consensus.StandardLocktimeVerifyFlags, &lp, false) {
			ret = state.Dos(0, false, model.REJECT_NONSTANDARD, "non-BIP68-final", false, "")
			return
		}
	}()

	// Check for non-standard pay-to-script-hash in inputs
	if GfRequireStandard && !policy.AreInputsStandard(ptx, &view) {
		ret = state.Invalid(false, model.REJECT_NONSTANDARD, "bad-txns-nonstandard-inputs", "")
		return
	}

	sigOpsCount := GetTransactionSigOpCount(tx, &view, policy.STANDARD_SCRIPT_VERIFY_FLAGS)

	valueOut := ptx.GetValueOut()
	fees := int64(valueIn) - valueOut
	// nModifiedFees includes any fee deltas from PrioritiseTransaction
	modifiedFees := fees
	priorityDummy := float64(0)
	pool.ApplyDeltas(txid, priorityDummy, modifiedFees)

	var inChainInputValue btcutil.Amount
	priority := view.GetPriority(ptx, uint32(GChainActive.Height()), &inChainInputValue)

	// Keep track of transactions that spend a coinbase, which we re-scan
	// during reorgs to ensure COINBASE_MATURITY is still met.
	spendsCoinbase := false
	for _, txin := range ptx.Ins {
		coin := view.AccessCoin(txin.PreviousOutPoint)
		if coin.IsCoinBase() {
			spendsCoinbase = true
			break
		}
	}

	entry := mempool.NewTxMempoolEntry(tx, btcutil.Amount(fees), acceptTime, priority, uint(GChainActive.Height()),
		inChainInputValue, spendsCoinbase, int64(sigOpsCount), &lp)

	size := entry.TxSize

	// Check that the transaction doesn't have an excessive number of
	// sigops, making it impossible to mine. Since the coinbase transaction
	// itself can contain sigops MAX_STANDARD_TX_SIGOPS is less than
	// MAX_BLOCK_SIGOPS_PER_MB; we still consider this an invalid rather
	// than merely non-standard transaction.
	if uint(sigOpsCount) > policy.MAX_STANDARD_TX_SIGOPS {
		ret = state.Dos(0, false, model.REJECT_NONSTANDARD, "bad-txns-too-many-sigops",
			false, strconv.Itoa(sigOpsCount))
		return
	}

	relaypriority := utils.GetBoolArg("-relaypriority", DEFAULT_RELAYPRIORITY)
	minFeeRate := gminRelayTxFee.GetFee(size)
	allow := mempool.AllowFree(entry.GetPriority(uint(GChainActive.Height() + 1)))
	if relaypriority && modifiedFees < minFeeRate && !allow {
		// Require that free transactions have sufficient priority to be
		// mined in the next block.
		ret = state.Dos(0, false, model.REJECT_INSUFFICIENTFEE, "insufficient priority",
			false, "")
		return
	}

	// Continuously rate-limit free (really, very-low-fee) transactions.
	// This mitigates 'penny-flooding' -- sending thousands of free
	// transactions just to be annoying or make others' transactions take
	// longer to confirm.
	if limitFree && modifiedFees < minFeeRate {
		now := time.Now().Second()

		// todo LOCK(csFreeLimiter)
		// Use an exponentially decaying ~10-minute window:
		gfreeCount *= math.Pow(1.0-1.0/600.0, float64(now-glastTime))
		glastTime = now
		// -limitfreerelay unit is thousand-bytes-per-minute
		// At default rate it would take over a month to fill 1GB
		limitfreerelay := utils.GetArg("-limitfreerelay", DefaultLimitfreerelay)
		if gfreeCount+float64(size) >= float64(limitfreerelay*10*1000) {
			ret = state.Dos(0, false, model.REJECT_INSUFFICIENTFEE,
				"rate limited free transaction", false, "")
			return
		}

		// todo log file
		fmt.Printf("mempool Rate limit dFreeCount: %f => %f\n", gfreeCount, gfreeCount+float64(size))
		gfreeCount += float64(size)
	}

	if absurdFee != 0 && fees > int64(absurdFee) {
		ret = state.Invalid(false, REJECT_HIGHFEE, "absurdly-high-fee",
			fmt.Sprintf("%d > %d", fees, int64(absurdFee)))
		return
	}

	// Calculate in-mempool ancestors, up to a limit.
	limitAncestors := utils.GetArg("-limitancestorcount", DefaultAncestorLimit)
	limitAncestorSize := utils.GetArg("-limitancestorsize", DefaultAncestorSizeLimit) * 1000
	limitDescendants := utils.GetArg("-limitdescendantcount", DefaultDescendantLimit)
	limitDescendantSize := utils.GetArg("-limitdescendantsize", DefaultDescendantSizeLimit) * 1000
	setAncestors := set.New()

	if err := pool.CalculateMemPoolAncestors(entry, setAncestors, uint64(limitAncestors), uint64(limitAncestorSize),
		uint64(limitDescendants), uint64(limitDescendantSize), true); err != nil {
		ret = state.Dos(0, false, model.REJECT_NONSTANDARD, "too-long-mempool-chain",
			false, err.Error())
		return
	}

	var scriptVerifyFlags = int64(policy.STANDARD_SCRIPT_VERIFY_FLAGS)
	if !msg.ActiveNetParams.RequireStandard {
		scriptVerifyFlags = utils.GetArg("-promiscuousmempoolflags", int64(policy.STANDARD_SCRIPT_VERIFY_FLAGS))
	}

	// Check against previous transactions. This is done last to help
	// prevent CPU exhaustion denial-of-service attacks.
	txData := model.NewPrecomputedTransactionData(ptx)
	if !CheckInputs(ptx, state, &view, true, uint32(scriptVerifyFlags), true,
		false, txData, nil) {
		// State filled in by CheckInputs.
		ret = false
		return
	}

	// Check again against the current block tip's script verification flags
	// to cache our script execution flags. This is, of course, useless if
	// the next block has different script flags from the previous one, but
	// because the cache tracks script flags for us it will auto-invalidate
	// and we'll just have a few blocks of extra misses on soft-fork
	// activation.
	//
	// This is also useful in case of bugs in the standard flags that cause
	// transactions to pass as valid when they're actually invalid. For
	// instance the STRICTENC flag was incorrectly allowing certain CHECKSIG
	// NOT scripts to pass, even though they were invalid.
	//
	// There is a similar check in CreateNewBlock() to prevent creating
	// invalid blocks (using TestBlockValidity), however allowing such
	// transactions into the mempool can be exploited as a DoS attack.
	currentBlockScriptVerifyFlags := GetBlockScriptFlags(GChainActive.Tip(), params) // todo confirm params
	if !CheckInputsFromMempoolAndCache(ptx, state, &view, pool, currentBlockScriptVerifyFlags, true, txData) {
		// If we're using promiscuousmempoolflags, we may hit this normally.
		// Check if current block has some flags that scriptVerifyFlags does
		// not before printing an ominous warning.
		if ^scriptVerifyFlags&int64(currentBlockScriptVerifyFlags) == 0 {
			// todo log write
			fmt.Printf("ERROR: BUG! PLEASE REPORT THIS! ConnectInputs failed against MANDATORY"+
				" but not STANDARD flags %s, %s", txid.ToString(), FormatStateMessage(state))
			ret = false
			return
		}

		if !CheckInputs(ptx, state, &view, true, policy.MANDATORY_SCRIPT_VERIFY_FLAGS,
			true, false, txData, nil) {
			fmt.Printf(": ConnectInputs failed against MANDATORY but not STANDARD flags due to "+
				"promiscuous mempool %s, %s", txid.ToString(), FormatStateMessage(state))
			ret = false
			return
		}

		fmt.Println("Warning: -promiscuousmempool flags set to not include currently enforced soft forks," +
			" this may break mining or otherwise cause instability!")
	}

	// This transaction should only count for fee estimation if
	// the node is not behind and it is not dependent on any other
	// transactions in the mempool.
	validForFeeEstimation := IsCurrentForFeeEstimation() && pool.HasNoInputsOf(ptx)
	// Store transaction in memory.
	// todo argument number
	pool.AddUncheckedWithAncestors(&txid, entry, setAncestors, validForFeeEstimation)

	// Trim mempool and check if tx was trimmed.
	if !overrideMempoolLimit {
		maxmempool := utils.GetArg("-maxmempool", int64(policy.DEFAULT_MAX_MEMPOOL_SIZE)) * 1000000
		mempoolExpiry := utils.GetArg("-mempoolexpiry", DefaultMempoolExpiry) * 60 * 60
		LimitMempoolSize(pool, maxmempool, mempoolExpiry)

		if !pool.Exists(txid) {
			ret = state.Dos(0, false, model.REJECT_INSUFFICIENTFEE, "mempool full", false, "")
			return
		}
	}

	// todo signal deal
	// GetMainSignals().SyncTransaction(tx, nullptr, CMainSignals::SYNC_TRANSACTION_NOT_IN_BLOCK);

	ret = true
	return
}

func LimitMempoolSize(pool *mempool.Mempool, limit int64, age int64) {
	expired := pool.Expire(utils.GetMockTime() - age)
	if expired != 0 {
		// todo write log
		fmt.Printf("mempool Expired %d transactions from the memory pool\n", expired)
	}
	noSpendsRemaining := algorithm.NewVector()
	pool.TrimToSize(limit, noSpendsRemaining)
	for _, outpoint := range noSpendsRemaining.Array {
		gcoinsTip.UnCache(outpoint.(*model.OutPoint))
	}

}

func IsCurrentForFeeEstimation() bool {
	// todo AssertLockHeld(cs_main)
	if IsInitialBlockDownload() {
		return false
	}
	if int64(GChainActive.Tip().GetBlockTime()) < utils.GetMockTime()-MaxFeeEstimationTipAge {
		return false
	}
	return true
}

// CheckInputsFromMempoolAndCache Used to avoid mempool polluting consensus critical paths if CCoinsViewMempool
// were somehow broken and returning the wrong scriptPubKeys
func CheckInputsFromMempoolAndCache(tx *model.Tx, state *model.ValidationState, view *utxo.CoinsViewCache,
	mpool *mempool.Mempool, flags uint32, cacheSigStore bool, txData *model.PrecomputedTransactionData) bool {

	// todo AssertLockHeld(cs_main)
	// pool.cs should be locked already, but go ahead and re-take the lock here
	// to enforce that mempool doesn't change between when we check the view and
	// when we actually call through to CheckInputs
	mpool.Mtx.Lock()
	defer mpool.Mtx.Unlock()

	if tx.IsCoinBase() {
		panic("critical error")
	}
	for _, txin := range tx.Ins {
		coin := view.AccessCoin(txin.PreviousOutPoint)

		// At this point we haven't actually checked if the coins are all
		// available (or shouldn't assume we have, since CheckInputs does). So
		// we just return failure if the inputs are not available here, and then
		// only have to check equivalence for available inputs.
		if coin.IsSpent() {
			return false
		}

		txFrom := mpool.Get(&txin.PreviousOutPoint.Hash)
		if txFrom != nil {
			if txFrom.TxHash() != txin.PreviousOutPoint.Hash {
				panic("critical error")
			}
			if len(txFrom.Outs) <= int(txin.PreviousOutPoint.Index) {
				panic("critical error")
			}
			if txFrom.Outs[txin.PreviousOutPoint.Index].IsEqual(coin.TxOut) {
				panic("critical error")
			}
		} else {
			coinFromDisk := gcoinsTip.AccessCoin(txin.PreviousOutPoint)
			if coinFromDisk.IsSpent() {
				panic("critical error ")
			}
			if !coinFromDisk.TxOut.IsEqual(coin.TxOut) {
				panic("critical error")
			}
		}
	}

	return CheckInputs(tx, state, view, true, flags, cacheSigStore, true, txData, nil)
}

// CheckInputs Check whether all inputs of this transaction are valid (no double spends,
// scripts & sigs, amounts). This does not modify the UTXO set.
//
// If pvChecks is not nullptr, script checks are pushed onto it instead of being
// performed inline. Any script checks which are not necessary (eg due to script
// execution cache hits) are, obviously, not pushed onto pvChecks/run.
//
// Setting sigCacheStore/scriptCacheStore to false will remove elements from the
// corresponding cache which are matched. This is useful for checking blocks
// where we will likely never need the cache entry again.
func CheckInputs(tx *model.Tx, state *model.ValidationState, view *utxo.CoinsViewCache, scriptChecks bool, flags uint32,
	sigCacheStore bool, scriptCacheStore bool, txData *model.PrecomputedTransactionData, checks []*ScriptCheck) bool {

	if tx.IsCoinBase() {
		panic("critical error")
	}
	if !CheckTxInputs(tx, state, view, GetSpendHeight(view)) {
		return false
	}

	// The first loop above does all the inexpensive checks. Only if ALL inputs
	// pass do we perform expensive ECDSA signature checks. Helps prevent CPU
	// exhaustion attacks.

	// Skip script verification when connecting blocks under the assumedvalid
	// block. Assuming the assumedvalid block is valid this is safe because
	// block merkle hashes are still computed and checked, of course, if an
	// assumed valid block is invalid due to false scriptSigs this optimization
	// would allow an invalid chain to be accepted.
	if !scriptChecks {
		return true
	}

	// First check if script executions have been cached with the same flags.
	// Note that this assumes that the inputs provided are correct (ie that the
	// transaction hash which is in tx's prevouts properly commits to the
	// scriptPubKey in the inputs view of that transaction).
	hashCacheEntry := GetScriptCacheKey(tx, flags)
	if IsKeyInScriptCache(hashCacheEntry, !scriptCacheStore) {
		return true
	}

	for index, vin := range tx.Ins {
		prevout := vin.PreviousOutPoint
		coin := view.AccessCoin(prevout)
		if coin.IsSpent() {
			panic("critical error")
		}

		// We very carefully only pass in things to CScriptCheck which are
		// clearly committed to by tx' witness hash. This provides a sanity
		// check that our caching is not introducing consensus failures through
		// additional data in, eg, the coins being spent being checked as a part
		// of CScriptCheck.
		scriptPubkey := coin.TxOut.Script
		amount := coin.TxOut.Value

		// Verify signature
		check := NewScriptCheck(scriptPubkey, btcutil.Amount(amount), tx, index,
			flags, sigCacheStore, txData)

		if checks != nil {
			checks = append(checks, check)
		} else if !check.check() {
			if flags&uint32(policy.STANDARD_NOT_MANDATORY_VERIFY_FLAGS) != 0 {
				// Check whether the failure was caused by a non-mandatory
				// script verification check, such as non-standard DER encodings
				// or non-null dummy arguments; if so, don't trigger DoS
				// protection to avoid splitting the network between upgraded
				// and non-upgraded nodes.
				check2 := NewScriptCheck(scriptPubkey, btcutil.Amount(amount), tx, index,
					flags&(^uint32(policy.STANDARD_NOT_MANDATORY_VERIFY_FLAGS)), sigCacheStore, txData)

				if check2.check() {
					return state.Invalid(false, model.REJECT_NONSTANDARD,
						fmt.Sprintf("non-mandatory-script-verify-flag (%s)",
							core.ScriptErrorString(check.err)), "")
				}
			}
			// Failures of other flags indicate a transaction that is invalid in
			// new blocks, e.g. a invalid P2SH. We DoS ban such nodes as they
			// are not following the protocol. That said during an upgrade
			// careful thought should be taken as to the correct behavior - we
			// may want to continue peering with non-upgraded nodes even after
			// soft-fork super-majority signaling has occurred.
			return state.Dos(100, false, model.REJECT_INVALID,
				fmt.Sprintf("mandatory-script-verify-flag-failed (%s)",
					core.ScriptErrorString(check.err)), false, "")
		}
	}

	if scriptCacheStore && checks == nil {
		// We executed all of the provided scripts, and were told to cache the
		// result. Do so now.
		AddKeyInScriptCache(hashCacheEntry) // todo define
	}

	return true
}

func AddKeyInScriptCache(hash *utils.Hash) { // todo move to model/script.go

}

func IsKeyInScriptCache(key *utils.Hash, erase bool) bool { // todo move to model/script.go
	return true
}

func GetScriptCacheKey(tx *model.Tx, flags uint32) *utils.Hash {
	// We only use the first 19 bytes of nonce to avoid a second SHA round -
	// giving us 19 + 32 + 4 = 55 bytes (+ 8 + 1 = 64)
	if 55-unsafe.Sizeof(flags)-32 < 128/8 {
		// compile error
		panic("Want at least 128 bits of nonce for script execution cache")
	}

	b := make([]byte, 0)

	b = append(b, model.ScriptExecutionCacheNonce[:(55-unsafe.Sizeof(flags)-32)]...)

	txHash := tx.TxHash()
	b = append(b, txHash[:]...)

	buf := make([]byte, unsafe.Sizeof(flags))
	binary.LittleEndian.PutUint32(buf, flags)
	b = append(b, buf...)

	hash := core.Sha256Hash(b)
	return &hash
}

func GetSpendHeight(view *utxo.CoinsViewCache) int {
	// todo lock cs_main
	indexPrev := MapBlockIndex.Data[view.GetBestBlock()]
	return indexPrev.Height + 1
}

func CheckTxInputs(tx *model.Tx, state *model.ValidationState, view *utxo.CoinsViewCache, spendHeight int) bool {
	// This doesn't trigger the DoS code on purpose; if it did, it would make it
	// easier for an attacker to attempt to split the network.
	if !view.HaveInputs(tx) {
		return state.Invalid(false, 0, "", "Inputs unavailable")
	}

	valueIn := btcutil.Amount(0)
	fees := btcutil.Amount(0)
	length := len(tx.Ins)
	for i := 0; i < length; i++ {
		prevout := tx.Ins[i].PreviousOutPoint
		coin := view.AccessCoin(prevout)
		if coin.IsSpent() {
			panic("critical error")
		}

		// If prev is coinbase, check that it's matured
		if coin.IsCoinBase() {
			sub := spendHeight - int(coin.GetHeight())
			if sub < consensus.CoinbaseMaturity {
				return state.Invalid(false, model.REJECT_INVALID, "bad-txns-premature-spend-of-coinbase",
					"tried to spend coinbase at depth"+strconv.Itoa(sub))
			}
		}

		// Check for negative or overflow input values
		valueIn += btcutil.Amount(coin.TxOut.Value)
		if !MoneyRange(coin.TxOut.Value) || !MoneyRange(int64(valueIn)) {
			return state.Dos(100, false, model.REJECT_INVALID,
				"bad-txns-inputvalues-outofrange", false, "")
		}
	}

	if int64(valueIn) < tx.GetValueOut() {
		return state.Dos(100, false, model.REJECT_INVALID, "bad-txns-in-belowout", false,
			fmt.Sprintf("value in (%s) < value out (%s)", valueIn.String(), btcutil.Amount(tx.GetValueOut()).String()))
	}

	// Tally transaction fees
	txFee := int64(valueIn) - tx.GetValueOut()
	if txFee < 0 {
		return state.Dos(100, false, model.REJECT_INVALID,
			"bad-txns-fee-negative", false, "")
	}

	fees += btcutil.Amount(txFee)
	if !MoneyRange(int64(fees)) {
		return state.Dos(100, false, model.REJECT_INVALID,
			"bad-txns-fee-outofrange", false, "")
	}

	return true
}

func CalculateSequenceLocks(tx *model.Tx, flags int, prevHeights []int, block *BlockIndex) map[int]int64 {
	if len(prevHeights) != len(tx.Ins) {
		panic("the prevHeights size mot equal txIns size")
	}

	// Will be set to the equivalent height- and time-based nLockTime
	// values that would be necessary to satisfy all relative lock-
	// time constraints given our view of block chain history.
	// The semantics of nLockTime are the last invalid height/time, so
	// use -1 to have the effect of any height or time being valid.

	nMinHeight := -1
	nMinTime := -1
	// tx.nVersion is signed integer so requires cast to unsigned otherwise
	// we would be doing a signed comparison and half the range of nVersion
	// wouldn't support BIP 68.
	fEnforceBIP68 := tx.Version >= 2 && (flags&consensus.LocktimeVerifySequence) != 0

	// Do not enforce sequence numbers as a relative lock time
	// unless we have been instructed to
	maps := make(map[int]int64)

	if !fEnforceBIP68 {
		maps[nMinHeight] = int64(nMinTime)
		return maps
	}

	for txinIndex := 0; txinIndex < len(tx.Ins); txinIndex++ {
		txin := tx.Ins[txinIndex]
		// Sequence numbers with the most significant bit set are not
		// treated as relative lock-times, nor are they given any
		// consensus-enforced meaning at this point.
		if (txin.Sequence & model.SEQUENCE_LOCKTIME_DISABLE_FLAG) != 0 {
			// The height of this input is not relevant for sequence locks
			prevHeights[txinIndex] = 0
			continue
		}
		nCoinHeight := prevHeights[txinIndex]

		if (txin.Sequence & model.SEQUENCE_LOCKTIME_DISABLE_FLAG) != 0 {
			nCoinTime := block.GetAncestor(int(math.Max(float64(nCoinHeight-1), float64(0)))).GetMedianTimePast()
			// NOTE: Subtract 1 to maintain nLockTime semantics.
			// BIP 68 relative lock times have the semantics of calculating the
			// first block or time at which the transaction would be valid. When
			// calculating the effective block time or height for the entire
			// transaction, we switch to using the semantics of nLockTime which
			// is the last invalid block time or height. Thus we subtract 1 from
			// the calculated time or height.

			// Time-based relative lock-times are measured from the smallest
			// allowed timestamp of the block containing the txout being spent,
			// which is the median time past of the block prior.
			tmpTime := int(nCoinTime) + int(txin.Sequence)&model.SEQUENCE_LOCKTIME_MASK<<model.SEQUENCE_LOCKTIME_GRANULARITY
			nMinTime = int(math.Max(float64(nMinTime), float64(tmpTime)))
		} else {
			nMinHeight = int(math.Max(float64(nMinHeight), float64((txin.Sequence&model.SEQUENCE_LOCKTIME_MASK)-1)))
		}
	}

	maps[nMinHeight] = int64(nMinTime)
	return maps
}

// CheckSequenceLocks Check if transaction will be BIP 68 final in the next block to be created.
//
// Simulates calling SequenceLocks() with data from the tip of the current
// active chain. Optionally stores in LockPoints the resulting height and time
// calculated and the hash of the block needed for calculation or skips the
// calculation and uses the LockPoints passed in for evaluation. The LockPoints
// should not be considered valid if CheckSequenceLocks returns false.
//
// See consensus/consensus.h for flag definitions.
func CheckSequenceLocks(tx *model.Tx, flags int, lp *mempool.LockPoints, useExistingLockPoints bool) bool {

	//TODO:AssertLockHeld(cs_main) and AssertLockHeld(mempool.cs) not finish
	tip := GChainActive.Tip()
	var index *BlockIndex
	index.PPrev = tip
	// CheckSequenceLocks() uses chainActive.Height()+1 to evaluate height based
	// locks because when SequenceLocks() is called within ConnectBlock(), the
	// height of the block *being* evaluated is what is used. Thus if we want to
	// know if a transaction can be part of the *next* block, we need to use one
	// more than chainActive.Height()
	index.Height = tip.Height + 1
	lockPair := make(map[int]int64)

	if useExistingLockPoints {
		if lp == nil {
			panic("the mempool lockPoints is nil")
		}
		lockPair[lp.Height] = lp.Time
	} else {
		// pcoinsTip contains the UTXO set for chainActive.Tip()
		viewMempool := mempool.CoinsViewMemPool{
			Base:  GpcoinsTip,
			Mpool: gmpool,
		}
		var prevheights []int
		for txinIndex := 0; txinIndex < len(tx.Ins); txinIndex++ {
			txin := tx.Ins[txinIndex]
			var coin *utxo.Coin
			if !viewMempool.GetCoin(txin.PreviousOutPoint, coin) {
				return logger.ErrorLog("Missing input")
			}
			if coin.GetHeight() == mempool.MEMPOOL_HEIGHT {
				// Assume all mempool transaction confirm in the next block
				prevheights[txinIndex] = tip.Height + 1
			} else {
				prevheights[txinIndex] = int(coin.GetHeight())
			}
		}

		lockPair = CalculateSequenceLocks(tx, flags, prevheights, index)
		if lp != nil {
			lockPair[lp.Height] = lp.Time
			// Also store the hash of the block with the highest height of all
			// the blocks which have sequence locked prevouts. This hash needs
			// to still be on the chain for these LockPoint calculations to be
			// valid.
			// Note: It is impossible to correctly calculate a maxInputBlock if
			// any of the sequence locked inputs depend on unconfirmed txs,
			// except in the special case where the relative lock time/height is
			// 0, which is equivalent to no sequence lock. Since we assume input
			// height of tip+1 for mempool txs and test the resulting lockPair
			// from CalculateSequenceLocks against tip+1. We know
			// EvaluateSequenceLocks will fail if there was a non-zero sequence
			// lock on a mempool input, so we can use the return value of
			// CheckSequenceLocks to indicate the LockPoints validity
			maxInputHeight := 0
			for height := range prevheights {
				// Can ignore mempool inputs since we'll fail if they had non-zero locks
				if height != tip.Height+1 {
					maxInputHeight = int(math.Max(float64(maxInputHeight), float64(height)))
				}
			}
			//todo:mempool not define maxInputBlock: lp.maxInputBlock=tip.GetAncestor(maxInputHeight)
			tip.GetAncestor(maxInputHeight)
		}
	}
	return EvaluateSequenceLocks(index, lockPair)
}

func EvaluateSequenceLocks(block *BlockIndex, lockPair map[int]int64) bool {
	if block.PPrev == nil {
		panic("the block's pprev is nil, Please check.")
	}
	nBlocktime := block.PPrev.GetMedianTimePast()
	for key, value := range lockPair {
		if key >= block.Height || value >= nBlocktime {
			return false
		}
	}
	return true
}

<<<<<<< HEAD
func SequenceLocks(tx *model.Tx, flags int, prevHeights []int, block *BlockIndex) bool {
	return EvaluateSequenceLocks(block, CalculateSequenceLocks(tx, flags, prevHeights, block))
}

// AreInputsStandard Check for standard transaction types
// cache Map of previous transactions that have outputs we're spending
func AreInputsStandard(tx *model.Tx, cache *utxo.CoinsViewCache) bool {
	return true
}

=======
>>>>>>> 1b5e96e1
// GetTransactionSigOpCount Compute total signature operation of a transaction.
// @param[in] tx     Transaction for which we are computing the cost
// @param[in] cache Map of previous transactions that have outputs we're spending
// @param[out] flags Script verification flags
// @return Total signature operation cost of tx
func GetTransactionSigOpCount(tx *model.Tx, view *utxo.CoinsViewCache, flags uint) int {
	sigOps := tx.GetSigOpCountWithoutP2SH()
	if tx.IsCoinBase() {
		return sigOps
	}

	if flags&core.SCRIPT_VERIFY_P2SH != 0 {
		sigOps += GetP2SHSigOpCount(tx, view)
	}

	return sigOps
}

// GetP2SHSigOpCount Count ECDSA signature operations in pay-to-script-hash inputs
// cache Map of previous transactions that have outputs we're spending
// return number of sigops required to validate this transaction's inputs
func GetP2SHSigOpCount(tx *model.Tx, view *utxo.CoinsViewCache) int {
	if tx.IsCoinBase() {
		return 0
	}

	sigOps := 0
	for _, txin := range tx.Ins {
		prevout := view.GetOutputFor(txin)
		if prevout.Script.IsPayToScriptHash() {
			count, _ := prevout.Script.GetSigOpCountFor(txin.Script)
			sigOps += count
		}
	}

	return sigOps
}

func AcceptToMemoryPoolWithTime(params *msg.BitcoinParams, mpool *mempool.Mempool, state *model.ValidationState,
	tx *model.Tx, limitFree bool, missingInputs *bool, acceptTime int64, txReplaced *list.List,
	overrideMempoolLimit bool, absurdFee btcutil.Amount) bool {

	coinsToUncache := make([]*model.OutPoint, 0)
	res := AcceptToMemoryPoolWorker(params, mpool, state, tx, limitFree, missingInputs, acceptTime,
		txReplaced, overrideMempoolLimit, absurdFee, coinsToUncache)

	if !res {
		for _, outpoint := range coinsToUncache {
			gcoinsTip.UnCache(outpoint)
		}
	}

	stateDummy := &model.ValidationState{}
	FlushStateToDisk(stateDummy, FLUSH_STATE_PERIODIC, 0)

	return res
}

// LoadMempool Load the mempool from disk
func LoadMempool(params *msg.BitcoinParams) bool {
	expiryTimeout := (utils.GetArg("-mempoolexpiry", DefaultMempoolExpiry)) * 60 * 60

	fileStr, err := os.OpenFile(conf.GetDataPath()+"/mempool.dat", os.O_RDONLY, 0666)
	if err != nil {
		fmt.Println("Failed to open mempool file from disk. Continuing anyway")
		return false
	}
	defer fileStr.Close()

	now := time.Now() // todo C++:nMockTime
	var count int
	var failed int
	var skipped int

	defer func() {
		if r := recover(); r != nil {
			fmt.Println("Failed to deserialize mempool data on disk:", err, ". Continuing anyway.")
		}
	}()

	// read version firstly
	version, err := utils.BinarySerializer.Uint32(fileStr, binary.LittleEndian)
	if err != nil {
		panic(err)
	}
	if version != MempoolDumpVersion {
		return false
	}

	num, err := utils.ReadVarInt(fileStr)
	if err != nil {
		panic(err)
	}

	var priorityDummy float64
	for num > 0 {
		num--
		txPoolInfo, err := mempool.DeserializeInfo(fileStr)
		if err != nil {
			panic(err)
		}

		amountDelta := txPoolInfo.FeeDelta
		if amountDelta != 0 {
			hashA := txPoolInfo.Tx.TxHash()
			gmpool.PrioritiseTransaction(txPoolInfo.Tx.TxHash(), hashA.ToString(), priorityDummy, amountDelta)
		}

		vs := &model.ValidationState{}
		if txPoolInfo.Time+expiryTimeout > int64(now.Second()) {
			// todo LOCK(cs_main)

			AcceptToMemoryPoolWithTime(params, gmpool, vs, txPoolInfo.Tx, true, nil,
				txPoolInfo.Time, nil, false, 0)

			if vs.IsValid() {
				count++
			} else {
				failed++
			}
		} else {
			// timeout
			skipped++
		}

		if ShutdownRequested() { // get shutdown signal
			return false
		}

		size, err := utils.ReadVarInt(fileStr)
		if err != nil {
			panic(err)
		}

		var hash utils.Hash
		mapDeltas := make(map[utils.Hash]btcutil.Amount)
		for i := uint64(0); i < size; i++ {
			_, err = io.ReadFull(fileStr, hash[:])
			if err != nil {
				panic(err)
			}

			amount, err := utils.BinarySerializer.Uint64(fileStr, binary.LittleEndian)
			if err != nil {
				panic(err)
			}

			mapDeltas[hash] = btcutil.Amount(amount)
		}

		for hash, amount := range mapDeltas {
			gmpool.PrioritiseTransaction(hash, hash.ToString(), priorityDummy, int64(amount))
		}
	}

	fmt.Printf("Imported mempool transactions from disk: %d successes, %d failed, %d expired", count, failed, skipped)
	return true
}

// DumpMempool Dump the mempool to disk
func DumpMempool() {
	start := time.Now().Second()

	mapDeltas := make(map[utils.Hash]btcutil.Amount)
	var info []*mempool.TxMempoolInfo

	{
		gmpool.Mtx.Lock()
		for hash, feeDelta := range gmpool.MapDeltas {
			mapDeltas[hash] = feeDelta.Fee // todo confirm feeDelta.Fee or feedelta.PriorityDelta
		}
		info = gmpool.InfoAll()
		gmpool.Mtx.Unlock()
	}

	mid := time.Now().Second()

	defer func() {
		if r := recover(); r != nil {
			fmt.Println("Failed to dump mempool:", r, " . Continuing anyway.")
		}
	}()

	fileStr, err := os.OpenFile(conf.GetDataPath()+"/mempool.dat.new", os.O_WRONLY, 0666)
	if err != nil {
		panic(err)
	}
	defer fileStr.Close() // guarantee closing the opened file

	err = utils.BinarySerializer.PutUint32(fileStr, binary.LittleEndian, uint32(MempoolDumpVersion))
	if err != nil {
		panic(err)
	}

	err = utils.WriteVarInt(fileStr, uint64(len(info)))
	if err != nil {
		panic(err)
	}

	for _, item := range info {
		err = item.Serialize(fileStr)
		if err != nil {
			panic(err)
		}
		delete(mapDeltas, item.Tx.TxHash())
	}

	// write the size
	err = utils.WriteVarInt(fileStr, uint64(len(mapDeltas)))
	if err != nil {
		panic(err)
	}
	// write all members one by one within loop
	for hash, amount := range mapDeltas {
		_, err = fileStr.Write(hash.GetCloneBytes())
		if err != nil {
			panic(err)
		}

		err = utils.BinarySerializer.PutUint64(fileStr, binary.LittleEndian, uint64(amount))
		if err != nil {
			panic(err)
		}
	}

	err = os.Rename(conf.GetDataPath()+"/mempool.dat.new", conf.GetDataPath()+"/mempool.dat")
	if err != nil {
		panic(err)
	}
	last := time.Now().Second()
	fmt.Printf("Dumped mempool: %ds to copy, %ds to dump\n", mid-start, last-mid)
}

// GuessVerificationProgress Guess how far we are in the verification process at the given block index
func GuessVerificationProgress(data *msg.ChainTxData, index *BlockIndex) float64 {
	if index == nil {
		return float64(0)
	}

	now := time.Now()

	var txTotal float64
	// todo confirm time precise
	if int64(index.ChainTx) <= data.TxCount {
		txTotal = float64(data.TxCount) + (now.Sub(data.Time).Seconds())*data.TxRate
	} else {
		txTotal = float64(index.ChainTx) + float64(now.Second()-int(index.GetBlockTime()))*data.TxRate
	}

	return float64(index.ChainTx) / txTotal
}<|MERGE_RESOLUTION|>--- conflicted
+++ resolved
@@ -3636,7 +3636,6 @@
 	return true
 }
 
-<<<<<<< HEAD
 func SequenceLocks(tx *model.Tx, flags int, prevHeights []int, block *BlockIndex) bool {
 	return EvaluateSequenceLocks(block, CalculateSequenceLocks(tx, flags, prevHeights, block))
 }
@@ -3647,8 +3646,6 @@
 	return true
 }
 
-=======
->>>>>>> 1b5e96e1
 // GetTransactionSigOpCount Compute total signature operation of a transaction.
 // @param[in] tx     Transaction for which we are computing the cost
 // @param[in] cache Map of previous transactions that have outputs we're spending
