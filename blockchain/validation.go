--- conflicted
+++ resolved
@@ -2248,36 +2248,6 @@
 	}
 
 	if GTxIndex {
-<<<<<<< HEAD
-		var postx core.DiskTxPos
-		if GBlockTree.ReadTxIndex(txid, &postx) {
-			file := OpenBlockFile(postx.BlockIn, true)
-			if file == nil {
-				logs.Error("GetTransaction:OpenBlockFile failed")
-				ret = false
-				return
-			}
-			defer func() {
-				if err := recover(); err != nil {
-					logs.Error(fmt.Sprintf("%s: Deserialize or I/O error -%s", log.TraceLog(), err))
-					ret = false
-					return
-				}
-			}()
-			var header core.BlockHeader
-			header.Serialize(file)
-			file.Seek(int64(postx.TxOffsetIn), 1)
-			txOut.Serialize(file)
-			var err error
-			*hashBlock, err = header.GetHash()
-			if txOut.TxHash() != *txid && err != nil {
-				logs.Error(fmt.Sprintf("%s: txid mismatch", log.TraceLog()))
-				ret = false
-				return
-			}
-			return true
-		}
-=======
 		//var postx core.DiskTxPos
 		//if GBlockTree.ReadTxIndex(txid, &postx) {
 		//	file := OpenBlockFile(postx.BlockIn, true)
@@ -2302,7 +2272,6 @@
 		//	}
 		//	return true
 		//}
->>>>>>> 89e44267
 	}
 
 	// use coin database to locate block that contains transaction, and scan it
@@ -3536,14 +3505,9 @@
 	}
 
 	// Load block file info
-<<<<<<< HEAD
-	GBlockTree.ReadLastBlockFile(&gLastBlockFile)
+	//r, err := GBlockTree.ReadLastBlockFile()
+
 	logs.Debug("LoadBlockIndexDB(): last block file = %d", gLastBlockFile)
-=======
-	//r, err := GBlockTree.ReadLastBlockFile()
-
-	logger.GetLogger().Debug("LoadBlockIndexDB(): last block file = %d", gLastBlockFile)
->>>>>>> 89e44267
 	for file := 0; file <= gLastBlockFile; file++ {
 		gInfoBlockFile[file] = GBlockTree.ReadBlockFileInfo(file)
 	}
