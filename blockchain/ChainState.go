--- conflicted
+++ resolved
@@ -3,9 +3,8 @@
 import (
 	"sync/atomic"
 
-	"MyCode/copernicus/btcutil"
-
 	"github.com/btcboost/copernicus/algorithm"
+	"github.com/btcboost/copernicus/btcutil"
 	"github.com/btcboost/copernicus/mempool"
 	"github.com/btcboost/copernicus/utils"
 	"github.com/btcboost/copernicus/utxo"
@@ -34,26 +33,15 @@
 // Global status for blockchain
 var (
 	//GChainState Global unique variables
-<<<<<<< HEAD
-	GChainState    ChainState
-	GfImporting    atomic.Value
-	GfReindex      atomic.Value
-	GMaxTipAge     int64
-	Gmempool       *mempool.Mempool
-	GpcoinsTip     *utxo.CoinsViewCache
-	Gpblocktree    *BlockTreeDB
-	GminRelayTxFee utils.FeeRate
-=======
-	GChainState          ChainState
-	GfCheckpointsEnabled = DEFAULT_CHECKPOINTS_ENABLED
-	GfCheckBlockIndex    = false
-	GfRequireStandard    = true
-	GfIsBareMultisigStd  = DEFAULT_PERMIT_BAREMULTISIG
-	GfImporting          atomic.Value
-	GfReindex            = false
-	GMaxTipAge           int64
-	GnCoinCacheUsage     = 5000 * 300
->>>>>>> c102ab03
+	GChainState      ChainState
+	GfImporting      atomic.Value
+	GMaxTipAge       int64
+	Gmempool         *mempool.Mempool
+	GpcoinsTip       *utxo.CoinsViewCache
+	Gpblocktree      *BlockTreeDB
+	GminRelayTxFee   utils.FeeRate
+	GfReindex        = false
+	GnCoinCacheUsage = 5000 * 300
 )
 
 var (
@@ -71,17 +59,11 @@
 	//GfCheckForPruning Global flag to indicate we should check to see if there are block/undo files
 	//* that should be deleted. Set on startup or if we allocate more file space when
 	//* we're in prune mode.
-<<<<<<< HEAD
 	GfCheckForPruning    = false
 	GfCheckpointsEnabled = DEFAULT_CHECKPOINTS_ENABLED
 	GfCheckBlockIndex    = false
 	GfRequireStandard    = true
 	GfIsBareMultisigStd  = DEFAULT_PERMIT_BAREMULTISIG
-=======
-	GfCheckForPruning = false
-	GpcoinsTip        *utxo.CoinsViewCache
-	Gpblocktree       *BlockTreeDB
->>>>>>> c102ab03
 )
 
 const (
@@ -90,11 +72,10 @@
 	// BLOCKFILE_CHUNK_SIZE The pre-allocation chunk size for blk?????.dat files (since 0.8)  // 16 MiB
 	BLOCKFILE_CHUNK_SIZE = 0x1000000
 	// UNDOFILE_CHUNK_SIZE The pre-allocation chunk size for rev?????.dat files (since 0.8) // 1 MiB
-<<<<<<< HEAD
+
 	UNDOFILE_CHUNK_SIZE                     = 0x100000
 	DEFAULT_MIN_RELAY_TX_FEE btcutil.Amount = 1000
-=======
-	UNDOFILE_CHUNK_SIZE = 0x100000
+
 	// DB_PEAK_USAGE_FACTOR compensate for extra memory peak (x1.5-x1.9) at flush time.
 	DB_PEAK_USAGE_FACTOR = 2
 	// MAX_BLOCK_COINSDB_USAGE no need to periodic flush if at least this much space still available.
@@ -105,7 +86,8 @@
 	DATABASE_WRITE_INTERVAL = 60 * 60
 	// DATABASE_FLUSH_INTERVAL time to wait (in seconds) between flushing chainstate to disk.
 	DATABASE_FLUSH_INTERVAL = 24 * 60 * 60
->>>>>>> c102ab03
+
+//>>>>>>> c102ab0391df9b7fbc5d67a1efaaa5e76c7efc1c
 )
 
 func init() {
