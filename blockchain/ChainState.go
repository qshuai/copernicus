package blockchain

import (
	"sync/atomic"

	"github.com/btcboost/copernicus/algorithm"
	"github.com/btcboost/copernicus/utils"
)

type BlockMap struct {
	Data map[utils.Hash]*BlockIndex
}

// ChainState store the blockchain global state
type ChainState struct {
	ChainAcTive       Chain
	MapBlockIndex     BlockMap
	PindexBestInvalid *BlockIndex

	//* The set of all CBlockIndex entries with BLOCK_VALID_TRANSACTIONS (for itself
	//* and all ancestors) and as good as our current tip or better. Entries may be
	//* failed, though, and pruning nodes may be missing the data for the block.
	setBlockIndexCandidates *algorithm.CustomSet

	// All pairs A->B, where A (or one of its ancestors) misses transactions, but B
	// has transactions. Pruned nodes may have entries where B is missing data.
	MapBlocksUnlinked map[*BlockIndex][]*BlockIndex
}

// Global status for blockchain
var (
	//GChainState Global unique variables
	GChainState          ChainState
	GfCheckpointsEnabled = DEFAULT_CHECKPOINTS_ENABLED
	GfCheckBlockIndex    = false
	GfRequireStandard    = true
	GfIsBareMultisigStd  = DEFAULT_PERMIT_BAREMULTISIG
	GfImporting          atomic.Value
	GfReindex            atomic.Value
	GMaxTipAge           int64
)

var (
	// GfHavePruned Pruning-related variables and constants, True if any block files have ever been pruned.
	GfHavePruned = false
	GfPruneMode  = false
	GfTxIndex    = false

	//GindexBestHeader Best header we've seen so far (used for getheaders queries' starting points)
	GindexBestHeader *BlockIndex
<<<<<<< HEAD
	//GChainActive currently-connected chain of blocks (protected by cs_main).
	GChainActive Chain
	GPruneTarget uint64
=======

	//GfCheckForPruning Global flag to indicate we should check to see if there are block/undo files
	//* that should be deleted. Set on startup or if we allocate more file space when
	//* we're in prune mode.
	GfCheckForPruning = false
)

const (
	// MAX_BLOCKFILE_SIZE The maximum size of a blk?????.dat file (since 0.8)  // 128 MiB
	MAX_BLOCKFILE_SIZE = 0x8000000
	// BLOCKFILE_CHUNK_SIZE The pre-allocation chunk size for blk?????.dat files (since 0.8)  // 16 MiB
	BLOCKFILE_CHUNK_SIZE = 0x1000000
	// UNDOFILE_CHUNK_SIZE The pre-allocation chunk size for rev?????.dat files (since 0.8) // 1 MiB
	UNDOFILE_CHUNK_SIZE = 0x100000
>>>>>>> 92ac1d34
)

func init() {
	GChainState.MapBlockIndex.Data = make(map[utils.Hash]*BlockIndex)
	GChainState.MapBlocksUnlinked = make(map[*BlockIndex][]*BlockIndex)
	GChainState.setBlockIndexCandidates = algorithm.NewCustomSet(BlockIndexWorkComparator)
	GfReindex.Store(false)
	GfImporting.Store(false)
	GMaxTipAge = DEFAULT_MAX_TIP_AGE
}<|MERGE_RESOLUTION|>--- conflicted
+++ resolved
@@ -48,11 +48,9 @@
 
 	//GindexBestHeader Best header we've seen so far (used for getheaders queries' starting points)
 	GindexBestHeader *BlockIndex
-<<<<<<< HEAD
 	//GChainActive currently-connected chain of blocks (protected by cs_main).
 	GChainActive Chain
 	GPruneTarget uint64
-=======
 
 	//GfCheckForPruning Global flag to indicate we should check to see if there are block/undo files
 	//* that should be deleted. Set on startup or if we allocate more file space when
@@ -67,7 +65,6 @@
 	BLOCKFILE_CHUNK_SIZE = 0x1000000
 	// UNDOFILE_CHUNK_SIZE The pre-allocation chunk size for rev?????.dat files (since 0.8) // 1 MiB
 	UNDOFILE_CHUNK_SIZE = 0x100000
->>>>>>> 92ac1d34
 )
 
 func init() {
