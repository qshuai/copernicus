--- conflicted
+++ resolved
@@ -36,18 +36,11 @@
 	GChainState       ChainState
 	GImporting        atomic.Value
 	GMaxTipAge        int64
-<<<<<<< HEAD
 	GMemPool          *mempool.Mempool
 	GCoinsTip         *utxo.CoinsViewCache
 	GBlockTree        *BlockTreeDB
 	GMinRelayTxFee    utils.FeeRate
-=======
-	Gmempool          *mempool.Mempool
 	Pool              *mempool.TxMempool
-	GpcoinsTip        *utxo.CoinsViewCache
-	Gpblocktree       *BlockTreeDB
-	GminRelayTxFee    utils.FeeRate
->>>>>>> 2f3c2338
 	GfReindex         = false
 	GnCoinCacheUsage  = 5000 * 300
 	GWarningCache     []ThresholdConditionCache
