package conf

import (
	"log"
	"os"
	"path"
	"reflect"
	"runtime"

	"github.com/spf13/viper"
)

const (
	tagName = "default"
)

var Cfg *Configuration

// init configuration
func initConfig() *Configuration {
	config := &Configuration{}
	viper.SetEnvPrefix("copernicus")
	viper.AutomaticEnv()
	viper.SetConfigType("yaml")

	// find out where the sample config lives
	_, filename, _, ok := runtime.Caller(0)
	if !ok {
		panic("get current file path failed.")
	}
	filePath := path.Join(path.Dir(filename), "./conf.yml")
	viper.SetDefault("conf", filePath)

	//parse struct tag
	c := Configuration{}
	t := reflect.TypeOf(c)
	v := reflect.ValueOf(c)

	for i := 0; i < t.NumField(); i++ {
		field := t.Field(i)
		if v.Field(i).Type().Kind() != reflect.Struct {
			key := field.Name
			value := field.Tag.Get(tagName)
			//set default value
			viper.SetDefault(key, value)
			log.Printf("key is: %v,value is: %v\n", key, value)
		} else {
			structField := v.Field(i).Type()
			for j := 0; j < structField.NumField(); j++ {
				key := structField.Field(j).Name
				values := structField.Field(j).Tag.Get(tagName)
				viper.SetDefault(key, values)
				log.Printf("key is: %v,value is: %v\n", key, values)
			}
			continue
		}
	}

	// get config file path from environment
	conf := viper.GetString("conf")

	// parse config
	file := must(os.Open(conf)).(*os.File)
	defer file.Close()
	must(nil, viper.ReadConfig(file))
	must(nil, viper.Unmarshal(config))

	return config
}

type Configuration struct {
	GoVersion string `validate:"require"` //description:"Display version information and exit"
	Version   string `validate:"require"` //description:"Display version information of copernicus"
	BuildDate string `validate:"require"` //description:"Display build date of copernicus"
	Service   struct {
		Address string `default:"1.0.0.1:80"`
	}
	HTTP struct {
		Host string `validate:"require"`
		Port int
		Mode string
	}
	RPC struct {
<<<<<<< HEAD
		RPCUser              string
		RPCPass              string
		RPCLimitUser         string
		RPCLimitPass         string
		RPCListeners         []string
		RPCCert              string
		RPCKey               string
		RPCMaxClients        int
		RPCMaxWebsockets     int
		RPCMaxConcurrentReqs int
		RPCQuirks            bool
		DisableRPC           bool
		DisableTLS           bool
	} `mapstructure:"rpc" validate:"required"`
=======
		Host string `validate:"require"` //description:"Define host of RPC"
		Port int    //description:"Define port of RPC"
	}
>>>>>>> e144ad53
	Log struct {
		Level  string //description:"Define level of log,include trace, debug, info, warn, error"
		Format string
	}
}

func must(i interface{}, err error) interface{} {
	if err != nil {
		panic(err)
	}
	return i
}

func init() {
	Cfg = initConfig()
}

// Validate validates configuration
//func (c Configuration) Validate() error {
//	validate := validator.New(&validator.Config{TagName: "validate"})
//	return validate.Struct(c)
//}<|MERGE_RESOLUTION|>--- conflicted
+++ resolved
@@ -81,26 +81,9 @@
 		Mode string
 	}
 	RPC struct {
-<<<<<<< HEAD
-		RPCUser              string
-		RPCPass              string
-		RPCLimitUser         string
-		RPCLimitPass         string
-		RPCListeners         []string
-		RPCCert              string
-		RPCKey               string
-		RPCMaxClients        int
-		RPCMaxWebsockets     int
-		RPCMaxConcurrentReqs int
-		RPCQuirks            bool
-		DisableRPC           bool
-		DisableTLS           bool
-	} `mapstructure:"rpc" validate:"required"`
-=======
 		Host string `validate:"require"` //description:"Define host of RPC"
 		Port int    //description:"Define port of RPC"
 	}
->>>>>>> e144ad53
 	Log struct {
 		Level  string //description:"Define level of log,include trace, debug, info, warn, error"
 		Format string
