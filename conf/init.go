package conf

import (
	"log"
	"os"
	"path"
	"reflect"
	"runtime"

	"github.com/spf13/viper"
	"time"
)

const (
	tagName = "default"

	defaultConfigFilename       = "cps.conf"
	defaultDataDirname          = "data"
	defaultLogLevel             = "info"
	defaultLogDirname           = "logs"
	defaultLogFilename          = "btcd.log"
	defaultMaxPeers             = 125
	defaultBanDuration          = time.Hour * 24
	defaultBanThreshold         = 100
	defaultConnectTimeout       = time.Second * 30
	defaultMaxRPCClients        = 10
	defaultMaxRPCWebsockets     = 25
	defaultMaxRPCConcurrentReqs = 20
	defaultDbType               = "ffldb"
	defaultFreeTxRelayLimit     = 15.0
	defaultBlockMinSize         = 0
	defaultBlockMaxSize         = 750000
	defaultBlockMinWeight       = 0
	defaultBlockMaxWeight       = 3000000
	blockMaxSizeMin             = 1000
	blockMaxWeightMin           = 4000
	// blockMaxSizeMax              = blockchain.MaxBlockBaseSize - 1000
	// blockMaxWeightMax            = blockchain.MaxBlockWeight - 4000
	defaultGenerate              = false
	defaultMaxOrphanTransactions = 100
	defaultMaxOrphanTxSize       = 100000
	defaultSigCacheMaxSize       = 100000
	sampleConfigFilename         = "sample-btcd.conf"
	defaultTxIndex               = false
	defaultAddrIndex             = false
)

var Cfg *Configuration

// init configuration
func initConfig() *Configuration {
	config := &Configuration{}
	viper.SetEnvPrefix("copernicus")
	viper.AutomaticEnv()
	viper.SetConfigType("yaml")

	// find out where the sample config lives
	_, filename, _, ok := runtime.Caller(0)
	if !ok {
		panic("get current file path failed.")
	}
	filePath := path.Join(path.Dir(filename), "./conf.yml")
	viper.SetDefault("conf", filePath)

	//parse struct tag
	c := Configuration{}
	t := reflect.TypeOf(c)
	v := reflect.ValueOf(c)

	for i := 0; i < t.NumField(); i++ {
		field := t.Field(i)
		if v.Field(i).Type().Kind() != reflect.Struct {
			key := field.Name
			value := field.Tag.Get(tagName)
			//set default value
			viper.SetDefault(key, value)
			log.Printf("key is: %v,value is: %v\n", key, value)
		} else {
			structField := v.Field(i).Type()
			for j := 0; j < structField.NumField(); j++ {
				key := structField.Field(j).Name
				values := structField.Field(j).Tag.Get(tagName)
				viper.SetDefault(key, values)
				log.Printf("key is: %v,value is: %v\n", key, values)
			}
			continue
		}
	}

	// get config file path from environment
	conf := viper.GetString("conf")

	// parse config
	file := must(os.Open(conf)).(*os.File)
	defer file.Close()
	must(nil, viper.ReadConfig(file))
	must(nil, viper.Unmarshal(config))

	return config
}

type Configuration struct {
	GoVersion string `validate:"require"` //description:"Display version information and exit"
	Version   string `validate:"require"` //description:"Display version information of copernicus"
	BuildDate string `validate:"require"` //description:"Display build date of copernicus"
<<<<<<< HEAD
	DataDir   string `default:"data`
	Service   struct {
=======
	Service struct {
>>>>>>> 3772615e
		Address string `default:"1.0.0.1:80"`
	}
	HTTP struct {
		Host string `validate:"require"`
		Port int
		Mode string
	}
	RPC struct {
		Host string `validate:"require"` //description:"Define host of RPC"
		Port int                         //description:"Define port of RPC"
	}
	Log struct {
		Level  string //description:"Define level of log,include trace, debug, info, warn, error"
		Format string
	}
	Mempool struct {
		MinFeeRate int64
	}
	P2PNet struct {
		ListenAddrs         []string `validate:"require" default:"1234"`
		MaxPeers            int      `default:"128"`
		TargetOutbound      int      `default:"8"`
		ConnectPeersOnStart []string
	}
	AddrMgr struct {
		SimNet       bool
		ConnectPeers []string
	}
}

func must(i interface{}, err error) interface{} {
	if err != nil {
		panic(err)
	}
	return i
}

func init() {
	Cfg = initConfig()
}

// Validate validates configuration
//func (c Configuration) Validate() error {
//	validate := validator.New(&validator.Config{TagName: "validate"})
//	return validate.Struct(c)
//}<|MERGE_RESOLUTION|>--- conflicted
+++ resolved
@@ -103,12 +103,10 @@
 	GoVersion string `validate:"require"` //description:"Display version information and exit"
 	Version   string `validate:"require"` //description:"Display version information of copernicus"
 	BuildDate string `validate:"require"` //description:"Display build date of copernicus"
-<<<<<<< HEAD
 	DataDir   string `default:"data`
 	Service   struct {
-=======
+
 	Service struct {
->>>>>>> 3772615e
 		Address string `default:"1.0.0.1:80"`
 	}
 	HTTP struct {
