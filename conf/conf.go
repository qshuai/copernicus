--- conflicted
+++ resolved
@@ -222,40 +222,6 @@
 	if os.IsExist(err) {
 		return false
 	}
-<<<<<<< HEAD
-	return AppConf.dial(address.Network(), address.String(), DefaultConnectTimeout)
-}
-
-var CFG = struct {
-	RPCUser              string
-	RPCPass              string
-	RPCLimitUser         string
-	RPCLimitPass         string
-	RPCListeners         []string
-	RPCCert              string
-	RPCKey               string
-	RPCMaxClients        int
-	RPCMaxWebsockets     int
-	RPCMaxConcurrentReqs int
-	RPCQuirks            bool
-	DisableRPC           bool
-	DisableTLS           bool
-}{
-	RPCUser:              "rpc",
-	RPCPass:              "rpc",
-	RPCLimitUser:         "",
-	RPCLimitPass:         "",
-	RPCListeners:         []string{"127.0.0.1:8334"},
-	RPCCert:              "",
-	RPCKey:               "",
-	RPCMaxClients:        10,
-	RPCMaxWebsockets:     25,
-	RPCMaxConcurrentReqs: 20,
-	RPCQuirks:            false,
-	DisableRPC:           false,
-	DisableTLS:           true,
-}
-=======
 
 	return false
 }
@@ -264,5 +230,4 @@
 //func (c Configuration) Validate() error {
 //	validate := validator.New(&validator.Config{TagName: "validate"})
 //	return validate.Struct(c)
-//}
->>>>>>> 7a4d6542
+//}