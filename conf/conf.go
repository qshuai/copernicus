package conf

import (
	"log"
	"os"
	"path"
	"reflect"
	"runtime"

	"net"
	"time"

	"github.com/btcboost/copernicus/model"
	"github.com/spf13/viper"
)

const (
	tagName = "default"

	defaultConfigFilename       = "cps.conf"
	defaultDataDirname          = "data"
	defaultLogLevel             = "info"
	defaultLogDirname           = "logs"
	defaultLogFilename          = "btcd.log"
	defaultMaxPeers             = 125
	defaultBanDuration          = time.Hour * 24
	defaultBanThreshold         = 100
	defaultConnectTimeout       = time.Second * 30
	defaultMaxRPCClients        = 10
	defaultMaxRPCWebsockets     = 25
	defaultMaxRPCConcurrentReqs = 20
	defaultDbType               = "ffldb"
	defaultFreeTxRelayLimit     = 15.0
	defaultBlockMinSize         = 0
	defaultBlockMaxSize         = 750000
	defaultBlockMinWeight       = 0
	defaultBlockMaxWeight       = 3000000
	blockMaxSizeMin             = 1000
	blockMaxWeightMin           = 4000
	// blockMaxSizeMax              = blockchain.MaxBlockBaseSize - 1000
	// blockMaxWeightMax            = blockchain.MaxBlockWeight - 4000
	defaultGenerate              = false
	defaultMaxOrphanTransactions = 100
	defaultMaxOrphanTxSize       = 100000
	defaultSigCacheMaxSize       = 100000
	sampleConfigFilename         = "sample-btcd.conf"
	defaultTxIndex               = false
	defaultAddrIndex             = false
	defaultDescendantLimit		= 25
	defaultDescendantSizeLimit 	= 101
	defaultAncestorSizeLimit	= 101
	defaultAncestorLimit		= 25
	defaultMempoolExpiry		= 336
	defaultMaxMempoolSize		= 300
)

var Cfg *Configuration

// init configuration
func initConfig() *Configuration {
	config := &Configuration{}
	viper.SetEnvPrefix("copernicus")
	viper.AutomaticEnv()
	viper.SetConfigType("yaml")

	// find out where the sample config lives
	_, filename, _, ok := runtime.Caller(0)
	if !ok {
		panic("get current file path failed.")
	}
	filePath := path.Join(path.Dir(filename), "./conf.yml")
	viper.SetDefault("conf", filePath)

	//parse struct tag
	c := Configuration{}
	t := reflect.TypeOf(c)
	v := reflect.ValueOf(c)

	for i := 0; i < t.NumField(); i++ {
		field := t.Field(i)
		if v.Field(i).Type().Kind() != reflect.Struct {
			key := field.Name
			value := field.Tag.Get(tagName)
			//set default value
			viper.SetDefault(key, value)
			log.Printf("key is: %v,value is: %v\n", key, value)
		} else {
			structField := v.Field(i).Type()
			for j := 0; j < structField.NumField(); j++ {
				key := structField.Field(j).Name
				values := structField.Field(j).Tag.Get(tagName)
				viper.SetDefault(key, values)
				log.Printf("key is: %v,value is: %v\n", key, values)
			}
			continue
		}
	}

	// get config file path from environment
	conf := viper.GetString("conf")

	// parse config
	file := must(os.Open(conf)).(*os.File)
	defer file.Close()
	must(nil, viper.ReadConfig(file))
	must(nil, viper.Unmarshal(config))

	return config
}

// Configuration defines all configurations for application
type Configuration struct {
	GoVersion string `validate:"require"` //description:"Display version information and exit"
	Version   string `validate:"require"` //description:"Display version information of copernicus"
	BuildDate string `validate:"require"` //description:"Display build date of copernicus"
	DataDir   string `default:"data"`

	Service struct {
		Address string `default:"1.0.0.1:80"`
	}
	HTTP struct {
		Host string `validate:"require"`
		Port int
		Mode string
	}
	RPC struct {
		RPCListeners         []string // Add an interface/port to listen for RPC connections (default port: 8334, testnet: 18334)
		RPCUser              string   // Username for RPC connections
		RPCPass              string   // Password for RPC connections
		RPCLimitUser         string   //Username for limited RPC connections
		RPCLimitPass         string   //Password for limited RPC connections
		RPCCert              string   `default:""` //File containing the certificate file
		RPCKey               string   //File containing the certificate key
		RPCMaxClients        int      //Max number of RPC clients for standard connections
		RPCMaxWebsockets     int      //Max number of RPC websocket connections
		RPCMaxConcurrentReqs int      //Max number of concurrent RPC requests that may be processed concurrently
		RPCQuirks            bool     //Mirror some JSON-RPC quirks of Bitcoin Core -- NOTE: Discouraged unless interoperability issues need to be worked around
	}
	Log struct {
		Level    string   //description:"Define level of log,include trace, debug, info, warn, error"
		Module   []string // only output the specified module's log when using log.Print(...)
		FileName string   // the name of log file
	}
	Mempool struct {
		MinFeeRate 				int64	//
		LimitAncestorCount 		int		// Default for -limitancestorcount, max number of in-mempool ancestors
		LimitAncestorSize		int		// Default for -limitancestorsize, maximum kilobytes of tx + all in-mempool ancestors
		LimitDescendantCount	int		// Default for -limitdescendantcount, max number of in-mempool descendants
		LimitDescendantSize 	int		// Default for -limitdescendantsize, maximum kilobytes of in-mempool descendants
		MaxPoolSize				int		// Default for MaxPoolSize, maximum megabytes of mempool memory usage
		MaxPoolExpiry			int		// Default for -mempoolexpiry, expiration time for mempool transactions in hours
	}
	P2PNet struct {
		ListenAddrs         []string `validate:"require" default:"1234"`
		MaxPeers            int      `default:"128"`
		TargetOutbound      int      `default:"8"`
		ConnectPeersOnStart []string
		DisableBanning      bool `default:"true"`
		BanThreshold        uint32
		SimNet              bool          `default:"false"`
		DisableListen       bool          `default:"true"`
		BlocksOnly          bool          `default:"true"` //Do not accept transactions from remote peers.
		BanDuration         time.Duration // How long to ban misbehaving peers
		Proxy               string        // Connect via SOCKS5 proxy (eg. 127.0.0.1:9050)
		UserAgentComments   []string      // Comment to add to the user agent -- See BIP 14 for more information.
		DisableDNSSeed      bool          //Disable DNS seeding for peers
		DisableRPC          bool          `default:"true"`
		DisableTLS          bool
		DisableCheckpoints  bool
		Whitelists          []*net.IPNet
		NoOnion             bool     `default:"true"` // Disable connecting to tor hidden services
		Upnp                bool     // Use UPnP to map our listening port outside of NAT
		ExternalIPs         []string // Add an ip to the list of local addresses we claim to listen on to peers
		AddCheckpoints      []model.Checkpoint
	}
	AddrMgr struct {
		SimNet       bool
		ConnectPeers []string
	}
	Protocal struct {
		NoPeerBloomFilters bool `default:"true"`
		DisableCheckpoints bool `default:"true"`
	}
	Script struct {
		AcceptDataCarrier   bool `default:"true"`
		MaxDatacarrierBytes uint `default:"83"`
		IsBareMultiSigStd   bool `default:"true"`
<<<<<<< HEAD
=======
		//use promiscuousMempoolFlags to make more or less check of script, the type of value is uint
		PromiscuousMempoolFlags string
>>>>>>> 16e3f4ae
	}
	TxOut struct {
		DustRelayFee int64 `default:"83"`
	}
}

func must(i interface{}, err error) interface{} {
	if err != nil {
		panic(err)
	}
	return i
}

func init() {
	Cfg = initConfig()
}

// Validate validates configuration
//func (c Configuration) Validate() error {
//	validate := validator.New(&validator.Config{TagName: "validate"})
//	return validate.Struct(c)
//}<|MERGE_RESOLUTION|>--- conflicted
+++ resolved
@@ -185,11 +185,8 @@
 		AcceptDataCarrier   bool `default:"true"`
 		MaxDatacarrierBytes uint `default:"83"`
 		IsBareMultiSigStd   bool `default:"true"`
-<<<<<<< HEAD
-=======
 		//use promiscuousMempoolFlags to make more or less check of script, the type of value is uint
 		PromiscuousMempoolFlags string
->>>>>>> 16e3f4ae
 	}
 	TxOut struct {
 		DustRelayFee int64 `default:"83"`
