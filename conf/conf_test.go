package conf

<<<<<<< HEAD
//
//import (
//	"fmt"
//	"io/ioutil"
//	"math/rand"
//	"os"
//	"testing"
//
//	. "github.com/smartystreets/goconvey/convey"
//)
//
//var confData = []byte(`
//go_version: 1.9.2
//version: 1.0.0
//build_date: 20180428
//service:
//  address: 10.0.0.0/8
//http:
//  host: 127.0.0.1
//  port: 8080
//  mode: test
//rpc:
//  host: 127.0.0.1
//  port: 9552
//log:
//  level: error
//  format: json
//`)
//
//func TestInitConfig(t *testing.T) {
//	Convey("Given config file", t, func() {
//		filename := fmt.Sprintf("conf_test%04d.yml", rand.Intn(9999))
//		os.Setenv(ConfEnv, filename)
//		ioutil.WriteFile(filename, confData, 0664)
//
//		Convey("When init configuration", func() {
//			config := initConfig()
//
//			Convey("Configuration should resemble default configuration", func() {
//				expected := &Configuration{}
//				expected.Service.Address = "10.0.0.0/8"
//				expected.HTTP.Host = "127.0.0.1"
//				expected.HTTP.Port = 8080
//				expected.HTTP.Mode = "test"
//				expected.Log.Format = "json"
//				expected.Log.Level = "error"
//				expected.GoVersion = "1.9.2"
//				expected.Version = "1.0.0"
//				expected.BuildDate = "20180428"
//				expected.RPC.Host = "127.0.0.1"
//				expected.RPC.Port = 9552
//				So(config, ShouldResemble, expected)
//			})
//		})
//
//		Reset(func() {
//			os.Unsetenv(ConfEnv)
//			os.Remove(filename)
//		})
//	})
//}
=======
import (
	"fmt"
	"testing"

	"github.com/spf13/viper"
)

var confData = []byte(`
GoVersion: 1.9.2
Version: 1.0.0
BuildDate: 20180428
Service:
  Address: 10.0.0.0/8
HTTP:
  Host: 127.0.0.1
  Port: 8080
  Mode: test
RPC:
  Host: 127.0.0.1
  Port: 9552
Log:
  Format: json
`)

func TestInitConfig(t *testing.T) {
	//Convey("Given config file", t, func() {
	//	filename := fmt.Sprintf("conf_test%04d.yml", rand.Intn(9999))
	//	ioutil.WriteFile(filename, confData, 0664)
	//
	//	Convey("When init configuration", func() {
	//		config := initConfig()
	//
	//		Convey("Configuration should resemble default configuration", func() {
	//			expected := &Configuration{}
	//			expected.Service.Address = "10.0.0.0/8"
	//			expected.HTTP.Host = "127.0.0.1"
	//			expected.HTTP.Port = 8080
	//			expected.HTTP.Mode = "test"
	//			expected.Log.Format = "json"
	//			//expected.Log.Level = "info"
	//			expected.GoVersion = "1.9.2"
	//			expected.Version = "1.0.0"
	//			expected.BuildDate = "20180428"
	//			expected.RPC.Host = "127.0.0.1"
	//			expected.RPC.Port = 9552
	//			So(config, ShouldResemble, expected)
	//		})
	//	})
	//
	//	v := viper.GetString("HTTP.Host")
	//	fmt.Println(v)
	//
	//	Reset(func() {
	//		os.Remove(filename)
	//	})
	//})
}

func TestSetDefault(t *testing.T) {
	viper.SetDefault("test2", 100)
	if viper.GetInt("test2") != 100 {
		t.Error("set default error")
	}

	viper.SetDefault("rpc.user", "qshuai")
	if viper.GetString("rpc.user") != "qshuai" {
		t.Error("set default error")
	}
	fmt.Println(viper.GetString("rpc.user"))

	viper.SetDefault("Log.Level", "debug")

	fmt.Println(viper.GetString("Log.Level"))
}
>>>>>>> e144ad53
<|MERGE_RESOLUTION|>--- conflicted
+++ resolved
@@ -1,68 +1,5 @@
 package conf
 
-<<<<<<< HEAD
-//
-//import (
-//	"fmt"
-//	"io/ioutil"
-//	"math/rand"
-//	"os"
-//	"testing"
-//
-//	. "github.com/smartystreets/goconvey/convey"
-//)
-//
-//var confData = []byte(`
-//go_version: 1.9.2
-//version: 1.0.0
-//build_date: 20180428
-//service:
-//  address: 10.0.0.0/8
-//http:
-//  host: 127.0.0.1
-//  port: 8080
-//  mode: test
-//rpc:
-//  host: 127.0.0.1
-//  port: 9552
-//log:
-//  level: error
-//  format: json
-//`)
-//
-//func TestInitConfig(t *testing.T) {
-//	Convey("Given config file", t, func() {
-//		filename := fmt.Sprintf("conf_test%04d.yml", rand.Intn(9999))
-//		os.Setenv(ConfEnv, filename)
-//		ioutil.WriteFile(filename, confData, 0664)
-//
-//		Convey("When init configuration", func() {
-//			config := initConfig()
-//
-//			Convey("Configuration should resemble default configuration", func() {
-//				expected := &Configuration{}
-//				expected.Service.Address = "10.0.0.0/8"
-//				expected.HTTP.Host = "127.0.0.1"
-//				expected.HTTP.Port = 8080
-//				expected.HTTP.Mode = "test"
-//				expected.Log.Format = "json"
-//				expected.Log.Level = "error"
-//				expected.GoVersion = "1.9.2"
-//				expected.Version = "1.0.0"
-//				expected.BuildDate = "20180428"
-//				expected.RPC.Host = "127.0.0.1"
-//				expected.RPC.Port = 9552
-//				So(config, ShouldResemble, expected)
-//			})
-//		})
-//
-//		Reset(func() {
-//			os.Unsetenv(ConfEnv)
-//			os.Remove(filename)
-//		})
-//	})
-//}
-=======
 import (
 	"fmt"
 	"testing"
@@ -136,5 +73,4 @@
 	viper.SetDefault("Log.Level", "debug")
 
 	fmt.Println(viper.GetString("Log.Level"))
-}
->>>>>>> e144ad53
+}