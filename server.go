// Copyright (c) 2013-2017 The btcsuite developers
// Copyright (c) 2015-2017 The Decred developers
// Use of this source code is governed by an ISC
// license that can be found in the LICENSE file.

package main

import (
	"bytes"
	"context"
	"crypto/rand"
	"crypto/tls"
	"encoding/binary"
	"errors"
	"fmt"
	"math"
	"net"
	"runtime"
	"sort"
	"strconv"
	"strings"
	"sync"
	"sync/atomic"
	"time"

<<<<<<< HEAD
	"github.com/btcboost/copernicus/addrmgr"
	"github.com/btcboost/copernicus/conf"
=======
	"github.com/copernicus/addrmgr"
>>>>>>> 3772615e
	"github.com/btcboost/copernicus/connmgr"
	"github.com/btcboost/copernicus/netsync"
	"github.com/btcboost/copernicus/peer"
	"github.com/btcboost/copernicus/wire"
	// "github.com/btcsuite/btcd/addrmgr"
	// "github.com/btcsuite/btcd/blockchain"
	// "github.com/btcsuite/btcd/blockchain/indexers"
	// "github.com/btcsuite/btcd/chaincfg"
	// "github.com/btcsuite/btcd/chaincfg/chainhash"
	// "github.com/btcsuite/btcd/connmgr"
	// "github.com/btcsuite/btcd/database"
	// "github.com/btcsuite/btcd/mempool"
	// "github.com/btcsuite/btcd/mining"
	// "github.com/btcsuite/btcd/mining/cpuminer"
	// "github.com/btcsuite/btcd/netsync"
	// "github.com/btcsuite/btcd/peer"
	// "github.com/btcsuite/btcd/txscript"
	// "github.com/btcsuite/btcd/wire"
	// "github.com/btcsuite/btcutil"
	// "github.com/btcsuite/btcutil/bloom"
)

const (
	// defaultServices describes the default services that are supported by
	// the server.
	defaultServices = wire.SFNodeNetwork | wire.SFNodeBloom | wire.SFNodeWitness

	// defaultRequiredServices describes the default services that are
	// required to be supported by outbound peers.
	defaultRequiredServices = wire.SFNodeNetwork

	// defaultTargetOutbound is the default number of outbound peers to target.
	defaultTargetOutbound = 8

	// connectionRetryInterval is the base amount of time to wait in between
	// retries when connecting to persistent peers.  It is adjusted by the
	// number of retries such that there is a retry backoff.
	connectionRetryInterval = time.Second * 5
)

var (
	// userAgentName is the user agent name and is used to help identify
	// ourselves to other bitcoin peers.
	userAgentName = "btcd"

	// userAgentVersion is the user agent version and is used to help
	// identify ourselves to other bitcoin peers.
	userAgentVersion = fmt.Sprintf("%d.%d.%d", appMajor, appMinor, appPatch)
)

// zeroHash is the zero value hash (all zeros).  It is defined as a convenience.
var zeroHash chainhash.Hash

// onionAddr implements the net.Addr interface and represents a tor address.
type onionAddr struct {
	addr string
}

// String returns the onion address.
//
// This is part of the net.Addr interface.
func (oa *onionAddr) String() string {
	return oa.addr
}

// Network returns "onion".
//
// This is part of the net.Addr interface.
func (oa *onionAddr) Network() string {
	return "onion"
}

// Ensure onionAddr implements the net.Addr interface.
var _ net.Addr = (*onionAddr)(nil)

// onionAddr implements the net.Addr interface with two struct fields
type simpleAddr struct {
	net, addr string
}

// String returns the address.
//
// This is part of the net.Addr interface.
func (a simpleAddr) String() string {
	return a.addr
}

// Network returns the network.
//
// This is part of the net.Addr interface.
func (a simpleAddr) Network() string {
	return a.net
}

// Ensure simpleAddr implements the net.Addr interface.
var _ net.Addr = simpleAddr{}

// broadcastMsg provides the ability to house a bitcoin message to be broadcast
// to all connected peers except specified excluded peers.
type broadcastMsg struct {
	message      wire.Message
	excludePeers []*serverPeer
}

// broadcastInventoryAdd is a type used to declare that the InvVect it contains
// needs to be added to the rebroadcast map
type broadcastInventoryAdd relayMsg

// broadcastInventoryDel is a type used to declare that the InvVect it contains
// needs to be removed from the rebroadcast map
type broadcastInventoryDel *wire.InvVect

// relayMsg packages an inventory vector along with the newly discovered
// inventory so the relay has access to that information.
type relayMsg struct {
	invVect *wire.InvVect
	data    interface{}
}

// updatePeerHeightsMsg is a message sent from the blockmanager to the server
// after a new block has been accepted. The purpose of the message is to update
// the heights of peers that were known to announce the block before we
// connected it to the main chain or recognized it as an orphan. With these
// updates, peer heights will be kept up to date, allowing for fresh data when
// selecting sync peer candidacy.
type updatePeerHeightsMsg struct {
	newHash    *chainhash.Hash
	newHeight  int32
	originPeer *peer.Peer
}

// peerState maintains state of inbound, persistent, outbound peers as well
// as banned peers and outbound groups.
type peerState struct {
	inboundPeers    map[int32]*serverPeer
	outboundPeers   map[int32]*serverPeer
	persistentPeers map[int32]*serverPeer
	banned          map[string]time.Time
	outboundGroups  map[string]int
}

// Count returns the count of all known peers.
func (ps *peerState) Count() int {
	return len(ps.inboundPeers) + len(ps.outboundPeers) +
		len(ps.persistentPeers)
}

// forAllOutboundPeers is a helper function that runs closure on all outbound
// peers known to peerState.
func (ps *peerState) forAllOutboundPeers(closure func(sp *serverPeer)) {
	for _, e := range ps.outboundPeers {
		closure(e)
	}
	for _, e := range ps.persistentPeers {
		closure(e)
	}
}

// forAllPeers is a helper function that runs closure on all peers known to
// peerState.
func (ps *peerState) forAllPeers(closure func(sp *serverPeer)) {
	for _, e := range ps.inboundPeers {
		closure(e)
	}
	ps.forAllOutboundPeers(closure)
}

// server provides a bitcoin server for handling communications to and from
// bitcoin peers.
type server struct {
	// The following variables must only be used atomically.
	// Putting the uint64s first makes them 64-bit aligned for 32-bit systems.
	bytesReceived uint64 // Total bytes received from all peers since start.
	bytesSent     uint64 // Total bytes sent by all peers since start.
	started       int32
	shutdown      int32
	shutdownSched int32
	startupTime   int64

	chainParams          *chaincfg.Params
	addrManager          *addrmgr.AddrManager
	connManager          *connmgr.ConnManager
	sigCache             *txscript.SigCache
	hashCache            *txscript.HashCache
	rpcServer            *rpcServer
	syncManager          *netsync.SyncManager
	chain                *blockchain.BlockChain
	txMemPool            *mempool.TxPool
	cpuMiner             *cpuminer.CPUMiner
	modifyRebroadcastInv chan interface{}
	newPeers             chan *serverPeer
	donePeers            chan *serverPeer
	banPeers             chan *serverPeer
	query                chan interface{}
	relayInv             chan relayMsg
	broadcast            chan broadcastMsg
	peerHeightsUpdate    chan updatePeerHeightsMsg
	wg                   sync.WaitGroup
	quit                 chan struct{}
	nat                  NAT
	db                   database.DB
	timeSource           blockchain.MedianTimeSource
	services             wire.ServiceFlag

	// The following fields are used for optional indexes.  They will be nil
	// if the associated index is not enabled.  These fields are set during
	// initial creation of the server and never changed afterwards, so they
	// do not need to be protected for concurrent access.
	txIndex   *indexers.TxIndex
	addrIndex *indexers.AddrIndex

	phCh chan *peer.PeerMessage
}

// serverPeer extends the peer to maintain state shared by the server and
// the blockmanager.
type serverPeer struct {
	// The following variables must only be used atomically
	feeFilter int64

	*peer.Peer

	connReq        *connmgr.ConnReq
	server         *server
	persistent     bool
	continueHash   *chainhash.Hash
	relayMtx       sync.Mutex
	disableRelayTx bool
	sentAddrs      bool
	isWhitelisted  bool
	filter         *bloom.Filter
	knownAddresses map[string]struct{}
	banScore       connmgr.DynamicBanScore
	quit           chan struct{}
	// The following chans are used to sync blockmanager and server.
	txProcessed    chan struct{}
	blockProcessed chan struct{}
}

// newServerPeer returns a new serverPeer instance. The peer needs to be set by
// the caller.
func newServerPeer(s *server, isPersistent bool) *serverPeer {
	return &serverPeer{
		server:         s,
		persistent:     isPersistent,
		filter:         bloom.LoadFilter(nil),
		knownAddresses: make(map[string]struct{}),
		quit:           make(chan struct{}),
		txProcessed:    make(chan struct{}, 1),
		blockProcessed: make(chan struct{}, 1),
	}
}

// newestBlock returns the current best block hash and height using the format
// required by the configuration for the peer package.
func (sp *serverPeer) newestBlock() (*chainhash.Hash, int32, error) {
	best := sp.server.chain.BestSnapshot()
	return &best.Hash, best.Height, nil
}

// addKnownAddresses adds the given addresses to the set of known addresses to
// the peer to prevent sending duplicate addresses.
func (sp *serverPeer) addKnownAddresses(addresses []*wire.NetAddress) {
	for _, na := range addresses {
		sp.knownAddresses[addrmgr.NetAddressKey(na)] = struct{}{}
	}
}

// addressKnown true if the given address is already known to the peer.
func (sp *serverPeer) addressKnown(na *wire.NetAddress) bool {
	_, exists := sp.knownAddresses[addrmgr.NetAddressKey(na)]
	return exists
}

// setDisableRelayTx toggles relaying of transactions for the given peer.
// It is safe for concurrent access.
func (sp *serverPeer) setDisableRelayTx(disable bool) {
	sp.relayMtx.Lock()
	sp.disableRelayTx = disable
	sp.relayMtx.Unlock()
}

// relayTxDisabled returns whether or not relaying of transactions for the given
// peer is disabled.
// It is safe for concurrent access.
func (sp *serverPeer) relayTxDisabled() bool {
	sp.relayMtx.Lock()
	isDisabled := sp.disableRelayTx
	sp.relayMtx.Unlock()

	return isDisabled
}

// pushAddrMsg sends an addr message to the connected peer using the provided
// addresses.
func (sp *serverPeer) pushAddrMsg(addresses []*wire.NetAddress) {
	// Filter addresses already known to the peer.
	addrs := make([]*wire.NetAddress, 0, len(addresses))
	for _, addr := range addresses {
		if !sp.addressKnown(addr) {
			addrs = append(addrs, addr)
		}
	}
	known, err := sp.PushAddrMsg(addrs)
	if err != nil {
		peerLog.Errorf("Can't push address message to %s: %v", sp.Peer, err)
		sp.Disconnect()
		return
	}
	sp.addKnownAddresses(known)
}

// addBanScore increases the persistent and decaying ban score fields by the
// values passed as parameters. If the resulting score exceeds half of the ban
// threshold, a warning is logged including the reason provided. Further, if
// the score is above the ban threshold, the peer will be banned and
// disconnected.
func (sp *serverPeer) addBanScore(persistent, transient uint32, reason string) {
	// No warning is logged and no score is calculated if banning is disabled.
	if cfg.DisableBanning {
		return
	}
	if sp.isWhitelisted {
		peerLog.Debugf("Misbehaving whitelisted peer %s: %s", sp, reason)
		return
	}

	warnThreshold := cfg.BanThreshold >> 1
	if transient == 0 && persistent == 0 {
		// The score is not being increased, but a warning message is still
		// logged if the score is above the warn threshold.
		score := sp.banScore.Int()
		if score > warnThreshold {
			peerLog.Warnf("Misbehaving peer %s: %s -- ban score is %d, "+
				"it was not increased this time", sp, reason, score)
		}
		return
	}
	score := sp.banScore.Increase(persistent, transient)
	if score > warnThreshold {
		peerLog.Warnf("Misbehaving peer %s: %s -- ban score increased to %d",
			sp, reason, score)
		if score > cfg.BanThreshold {
			peerLog.Warnf("Misbehaving peer %s -- banning and disconnecting",
				sp)
			sp.server.BanPeer(sp)
			sp.Disconnect()
		}
	}
}

// OnVersion is invoked when a peer receives a version bitcoin message
// and is used to negotiate the protocol version details as well as kick start
// the communications.
func (sp *serverPeer) OnVersion(_ *peer.Peer, msg *wire.MsgVersion) {
	// Add the remote peer time as a sample for creating an offset against
	// the local clock to keep the network time in sync.
	sp.server.timeSource.AddTimeSample(sp.Addr(), msg.Timestamp)

	// Signal the sync manager this peer is a new sync candidate.
	sp.server.syncManager.NewPeer(sp.Peer)

	// Choose whether or not to relay transactions before a filter command
	// is received.
	sp.setDisableRelayTx(msg.DisableRelayTx)

	// Update the address manager and request known addresses from the
	// remote peer for outbound connections.  This is skipped when running
	// on the simulation test network since it is only intended to connect
	// to specified peers and actively avoids advertising and connecting to
	// discovered peers.
	if !cfg.SimNet {
		addrManager := sp.server.addrManager

		// Outbound connections.
		if !sp.Inbound() {
			// After soft-fork activation, only make outbound
			// connection to peers if they flag that they're segwit
			// enabled.
			chain := sp.server.chain
			segwitActive, err := chain.IsDeploymentActive(chaincfg.DeploymentSegwit)
			if err != nil {
				peerLog.Errorf("Unable to query for segwit "+
					"soft-fork state: %v", err)
				return
			}

			if segwitActive && !sp.IsWitnessEnabled() {
				peerLog.Infof("Disconnecting non-segwit "+
					"peer %v, isn't segwit enabled and "+
					"we need more segwit enabled peers", sp)
				sp.Disconnect()
				return
			}

			// TODO(davec): Only do this if not doing the initial block
			// download and the local address is routable.
			if !cfg.DisableListen /* && isCurrent? */ {
				// Get address that best matches.
				lna := addrManager.GetBestLocalAddress(sp.NA())
				if addrmgr.IsRoutable(lna) {
					// Filter addresses the peer already knows about.
					addresses := []*wire.NetAddress{lna}
					sp.pushAddrMsg(addresses)
				}
			}

			// Request known addresses if the server address manager needs
			// more and the peer has a protocol version new enough to
			// include a timestamp with addresses.
			hasTimestamp := sp.ProtocolVersion() >=
				wire.NetAddressTimeVersion
			if addrManager.NeedMoreAddresses() && hasTimestamp {
				sp.QueueMessage(wire.NewMsgGetAddr(), nil)
			}

			// Mark the address as a known good address.
			addrManager.Good(sp.NA())
		}
	}

	// Add valid peer to the server.
	sp.server.AddPeer(sp)
}

// OnMemPool is invoked when a peer receives a mempool bitcoin message.
// It creates and sends an inventory message with the contents of the memory
// pool up to the maximum inventory allowed per message.  When the peer has a
// bloom filter loaded, the contents are filtered accordingly.
func (sp *serverPeer) OnMemPool(_ *peer.Peer, msg *wire.MsgMemPool) {
	// Only allow mempool requests if the server has bloom filtering
	// enabled.
	if sp.server.services&wire.SFNodeBloom != wire.SFNodeBloom {
		peerLog.Debugf("peer %v sent mempool request with bloom "+
			"filtering disabled -- disconnecting", sp)
		sp.Disconnect()
		return
	}

	// A decaying ban score increase is applied to prevent flooding.
	// The ban score accumulates and passes the ban threshold if a burst of
	// mempool messages comes from a peer. The score decays each minute to
	// half of its value.
	sp.addBanScore(0, 33, "mempool")

	// Generate inventory message with the available transactions in the
	// transaction memory pool.  Limit it to the max allowed inventory
	// per message.  The NewMsgInvSizeHint function automatically limits
	// the passed hint to the maximum allowed, so it's safe to pass it
	// without double checking it here.
	txMemPool := sp.server.txMemPool
	txDescs := txMemPool.TxDescs()
	invMsg := wire.NewMsgInvSizeHint(uint(len(txDescs)))

	for _, txDesc := range txDescs {
		// Either add all transactions when there is no bloom filter,
		// or only the transactions that match the filter when there is
		// one.
		if !sp.filter.IsLoaded() || sp.filter.MatchTxAndUpdate(txDesc.Tx) {
			iv := wire.NewInvVect(wire.InvTypeTx, txDesc.Tx.Hash())
			invMsg.AddInvVect(iv)
			if len(invMsg.InvList)+1 > wire.MaxInvPerMsg {
				break
			}
		}
	}

	// Send the inventory message if there is anything to send.
	if len(invMsg.InvList) > 0 {
		sp.QueueMessage(invMsg, nil)
	}
}

// OnTx is invoked when a peer receives a tx bitcoin message.  It blocks
// until the bitcoin transaction has been fully processed.  Unlock the block
// handler this does not serialize all transactions through a single thread
// transactions don't rely on the previous one in a linear fashion like blocks.
func (sp *serverPeer) OnTx(_ *peer.Peer, msg *wire.MsgTx) {
	if cfg.BlocksOnly {
		peerLog.Tracef("Ignoring tx %v from %v - blocksonly enabled",
			msg.TxHash(), sp)
		return
	}

	// Add the transaction to the known inventory for the peer.
	// Convert the raw MsgTx to a btcutil.Tx which provides some convenience
	// methods and things such as hash caching.
	tx := btcutil.NewTx(msg)
	iv := wire.NewInvVect(wire.InvTypeTx, tx.Hash())
	sp.AddKnownInventory(iv)

	// Queue the transaction up to be handled by the sync manager and
	// intentionally block further receives until the transaction is fully
	// processed and known good or bad.  This helps prevent a malicious peer
	// from queuing up a bunch of bad transactions before disconnecting (or
	// being disconnected) and wasting memory.
	sp.server.syncManager.QueueTx(tx, sp.Peer, sp.txProcessed)
	<-sp.txProcessed
}

// OnBlock is invoked when a peer receives a block bitcoin message.  It
// blocks until the bitcoin block has been fully processed.
func (sp *serverPeer) OnBlock(_ *peer.Peer, msg *wire.MsgBlock, buf []byte) {
	// Convert the raw MsgBlock to a btcutil.Block which provides some
	// convenience methods and things such as hash caching.
	block := btcutil.NewBlockFromBlockAndBytes(msg, buf)

	// Add the block to the known inventory for the peer.
	iv := wire.NewInvVect(wire.InvTypeBlock, block.Hash())
	sp.AddKnownInventory(iv)

	// Queue the block up to be handled by the block
	// manager and intentionally block further receives
	// until the bitcoin block is fully processed and known
	// good or bad.  This helps prevent a malicious peer
	// from queuing up a bunch of bad blocks before
	// disconnecting (or being disconnected) and wasting
	// memory.  Additionally, this behavior is depended on
	// by at least the block acceptance test tool as the
	// reference implementation processes blocks in the same
	// thread and therefore blocks further messages until
	// the bitcoin block has been fully processed.
	sp.server.syncManager.QueueBlock(block, sp.Peer, sp.blockProcessed)
	<-sp.blockProcessed
}

// OnInv is invoked when a peer receives an inv bitcoin message and is
// used to examine the inventory being advertised by the remote peer and react
// accordingly.  We pass the message down to blockmanager which will call
// QueueMessage with any appropriate responses.
func (sp *serverPeer) OnInv(_ *peer.Peer, msg *wire.MsgInv) {
	if !cfg.BlocksOnly {
		if len(msg.InvList) > 0 {
			sp.server.syncManager.QueueInv(msg, sp.Peer)
		}
		return
	}

	newInv := wire.NewMsgInvSizeHint(uint(len(msg.InvList)))
	for _, invVect := range msg.InvList {
		if invVect.Type == wire.InvTypeTx {
			peerLog.Tracef("Ignoring tx %v in inv from %v -- "+
				"blocksonly enabled", invVect.Hash, sp)
			if sp.ProtocolVersion() >= wire.BIP0037Version {
				peerLog.Infof("Peer %v is announcing "+
					"transactions -- disconnecting", sp)
				sp.Disconnect()
				return
			}
			continue
		}
		err := newInv.AddInvVect(invVect)
		if err != nil {
			peerLog.Errorf("Failed to add inventory vector: %v", err)
			break
		}
	}

	if len(newInv.InvList) > 0 {
		sp.server.syncManager.QueueInv(newInv, sp.Peer)
	}
}

// OnHeaders is invoked when a peer receives a headers bitcoin
// message.  The message is passed down to the sync manager.
func (sp *serverPeer) OnHeaders(_ *peer.Peer, msg *wire.MsgHeaders) {
	sp.server.syncManager.QueueHeaders(msg, sp.Peer)
}

// handleGetData is invoked when a peer receives a getdata bitcoin message and
// is used to deliver block and transaction information.
func (sp *serverPeer) OnGetData(_ *peer.Peer, msg *wire.MsgGetData) {
	numAdded := 0
	notFound := wire.NewMsgNotFound()

	length := len(msg.InvList)
	// A decaying ban score increase is applied to prevent exhausting resources
	// with unusually large inventory queries.
	// Requesting more than the maximum inventory vector length within a short
	// period of time yields a score above the default ban threshold. Sustained
	// bursts of small requests are not penalized as that would potentially ban
	// peers performing IBD.
	// This incremental score decays each minute to half of its value.
	sp.addBanScore(0, uint32(length)*99/wire.MaxInvPerMsg, "getdata")

	// We wait on this wait channel periodically to prevent queuing
	// far more data than we can send in a reasonable time, wasting memory.
	// The waiting occurs after the database fetch for the next one to
	// provide a little pipelining.
	var waitChan chan struct{}
	doneChan := make(chan struct{}, 1)

	for i, iv := range msg.InvList {
		var c chan struct{}
		// If this will be the last message we send.
		if i == length-1 && len(notFound.InvList) == 0 {
			c = doneChan
		} else if (i+1)%3 == 0 {
			// Buffered so as to not make the send goroutine block.
			c = make(chan struct{}, 1)
		}
		var err error
		switch iv.Type {
		case wire.InvTypeWitnessTx:
			err = sp.server.pushTxMsg(sp, &iv.Hash, c, waitChan, wire.WitnessEncoding)
		case wire.InvTypeTx:
			err = sp.server.pushTxMsg(sp, &iv.Hash, c, waitChan, wire.BaseEncoding)
		case wire.InvTypeWitnessBlock:
			err = sp.server.pushBlockMsg(sp, &iv.Hash, c, waitChan, wire.WitnessEncoding)
		case wire.InvTypeBlock:
			err = sp.server.pushBlockMsg(sp, &iv.Hash, c, waitChan, wire.BaseEncoding)
		case wire.InvTypeFilteredWitnessBlock:
			err = sp.server.pushMerkleBlockMsg(sp, &iv.Hash, c, waitChan, wire.WitnessEncoding)
		case wire.InvTypeFilteredBlock:
			err = sp.server.pushMerkleBlockMsg(sp, &iv.Hash, c, waitChan, wire.BaseEncoding)
		default:
			peerLog.Warnf("Unknown type in inventory request %d",
				iv.Type)
			continue
		}
		if err != nil {
			notFound.AddInvVect(iv)

			// When there is a failure fetching the final entry
			// and the done channel was sent in due to there
			// being no outstanding not found inventory, consume
			// it here because there is now not found inventory
			// that will use the channel momentarily.
			if i == len(msg.InvList)-1 && c != nil {
				<-c
			}
		}
		numAdded++
		waitChan = c
	}
	if len(notFound.InvList) != 0 {
		sp.QueueMessage(notFound, doneChan)
	}

	// Wait for messages to be sent. We can send quite a lot of data at this
	// point and this will keep the peer busy for a decent amount of time.
	// We don't process anything else by them in this time so that we
	// have an idea of when we should hear back from them - else the idle
	// timeout could fire when we were only half done sending the blocks.
	if numAdded > 0 {
		<-doneChan
	}
}

// OnGetBlocks is invoked when a peer receives a getblocks bitcoin
// message.
func (sp *serverPeer) OnGetBlocks(_ *peer.Peer, msg *wire.MsgGetBlocks) {
	// Find the most recent known block in the best chain based on the block
	// locator and fetch all of the block hashes after it until either
	// wire.MaxBlocksPerMsg have been fetched or the provided stop hash is
	// encountered.
	//
	// Use the block after the genesis block if no other blocks in the
	// provided locator are known.  This does mean the client will start
	// over with the genesis block if unknown block locators are provided.
	//
	// This mirrors the behavior in the reference implementation.
	chain := sp.server.chain
	hashList := chain.LocateBlocks(msg.BlockLocatorHashes, &msg.HashStop,
		wire.MaxBlocksPerMsg)

	// Generate inventory message.
	invMsg := wire.NewMsgInv()
	for i := range hashList {
		iv := wire.NewInvVect(wire.InvTypeBlock, &hashList[i])
		invMsg.AddInvVect(iv)
	}

	// Send the inventory message if there is anything to send.
	if len(invMsg.InvList) > 0 {
		invListLen := len(invMsg.InvList)
		if invListLen == wire.MaxBlocksPerMsg {
			// Intentionally use a copy of the final hash so there
			// is not a reference into the inventory slice which
			// would prevent the entire slice from being eligible
			// for GC as soon as it's sent.
			continueHash := invMsg.InvList[invListLen-1].Hash
			sp.continueHash = &continueHash
		}
		sp.QueueMessage(invMsg, nil)
	}
}

// OnGetHeaders is invoked when a peer receives a getheaders bitcoin
// message.
func (sp *serverPeer) OnGetHeaders(_ *peer.Peer, msg *wire.MsgGetHeaders) {
	// Ignore getheaders requests if not in sync.
	if !sp.server.syncManager.IsCurrent() {
		return
	}

	// Find the most recent known block in the best chain based on the block
	// locator and fetch all of the headers after it until either
	// wire.MaxBlockHeadersPerMsg have been fetched or the provided stop
	// hash is encountered.
	//
	// Use the block after the genesis block if no other blocks in the
	// provided locator are known.  This does mean the client will start
	// over with the genesis block if unknown block locators are provided.
	//
	// This mirrors the behavior in the reference implementation.
	chain := sp.server.chain
	headers := chain.LocateHeaders(msg.BlockLocatorHashes, &msg.HashStop)
	if len(headers) == 0 {
		// Nothing to send.
		return
	}

	// Send found headers to the requesting peer.
	blockHeaders := make([]*wire.BlockHeader, len(headers))
	for i := range headers {
		blockHeaders[i] = &headers[i]
	}
	sp.QueueMessage(&wire.MsgHeaders{Headers: blockHeaders}, nil)
}

// enforceNodeBloomFlag disconnects the peer if the server is not configured to
// allow bloom filters.  Additionally, if the peer has negotiated to a protocol
// version  that is high enough to observe the bloom filter service support bit,
// it will be banned since it is intentionally violating the protocol.
func (sp *serverPeer) enforceNodeBloomFlag(cmd string) bool {
	if sp.server.services&wire.SFNodeBloom != wire.SFNodeBloom {
		// Ban the peer if the protocol version is high enough that the
		// peer is knowingly violating the protocol and banning is
		// enabled.
		//
		// NOTE: Even though the addBanScore function already examines
		// whether or not banning is enabled, it is checked here as well
		// to ensure the violation is logged and the peer is
		// disconnected regardless.
		if sp.ProtocolVersion() >= wire.BIP0111Version &&
			!cfg.DisableBanning {

			// Disconnect the peer regardless of whether it was
			// banned.
			sp.addBanScore(100, 0, cmd)
			sp.Disconnect()
			return false
		}

		// Disconnect the peer regardless of protocol version or banning
		// state.
		peerLog.Debugf("%s sent an unsupported %s request -- "+
			"disconnecting", sp, cmd)
		sp.Disconnect()
		return false
	}

	return true
}

// OnFeeFilter is invoked when a peer receives a feefilter bitcoin message and
// is used by remote peers to request that no transactions which have a fee rate
// lower than provided value are inventoried to them.  The peer will be
// disconnected if an invalid fee filter value is provided.
func (sp *serverPeer) OnFeeFilter(_ *peer.Peer, msg *wire.MsgFeeFilter) {
	// Check that the passed minimum fee is a valid amount.
	if msg.MinFee < 0 || msg.MinFee > btcutil.MaxSatoshi {
		peerLog.Debugf("Peer %v sent an invalid feefilter '%v' -- "+
			"disconnecting", sp, btcutil.Amount(msg.MinFee))
		sp.Disconnect()
		return
	}

	atomic.StoreInt64(&sp.feeFilter, msg.MinFee)
}

// OnFilterAdd is invoked when a peer receives a filteradd bitcoin
// message and is used by remote peers to add data to an already loaded bloom
// filter.  The peer will be disconnected if a filter is not loaded when this
// message is received or the server is not configured to allow bloom filters.
func (sp *serverPeer) OnFilterAdd(_ *peer.Peer, msg *wire.MsgFilterAdd) {
	// Disconnect and/or ban depending on the node bloom services flag and
	// negotiated protocol version.
	if !sp.enforceNodeBloomFlag(msg.Command()) {
		return
	}

	if sp.filter.IsLoaded() {
		peerLog.Debugf("%s sent a filteradd request with no filter "+
			"loaded -- disconnecting", sp)
		sp.Disconnect()
		return
	}

	sp.filter.Add(msg.Data)
}

// OnFilterClear is invoked when a peer receives a filterclear bitcoin
// message and is used by remote peers to clear an already loaded bloom filter.
// The peer will be disconnected if a filter is not loaded when this message is
// received  or the server is not configured to allow bloom filters.
func (sp *serverPeer) OnFilterClear(_ *peer.Peer, msg *wire.MsgFilterClear) {
	// Disconnect and/or ban depending on the node bloom services flag and
	// negotiated protocol version.
	if !sp.enforceNodeBloomFlag(msg.Command()) {
		return
	}

	if !sp.filter.IsLoaded() {
		peerLog.Debugf("%s sent a filterclear request with no "+
			"filter loaded -- disconnecting", sp)
		sp.Disconnect()
		return
	}

	sp.filter.Unload()
}

// OnFilterLoad is invoked when a peer receives a filterload bitcoin
// message and it used to load a bloom filter that should be used for
// delivering merkle blocks and associated transactions that match the filter.
// The peer will be disconnected if the server is not configured to allow bloom
// filters.
func (sp *serverPeer) OnFilterLoad(_ *peer.Peer, msg *wire.MsgFilterLoad) {
	// Disconnect and/or ban depending on the node bloom services flag and
	// negotiated protocol version.
	if !sp.enforceNodeBloomFlag(msg.Command()) {
		return
	}

	sp.setDisableRelayTx(false)

	sp.filter.Reload(msg)
}

// OnGetAddr is invoked when a peer receives a getaddr bitcoin message
// and is used to provide the peer with known addresses from the address
// manager.
func (sp *serverPeer) OnGetAddr(_ *peer.Peer, msg *wire.MsgGetAddr) {
	// Don't return any addresses when running on the simulation test
	// network.  This helps prevent the network from becoming another
	// public test network since it will not be able to learn about other
	// peers that have not specifically been provided.
	if cfg.SimNet {
		return
	}

	// Do not accept getaddr requests from outbound peers.  This reduces
	// fingerprinting attacks.
	if !sp.Inbound() {
		peerLog.Debugf("Ignoring getaddr request from outbound peer ",
			"%v", sp)
		return
	}

	// Only allow one getaddr request per connection to discourage
	// address stamping of inv announcements.
	if sp.sentAddrs {
		peerLog.Debugf("Ignoring repeated getaddr request from peer ",
			"%v", sp)
		return
	}
	sp.sentAddrs = true

	// Get the current known addresses from the address manager.
	addrCache := sp.server.addrManager.AddressCache()

	// Push the addresses.
	sp.pushAddrMsg(addrCache)
}

// OnAddr is invoked when a peer receives an addr bitcoin message and is
// used to notify the server about advertised addresses.
func (sp *serverPeer) OnAddr(_ *peer.Peer, msg *wire.MsgAddr) {
	// Ignore addresses when running on the simulation test network.  This
	// helps prevent the network from becoming another public test network
	// since it will not be able to learn about other peers that have not
	// specifically been provided.
	if cfg.SimNet {
		return
	}

	// Ignore old style addresses which don't include a timestamp.
	if sp.ProtocolVersion() < wire.NetAddressTimeVersion {
		return
	}

	// A message that has no addresses is invalid.
	if len(msg.AddrList) == 0 {
		peerLog.Errorf("Command [%s] from %s does not contain any addresses",
			msg.Command(), sp)
		sp.Disconnect()
		return
	}

	for _, na := range msg.AddrList {
		// Don't add more address if we're disconnecting.
		if !sp.Connected() {
			return
		}

		// Set the timestamp to 5 days ago if it's more than 24 hours
		// in the future so this address is one of the first to be
		// removed when space is needed.
		now := time.Now()
		if na.Timestamp.After(now.Add(time.Minute * 10)) {
			na.Timestamp = now.Add(-1 * time.Hour * 24 * 5)
		}

		// Add address to known addresses for this peer.
		sp.addKnownAddresses([]*wire.NetAddress{na})
	}

	// Add addresses to server address manager.  The address manager handles
	// the details of things such as preventing duplicate addresses, max
	// addresses, and last seen updates.
	// XXX bitcoind gives a 2 hour time penalty here, do we want to do the
	// same?
	sp.server.addrManager.AddAddresses(msg.AddrList, sp.NA())
}

// OnRead is invoked when a peer receives a message and it is used to update
// the bytes received by the server.
func (sp *serverPeer) OnRead(_ *peer.Peer, bytesRead int, msg wire.Message, err error) {
	sp.server.AddBytesReceived(uint64(bytesRead))
}

// OnWrite is invoked when a peer sends a message and it is used to update
// the bytes sent by the server.
func (sp *serverPeer) OnWrite(_ *peer.Peer, bytesWritten int, msg wire.Message, err error) {
	sp.server.AddBytesSent(uint64(bytesWritten))
}

// randomUint16Number returns a random uint16 in a specified input range.  Note
// that the range is in zeroth ordering; if you pass it 1800, you will get
// values from 0 to 1800.
func randomUint16Number(max uint16) uint16 {
	// In order to avoid modulo bias and ensure every possible outcome in
	// [0, max) has equal probability, the random number must be sampled
	// from a random source that has a range limited to a multiple of the
	// modulus.
	var randomNumber uint16
	var limitRange = (math.MaxUint16 / max) * max
	for {
		binary.Read(rand.Reader, binary.LittleEndian, &randomNumber)
		if randomNumber < limitRange {
			return (randomNumber % max)
		}
	}
}

// AddRebroadcastInventory adds 'iv' to the list of inventories to be
// rebroadcasted at random intervals until they show up in a block.
func (s *server) AddRebroadcastInventory(iv *wire.InvVect, data interface{}) {
	// Ignore if shutting down.
	if atomic.LoadInt32(&s.shutdown) != 0 {
		return
	}

	s.modifyRebroadcastInv <- broadcastInventoryAdd{invVect: iv, data: data}
}

// RemoveRebroadcastInventory removes 'iv' from the list of items to be
// rebroadcasted if present.
func (s *server) RemoveRebroadcastInventory(iv *wire.InvVect) {
	// Ignore if shutting down.
	if atomic.LoadInt32(&s.shutdown) != 0 {
		return
	}

	s.modifyRebroadcastInv <- broadcastInventoryDel(iv)
}

// relayTransactions generates and relays inventory vectors for all of the
// passed transactions to all connected peers.
func (s *server) relayTransactions(txns []*mempool.TxDesc) {
	for _, txD := range txns {
		iv := wire.NewInvVect(wire.InvTypeTx, txD.Tx.Hash())
		s.RelayInventory(iv, txD)
	}
}

// AnnounceNewTransactions generates and relays inventory vectors and notifies
// both websocket and getblocktemplate long poll clients of the passed
// transactions.  This function should be called whenever new transactions
// are added to the mempool.
func (s *server) AnnounceNewTransactions(txns []*mempool.TxDesc) {
	// Generate and relay inventory vectors for all newly accepted
	// transactions.
	s.relayTransactions(txns)

	// Notify both websocket and getblocktemplate long poll clients of all
	// newly accepted transactions.
	if s.rpcServer != nil {
		s.rpcServer.NotifyNewTransactions(txns)
	}
}

// Transaction has one confirmation on the main chain. Now we can mark it as no
// longer needing rebroadcasting.
func (s *server) TransactionConfirmed(tx *btcutil.Tx) {
	// Rebroadcasting is only necessary when the RPC server is active.
	if s.rpcServer == nil {
		return
	}

	iv := wire.NewInvVect(wire.InvTypeTx, tx.Hash())
	s.RemoveRebroadcastInventory(iv)
}

// pushTxMsg sends a tx message for the provided transaction hash to the
// connected peer.  An error is returned if the transaction hash is not known.
func (s *server) pushTxMsg(sp *serverPeer, hash *chainhash.Hash, doneChan chan<- struct{},
	waitChan <-chan struct{}, encoding wire.MessageEncoding) error {

	// Attempt to fetch the requested transaction from the pool.  A
	// call could be made to check for existence first, but simply trying
	// to fetch a missing transaction results in the same behavior.
	tx, err := s.txMemPool.FetchTransaction(hash)
	if err != nil {
		peerLog.Tracef("Unable to fetch tx %v from transaction "+
			"pool: %v", hash, err)

		if doneChan != nil {
			doneChan <- struct{}{}
		}
		return err
	}

	// Once we have fetched data wait for any previous operation to finish.
	if waitChan != nil {
		<-waitChan
	}

	sp.QueueMessageWithEncoding(tx.MsgTx(), doneChan, encoding)

	return nil
}

// pushBlockMsg sends a block message for the provided block hash to the
// connected peer.  An error is returned if the block hash is not known.
func (s *server) pushBlockMsg(sp *serverPeer, hash *chainhash.Hash, doneChan chan<- struct{},
	waitChan <-chan struct{}, encoding wire.MessageEncoding) error {

	// Fetch the raw block bytes from the database.
	var blockBytes []byte
	err := sp.server.db.View(func(dbTx database.Tx) error {
		var err error
		blockBytes, err = dbTx.FetchBlock(hash)
		return err
	})
	if err != nil {
		peerLog.Tracef("Unable to fetch requested block hash %v: %v",
			hash, err)

		if doneChan != nil {
			doneChan <- struct{}{}
		}
		return err
	}

	// Deserialize the block.
	var msgBlock wire.MsgBlock
	err = msgBlock.Deserialize(bytes.NewReader(blockBytes))
	if err != nil {
		peerLog.Tracef("Unable to deserialize requested block hash "+
			"%v: %v", hash, err)

		if doneChan != nil {
			doneChan <- struct{}{}
		}
		return err
	}

	// Once we have fetched data wait for any previous operation to finish.
	if waitChan != nil {
		<-waitChan
	}

	// We only send the channel for this message if we aren't sending
	// an inv straight after.
	var dc chan<- struct{}
	continueHash := sp.continueHash
	sendInv := continueHash != nil && continueHash.IsEqual(hash)
	if !sendInv {
		dc = doneChan
	}
	sp.QueueMessageWithEncoding(&msgBlock, dc, encoding)

	// When the peer requests the final block that was advertised in
	// response to a getblocks message which requested more blocks than
	// would fit into a single message, send it a new inventory message
	// to trigger it to issue another getblocks message for the next
	// batch of inventory.
	if sendInv {
		best := sp.server.chain.BestSnapshot()
		invMsg := wire.NewMsgInvSizeHint(1)
		iv := wire.NewInvVect(wire.InvTypeBlock, &best.Hash)
		invMsg.AddInvVect(iv)
		sp.QueueMessage(invMsg, doneChan)
		sp.continueHash = nil
	}
	return nil
}

// pushMerkleBlockMsg sends a merkleblock message for the provided block hash to
// the connected peer.  Since a merkle block requires the peer to have a filter
// loaded, this call will simply be ignored if there is no filter loaded.  An
// error is returned if the block hash is not known.
func (s *server) pushMerkleBlockMsg(sp *serverPeer, hash *chainhash.Hash,
	doneChan chan<- struct{}, waitChan <-chan struct{}, encoding wire.MessageEncoding) error {

	// Do not send a response if the peer doesn't have a filter loaded.
	if !sp.filter.IsLoaded() {
		if doneChan != nil {
			doneChan <- struct{}{}
		}
		return nil
	}

	// Fetch the raw block bytes from the database.
	blk, err := sp.server.chain.BlockByHash(hash)
	if err != nil {
		peerLog.Tracef("Unable to fetch requested block hash %v: %v",
			hash, err)

		if doneChan != nil {
			doneChan <- struct{}{}
		}
		return err
	}

	// Generate a merkle block by filtering the requested block according
	// to the filter for the peer.
	merkle, matchedTxIndices := bloom.NewMerkleBlock(blk, sp.filter)

	// Once we have fetched data wait for any previous operation to finish.
	if waitChan != nil {
		<-waitChan
	}

	// Send the merkleblock.  Only send the done channel with this message
	// if no transactions will be sent afterwards.
	var dc chan<- struct{}
	if len(matchedTxIndices) == 0 {
		dc = doneChan
	}
	sp.QueueMessage(merkle, dc)

	// Finally, send any matched transactions.
	blkTransactions := blk.MsgBlock().Transactions
	for i, txIndex := range matchedTxIndices {
		// Only send the done channel on the final transaction.
		var dc chan<- struct{}
		if i == len(matchedTxIndices)-1 {
			dc = doneChan
		}
		if txIndex < uint32(len(blkTransactions)) {
			sp.QueueMessageWithEncoding(blkTransactions[txIndex], dc,
				encoding)
		}
	}

	return nil
}

// handleUpdatePeerHeight updates the heights of all peers who were known to
// announce a block we recently accepted.
func (s *server) handleUpdatePeerHeights(state *peerState, umsg updatePeerHeightsMsg) {
	state.forAllPeers(func(sp *serverPeer) {
		// The origin peer should already have the updated height.
		if sp.Peer == umsg.originPeer {
			return
		}

		// This is a pointer to the underlying memory which doesn't
		// change.
		latestBlkHash := sp.LastAnnouncedBlock()

		// Skip this peer if it hasn't recently announced any new blocks.
		if latestBlkHash == nil {
			return
		}

		// If the peer has recently announced a block, and this block
		// matches our newly accepted block, then update their block
		// height.
		if *latestBlkHash == *umsg.newHash {
			sp.UpdateLastBlockHeight(umsg.newHeight)
			sp.UpdateLastAnnouncedBlock(nil)
		}
	})
}

// handleAddPeerMsg deals with adding new peers.  It is invoked from the
// peerHandler goroutine.
func (s *server) handleAddPeerMsg(state *peerState, sp *serverPeer) bool {
	if sp == nil {
		return false
	}

	// Ignore new peers if we're shutting down.
	if atomic.LoadInt32(&s.shutdown) != 0 {
		srvrLog.Infof("New peer %s ignored - server is shutting down", sp)
		sp.Disconnect()
		return false
	}

	// Disconnect banned peers.
	host, _, err := net.SplitHostPort(sp.Addr())
	if err != nil {
		srvrLog.Debugf("can't split hostport %v", err)
		sp.Disconnect()
		return false
	}
	if banEnd, ok := state.banned[host]; ok {
		if time.Now().Before(banEnd) {
			srvrLog.Debugf("Peer %s is banned for another %v - disconnecting",
				host, time.Until(banEnd))
			sp.Disconnect()
			return false
		}

		srvrLog.Infof("Peer %s is no longer banned", host)
		delete(state.banned, host)
	}

	// TODO: Check for max peers from a single IP.

	// Limit max number of total peers.
	if state.Count() >= cfg.MaxPeers {
		srvrLog.Infof("Max peers reached [%d] - disconnecting peer %s",
			cfg.MaxPeers, sp)
		sp.Disconnect()
		// TODO: how to handle permanent peers here?
		// they should be rescheduled.
		return false
	}

	// Add the new peer and start it.
	srvrLog.Debugf("New peer %s", sp)
	if sp.Inbound() {
		state.inboundPeers[sp.ID()] = sp
	} else {
		state.outboundGroups[addrmgr.GroupKey(sp.NA())]++
		if sp.persistent {
			state.persistentPeers[sp.ID()] = sp
		} else {
			state.outboundPeers[sp.ID()] = sp
		}
	}

	return true
}

// handleDonePeerMsg deals with peers that have signalled they are done.  It is
// invoked from the peerHandler goroutine.
func (s *server) handleDonePeerMsg(state *peerState, sp *serverPeer) {
	var list map[int32]*serverPeer
	if sp.persistent {
		list = state.persistentPeers
	} else if sp.Inbound() {
		list = state.inboundPeers
	} else {
		list = state.outboundPeers
	}
	if _, ok := list[sp.ID()]; ok {
		if !sp.Inbound() && sp.VersionKnown() {
			state.outboundGroups[addrmgr.GroupKey(sp.NA())]--
		}
		if !sp.Inbound() && sp.connReq != nil {
			s.connManager.Disconnect(sp.connReq.ID())
		}
		delete(list, sp.ID())
		srvrLog.Debugf("Removed peer %s", sp)
		return
	}

	if sp.connReq != nil {
		s.connManager.Disconnect(sp.connReq.ID())
	}

	// Update the address' last seen time if the peer has acknowledged
	// our version and has sent us its version as well.
	if sp.VerAckReceived() && sp.VersionKnown() && sp.NA() != nil {
		s.addrManager.Connected(sp.NA())
	}

	// If we get here it means that either we didn't know about the peer
	// or we purposefully deleted it.
}

// handleBanPeerMsg deals with banning peers.  It is invoked from the
// peerHandler goroutine.
func (s *server) handleBanPeerMsg(state *peerState, sp *serverPeer) {
	host, _, err := net.SplitHostPort(sp.Addr())
	if err != nil {
		srvrLog.Debugf("can't split ban peer %s %v", sp.Addr(), err)
		return
	}
	direction := directionString(sp.Inbound())
	srvrLog.Infof("Banned peer %s (%s) for %v", host, direction,
		cfg.BanDuration)
	state.banned[host] = time.Now().Add(cfg.BanDuration)
}

// handleRelayInvMsg deals with relaying inventory to peers that are not already
// known to have it.  It is invoked from the peerHandler goroutine.
func (s *server) handleRelayInvMsg(state *peerState, msg relayMsg) {
	state.forAllPeers(func(sp *serverPeer) {
		if !sp.Connected() {
			return
		}

		// If the inventory is a block and the peer prefers headers,
		// generate and send a headers message instead of an inventory
		// message.
		if msg.invVect.Type == wire.InvTypeBlock && sp.WantsHeaders() {
			blockHeader, ok := msg.data.(wire.BlockHeader)
			if !ok {
				peerLog.Warnf("Underlying data for headers" +
					" is not a block header")
				return
			}
			msgHeaders := wire.NewMsgHeaders()
			if err := msgHeaders.AddBlockHeader(&blockHeader); err != nil {
				peerLog.Errorf("Failed to add block"+
					" header: %v", err)
				return
			}
			sp.QueueMessage(msgHeaders, nil)
			return
		}

		if msg.invVect.Type == wire.InvTypeTx {
			// Don't relay the transaction to the peer when it has
			// transaction relaying disabled.
			if sp.relayTxDisabled() {
				return
			}

			txD, ok := msg.data.(*mempool.TxDesc)
			if !ok {
				peerLog.Warnf("Underlying data for tx inv "+
					"relay is not a *mempool.TxDesc: %T",
					msg.data)
				return
			}

			// Don't relay the transaction if the transaction fee-per-kb
			// is less than the peer's feefilter.
			feeFilter := atomic.LoadInt64(&sp.feeFilter)
			if feeFilter > 0 && txD.FeePerKB < feeFilter {
				return
			}

			// Don't relay the transaction if there is a bloom
			// filter loaded and the transaction doesn't match it.
			if sp.filter.IsLoaded() {
				if !sp.filter.MatchTxAndUpdate(txD.Tx) {
					return
				}
			}
		}

		// Queue the inventory to be relayed with the next batch.
		// It will be ignored if the peer is already known to
		// have the inventory.
		sp.QueueInventory(msg.invVect)
	})
}

// handleBroadcastMsg deals with broadcasting messages to peers.  It is invoked
// from the peerHandler goroutine.
func (s *server) handleBroadcastMsg(state *peerState, bmsg *broadcastMsg) {
	state.forAllPeers(func(sp *serverPeer) {
		if !sp.Connected() {
			return
		}

		for _, ep := range bmsg.excludePeers {
			if sp == ep {
				return
			}
		}

		sp.QueueMessage(bmsg.message, nil)
	})
}

type getConnCountMsg struct {
	reply chan int32
}

type getPeersMsg struct {
	reply chan []*serverPeer
}

type getOutboundGroup struct {
	key   string
	reply chan int
}

type getAddedNodesMsg struct {
	reply chan []*serverPeer
}

type disconnectNodeMsg struct {
	cmp   func(*serverPeer) bool
	reply chan error
}

type connectNodeMsg struct {
	addr      string
	permanent bool
	reply     chan error
}

type removeNodeMsg struct {
	cmp   func(*serverPeer) bool
	reply chan error
}

// handleQuery is the central handler for all queries and commands from other
// goroutines related to peer state.
func (s *server) handleQuery(state *peerState, querymsg interface{}) {
	switch msg := querymsg.(type) {
	case getConnCountMsg:
		nconnected := int32(0)
		state.forAllPeers(func(sp *serverPeer) {
			if sp.Connected() {
				nconnected++
			}
		})
		msg.reply <- nconnected

	case getPeersMsg:
		peers := make([]*serverPeer, 0, state.Count())
		state.forAllPeers(func(sp *serverPeer) {
			if !sp.Connected() {
				return
			}
			peers = append(peers, sp)
		})
		msg.reply <- peers

	case connectNodeMsg:
		// TODO: duplicate oneshots?
		// Limit max number of total peers.
		if state.Count() >= cfg.MaxPeers {
			msg.reply <- errors.New("max peers reached")
			return
		}
		for _, peer := range state.persistentPeers {
			if peer.Addr() == msg.addr {
				if msg.permanent {
					msg.reply <- errors.New("peer already connected")
				} else {
					msg.reply <- errors.New("peer exists as a permanent peer")
				}
				return
			}
		}

		netAddr, err := addrStringToNetAddr(msg.addr)
		if err != nil {
			msg.reply <- err
			return
		}

		// TODO: if too many, nuke a non-perm peer.
		go s.connManager.Connect(&connmgr.ConnReq{
			Addr:      netAddr,
			Permanent: msg.permanent,
		})
		msg.reply <- nil
	case removeNodeMsg:
		found := disconnectPeer(state.persistentPeers, msg.cmp, func(sp *serverPeer) {
			// Keep group counts ok since we remove from
			// the list now.
			state.outboundGroups[addrmgr.GroupKey(sp.NA())]--
		})

		if found {
			msg.reply <- nil
		} else {
			msg.reply <- errors.New("peer not found")
		}
	case getOutboundGroup:
		count, ok := state.outboundGroups[msg.key]
		if ok {
			msg.reply <- count
		} else {
			msg.reply <- 0
		}
		// Request a list of the persistent (added) peers.
	case getAddedNodesMsg:
		// Respond with a slice of the relevant peers.
		peers := make([]*serverPeer, 0, len(state.persistentPeers))
		for _, sp := range state.persistentPeers {
			peers = append(peers, sp)
		}
		msg.reply <- peers
	case disconnectNodeMsg:
		// Check inbound peers. We pass a nil callback since we don't
		// require any additional actions on disconnect for inbound peers.
		found := disconnectPeer(state.inboundPeers, msg.cmp, nil)
		if found {
			msg.reply <- nil
			return
		}

		// Check outbound peers.
		found = disconnectPeer(state.outboundPeers, msg.cmp, func(sp *serverPeer) {
			// Keep group counts ok since we remove from
			// the list now.
			state.outboundGroups[addrmgr.GroupKey(sp.NA())]--
		})
		if found {
			// If there are multiple outbound connections to the same
			// ip:port, continue disconnecting them all until no such
			// peers are found.
			for found {
				found = disconnectPeer(state.outboundPeers, msg.cmp, func(sp *serverPeer) {
					state.outboundGroups[addrmgr.GroupKey(sp.NA())]--
				})
			}
			msg.reply <- nil
			return
		}

		msg.reply <- errors.New("peer not found")
	}
}

// disconnectPeer attempts to drop the connection of a targeted peer in the
// passed peer list. Targets are identified via usage of the passed
// `compareFunc`, which should return `true` if the passed peer is the target
// peer. This function returns true on success and false if the peer is unable
// to be located. If the peer is found, and the passed callback: `whenFound'
// isn't nil, we call it with the peer as the argument before it is removed
// from the peerList, and is disconnected from the server.
func disconnectPeer(peerList map[int32]*serverPeer, compareFunc func(*serverPeer) bool, whenFound func(*serverPeer)) bool {
	for addr, peer := range peerList {
		if compareFunc(peer) {
			if whenFound != nil {
				whenFound(peer)
			}

			// This is ok because we are not continuing
			// to iterate so won't corrupt the loop.
			delete(peerList, addr)
			peer.Disconnect()
			return true
		}
	}
	return false
}

// newPeerConfig returns the configuration for the given serverPeer.
func newPeerConfig(sp *serverPeer) *peer.Config {
	return &peer.Config{
		Listeners: peer.MessageListeners{
			OnVersion:     sp.OnVersion,
			OnMemPool:     sp.OnMemPool,
			OnTx:          sp.OnTx,
			OnBlock:       sp.OnBlock,
			OnInv:         sp.OnInv,
			OnHeaders:     sp.OnHeaders,
			OnGetData:     sp.OnGetData,
			OnGetBlocks:   sp.OnGetBlocks,
			OnGetHeaders:  sp.OnGetHeaders,
			OnFeeFilter:   sp.OnFeeFilter,
			OnFilterAdd:   sp.OnFilterAdd,
			OnFilterClear: sp.OnFilterClear,
			OnFilterLoad:  sp.OnFilterLoad,
			OnGetAddr:     sp.OnGetAddr,
			OnAddr:        sp.OnAddr,
			OnRead:        sp.OnRead,
			OnWrite:       sp.OnWrite,

			// Note: The reference client currently bans peers that send alerts
			// not signed with its key.  We could verify against their key, but
			// since the reference client is currently unwilling to support
			// other implementations' alert messages, we will not relay theirs.
			OnAlert: nil,
		},
		NewestBlock:       sp.newestBlock,
		HostToNetAddress:  sp.server.addrManager.HostToNetAddress,
		Proxy:             cfg.Proxy,
		UserAgentName:     userAgentName,
		UserAgentVersion:  userAgentVersion,
		UserAgentComments: cfg.UserAgentComments,
		ChainParams:       sp.server.chainParams,
		Services:          sp.server.services,
		DisableRelayTx:    cfg.BlocksOnly,
		ProtocolVersion:   peer.MaxProtocolVersion,
	}
}

// inboundPeerConnected is invoked by the connection manager when a new inbound
// connection is established.  It initializes a new inbound server peer
// instance, associates it with the connection, and starts a goroutine to wait
// for disconnection.
func (s *server) inboundPeerConnected(conn net.Conn) {
	sp := newServerPeer(s, false)
	sp.isWhitelisted = isWhitelisted(conn.RemoteAddr())
	sp.Peer = peer.NewInboundPeer(newPeerConfig(sp))
	sp.AssociateConnection(conn, s.phCh)
	go s.peerDoneHandler(sp)
}

// outboundPeerConnected is invoked by the connection manager when a new
// outbound connection is established.  It initializes a new outbound server
// peer instance, associates it with the relevant state such as the connection
// request instance and the connection itself, and finally notifies the address
// manager of the attempt.
func (s *server) outboundPeerConnected(c *connmgr.ConnReq, conn net.Conn) {
	sp := newServerPeer(s, c.Permanent)
	p, err := peer.NewOutboundPeer(newPeerConfig(sp), c.Addr.String())
	if err != nil {
		srvrLog.Debugf("Cannot create outbound peer %s: %v", c.Addr, err)
		s.connManager.Disconnect(c.ID())
	}
	sp.Peer = p
	sp.connReq = c
	sp.isWhitelisted = isWhitelisted(conn.RemoteAddr())
	sp.AssociateConnection(conn, s.phCh)
	go s.peerDoneHandler(sp)
	s.addrManager.Attempt(sp.NA())
}

// peerDoneHandler handles peer disconnects by notifiying the server that it's
// done along with other performing other desirable cleanup.
func (s *server) peerDoneHandler(sp *serverPeer) {
	sp.WaitForDisconnect()
	s.donePeers <- sp

	// Only tell sync manager we are gone if we ever told it we existed.
	if sp.VersionKnown() {
		s.syncManager.DonePeer(sp.Peer)

		// Evict any remaining orphans that were sent by the peer.
		numEvicted := s.txMemPool.RemoveOrphansByTag(mempool.Tag(sp.ID()))
		if numEvicted > 0 {
			txmpLog.Debugf("Evicted %d %s from peer %v (id %d)",
				numEvicted, pickNoun(numEvicted, "orphan",
					"orphans"), sp, sp.ID())
		}
	}
	close(sp.quit)
}

// peerHandler is used to handle peer operations such as adding and removing
// peers to and from the server, banning peers, and broadcasting messages to
// peers.  It must be run in a goroutine.
func (s *server) peerHandler() {
	// Start the address manager and sync manager, both of which are needed
	// by peers.  This is done here since their lifecycle is closely tied
	// to this handler and rather than adding more channels to sychronize
	// things, it's easier and slightly faster to simply start and stop them
	// in this handler.
	s.addrManager.Start()
	s.syncManager.Start()

	srvrLog.Tracef("Starting peer handler")

	state := &peerState{
		inboundPeers:    make(map[int32]*serverPeer),
		persistentPeers: make(map[int32]*serverPeer),
		outboundPeers:   make(map[int32]*serverPeer),
		banned:          make(map[string]time.Time),
		outboundGroups:  make(map[string]int),
	}

	if !cfg.DisableDNSSeed {
		// Add peers discovered through DNS to the address manager.
		connmgr.SeedFromDNS(activeNetParams.Params, defaultRequiredServices,
			net.LookupIP, func(addrs []*wire.NetAddress) {
				// Bitcoind uses a lookup of the dns seeder here. This
				// is rather strange since the values looked up by the
				// DNS seed lookups will vary quite a lot.
				// to replicate this behaviour we put all addresses as
				// having come from the first one.
				s.addrManager.AddAddresses(addrs, addrs[0])
			})
	}
	go s.connManager.Start()

out:
	for {
		select {
		// New peers connected to the server.
		case p := <-s.newPeers:
			s.handleAddPeerMsg(state, p)

			// Disconnected peers.
		case p := <-s.donePeers:
			s.handleDonePeerMsg(state, p)

			// Block accepted in mainchain or orphan, update peer height.
		case umsg := <-s.peerHeightsUpdate:
			s.handleUpdatePeerHeights(state, umsg)

			// Peer to ban.
		case p := <-s.banPeers:
			s.handleBanPeerMsg(state, p)

			// New inventory to potentially be relayed to other peers.
		case invMsg := <-s.relayInv:
			s.handleRelayInvMsg(state, invMsg)

			// Message to broadcast to all connected peers except those
			// which are excluded by the message.
		case bmsg := <-s.broadcast:
			s.handleBroadcastMsg(state, &bmsg)

		case qmsg := <-s.query:
			s.handleQuery(state, qmsg)

		case <-s.quit:
			// Disconnect all peers on server shutdown.
			state.forAllPeers(func(sp *serverPeer) {
				srvrLog.Tracef("Shutdown peer %s", sp)
				sp.Disconnect()
			})
			break out
		}
	}

	s.connManager.Stop()
	s.syncManager.Stop()
	s.addrManager.Stop()

	// Drain channels before exiting so nothing is left waiting around
	// to send.
cleanup:
	for {
		select {
		case <-s.newPeers:
		case <-s.donePeers:
		case <-s.peerHeightsUpdate:
		case <-s.relayInv:
		case <-s.broadcast:
		case <-s.query:
		default:
			break cleanup
		}
	}
	s.wg.Done()
	srvrLog.Tracef("Peer handler done")
}

// AddPeer adds a new peer that has already been connected to the server.
func (s *server) AddPeer(sp *serverPeer) {
	s.newPeers <- sp
}

// BanPeer bans a peer that has already been connected to the server by ip.
func (s *server) BanPeer(sp *serverPeer) {
	s.banPeers <- sp
}

// RelayInventory relays the passed inventory vector to all connected peers
// that are not already known to have it.
func (s *server) RelayInventory(invVect *wire.InvVect, data interface{}) {
	s.relayInv <- relayMsg{invVect: invVect, data: data}
}

// BroadcastMessage sends msg to all peers currently connected to the server
// except those in the passed peers to exclude.
func (s *server) BroadcastMessage(msg wire.Message, exclPeers ...*serverPeer) {
	// XXX: Need to determine if this is an alert that has already been
	// broadcast and refrain from broadcasting again.
	bmsg := broadcastMsg{message: msg, excludePeers: exclPeers}
	s.broadcast <- bmsg
}

// ConnectedCount returns the number of currently connected peers.
func (s *server) ConnectedCount() int32 {
	replyChan := make(chan int32)

	s.query <- getConnCountMsg{reply: replyChan}

	return <-replyChan
}

// OutboundGroupCount returns the number of peers connected to the given
// outbound group key.
func (s *server) OutboundGroupCount(key string) int {
	replyChan := make(chan int)
	s.query <- getOutboundGroup{key: key, reply: replyChan}
	return <-replyChan
}

// AddBytesSent adds the passed number of bytes to the total bytes sent counter
// for the server.  It is safe for concurrent access.
func (s *server) AddBytesSent(bytesSent uint64) {
	atomic.AddUint64(&s.bytesSent, bytesSent)
}

// AddBytesReceived adds the passed number of bytes to the total bytes received
// counter for the server.  It is safe for concurrent access.
func (s *server) AddBytesReceived(bytesReceived uint64) {
	atomic.AddUint64(&s.bytesReceived, bytesReceived)
}

// NetTotals returns the sum of all bytes received and sent across the network
// for all peers.  It is safe for concurrent access.
func (s *server) NetTotals() (uint64, uint64) {
	return atomic.LoadUint64(&s.bytesReceived),
		atomic.LoadUint64(&s.bytesSent)
}

// UpdatePeerHeights updates the heights of all peers who have have announced
// the latest connected main chain block, or a recognized orphan. These height
// updates allow us to dynamically refresh peer heights, ensuring sync peer
// selection has access to the latest block heights for each peer.
func (s *server) UpdatePeerHeights(latestBlkHash *chainhash.Hash, latestHeight int32, updateSource *peer.Peer) {
	s.peerHeightsUpdate <- updatePeerHeightsMsg{
		newHash:    latestBlkHash,
		newHeight:  latestHeight,
		originPeer: updateSource,
	}
}

// rebroadcastHandler keeps track of user submitted inventories that we have
// sent out but have not yet made it into a block. We periodically rebroadcast
// them in case our peers restarted or otherwise lost track of them.
func (s *server) rebroadcastHandler() {
	// Wait 5 min before first tx rebroadcast.
	timer := time.NewTimer(5 * time.Minute)
	pendingInvs := make(map[wire.InvVect]interface{})

out:
	for {
		select {
		case riv := <-s.modifyRebroadcastInv:
			switch msg := riv.(type) {
			// Incoming InvVects are added to our map of RPC txs.
			case broadcastInventoryAdd:
				pendingInvs[*msg.invVect] = msg.data

				// When an InvVect has been added to a block, we can
				// now remove it, if it was present.
			case broadcastInventoryDel:
				if _, ok := pendingInvs[*msg]; ok {
					delete(pendingInvs, *msg)
				}
			}

		case <-timer.C:
			// Any inventory we have has not made it into a block
			// yet. We periodically resubmit them until they have.
			for iv, data := range pendingInvs {
				ivCopy := iv
				s.RelayInventory(&ivCopy, data)
			}

			// Process at a random time up to 30mins (in seconds)
			// in the future.
			timer.Reset(time.Second *
				time.Duration(randomUint16Number(1800)))

		case <-s.quit:
			break out
		}
	}

	timer.Stop()

	// Drain channels before exiting so nothing is left waiting around
	// to send.
cleanup:
	for {
		select {
		case <-s.modifyRebroadcastInv:
		default:
			break cleanup
		}
	}
	s.wg.Done()
}

// Start begins accepting connections from peers.
func (s *server) Start() {
	// Already started?
	if atomic.AddInt32(&s.started, 1) != 1 {
		return
	}

	srvrLog.Trace("Starting server")

	// Server startup time. Used for the uptime command for uptime calculation.
	s.startupTime = time.Now().Unix()

	// Start the peer handler which in turn starts the address and block
	// managers.
	s.wg.Add(1)
	go s.peerHandler()

	if s.nat != nil {
		s.wg.Add(1)
		go s.upnpUpdateThread()
	}

	if !cfg.DisableRPC {
		s.wg.Add(1)

		// Start the rebroadcastHandler, which ensures user tx received by
		// the RPC server are rebroadcast until being included in a block.
		go s.rebroadcastHandler()

		s.rpcServer.Start()
	}

	// Start the CPU miner if generation is enabled.
	if cfg.Generate {
		s.cpuMiner.Start()
	}
}

// Stop gracefully shuts down the server by stopping and disconnecting all
// peers and the main listener.
func (s *server) Stop() error {
	// Make sure this only happens once.
	if atomic.AddInt32(&s.shutdown, 1) != 1 {
		srvrLog.Infof("Server is already in the process of shutting down")
		return nil
	}

	srvrLog.Warnf("Server shutting down")

	// Stop the CPU miner if needed
	s.cpuMiner.Stop()

	// Shutdown the RPC server if it's not disabled.
	if !cfg.DisableRPC {
		s.rpcServer.Stop()
	}

	// Signal the remaining goroutines to quit.
	close(s.quit)
	return nil
}

// WaitForShutdown blocks until the main listener and peer handlers are stopped.
func (s *server) WaitForShutdown() {
	s.wg.Wait()
}

// ScheduleShutdown schedules a server shutdown after the specified duration.
// It also dynamically adjusts how often to warn the server is going down based
// on remaining duration.
func (s *server) ScheduleShutdown(duration time.Duration) {
	// Don't schedule shutdown more than once.
	if atomic.AddInt32(&s.shutdownSched, 1) != 1 {
		return
	}
	srvrLog.Warnf("Server shutdown in %v", duration)
	go func() {
		remaining := duration
		tickDuration := dynamicTickDuration(remaining)
		done := time.After(remaining)
		ticker := time.NewTicker(tickDuration)
	out:
		for {
			select {
			case <-done:
				ticker.Stop()
				s.Stop()
				break out
			case <-ticker.C:
				remaining = remaining - tickDuration
				if remaining < time.Second {
					continue
				}

				// Change tick duration dynamically based on remaining time.
				newDuration := dynamicTickDuration(remaining)
				if tickDuration != newDuration {
					tickDuration = newDuration
					ticker.Stop()
					ticker = time.NewTicker(tickDuration)
				}
				srvrLog.Warnf("Server shutdown in %v", remaining)
			}
		}
	}()
}

// parseListeners determines whether each listen address is IPv4 and IPv6 and
// returns a slice of appropriate net.Addrs to listen on with TCP. It also
// properly detects addresses which apply to "all interfaces" and adds the
// address as both IPv4 and IPv6.
func parseListeners(addrs []string) ([]net.Addr, error) {
	netAddrs := make([]net.Addr, 0, len(addrs)*2)
	for _, addr := range addrs {
		host, _, err := net.SplitHostPort(addr)
		if err != nil {
			// Shouldn't happen due to already being normalized.
			return nil, err
		}

		// Empty host or host of * on plan9 is both IPv4 and IPv6.
		if host == "" || (host == "*" && runtime.GOOS == "plan9") {
			netAddrs = append(netAddrs, simpleAddr{net: "tcp4", addr: addr})
			netAddrs = append(netAddrs, simpleAddr{net: "tcp6", addr: addr})
			continue
		}

		// Strip IPv6 zone id if present since net.ParseIP does not
		// handle it.
		zoneIndex := strings.LastIndex(host, "%")
		if zoneIndex > 0 {
			host = host[:zoneIndex]
		}

		// Parse the IP.
		ip := net.ParseIP(host)
		if ip == nil {
			return nil, fmt.Errorf("'%s' is not a valid IP address", host)
		}

		// To4 returns nil when the IP is not an IPv4 address, so use
		// this determine the address type.
		if ip.To4() == nil {
			netAddrs = append(netAddrs, simpleAddr{net: "tcp6", addr: addr})
		} else {
			netAddrs = append(netAddrs, simpleAddr{net: "tcp4", addr: addr})
		}
	}
	return netAddrs, nil
}

func (s *server) upnpUpdateThread() {
	// Go off immediately to prevent code duplication, thereafter we renew
	// lease every 15 minutes.
	timer := time.NewTimer(0 * time.Second)
	lport, _ := strconv.ParseInt(activeNetParams.DefaultPort, 10, 16)
	first := true
out:
	for {
		select {
		case <-timer.C:
			// TODO: pick external port  more cleverly
			// TODO: know which ports we are listening to on an external net.
			// TODO: if specific listen port doesn't work then ask for wildcard
			// listen port?
			// XXX this assumes timeout is in seconds.
			listenPort, err := s.nat.AddPortMapping("tcp", int(lport), int(lport),
				"btcd listen port", 20*60)
			if err != nil {
				srvrLog.Warnf("can't add UPnP port mapping: %v", err)
			}
			if first && err == nil {
				// TODO: look this up periodically to see if upnp domain changed
				// and so did ip.
				externalip, err := s.nat.GetExternalAddress()
				if err != nil {
					srvrLog.Warnf("UPnP can't get external address: %v", err)
					continue out
				}
				na := wire.NewNetAddressIPPort(externalip, uint16(listenPort),
					s.services)
				err = s.addrManager.AddLocalAddress(na, addrmgr.UpnpPrio)
				if err != nil {
					// XXX DeletePortMapping?
				}
				srvrLog.Warnf("Successfully bound via UPnP to %s", addrmgr.NetAddressKey(na))
				first = false
			}
			timer.Reset(time.Minute * 15)
		case <-s.quit:
			break out
		}
	}

	timer.Stop()

	if err := s.nat.DeletePortMapping("tcp", int(lport), int(lport)); err != nil {
		srvrLog.Warnf("unable to remove UPnP port mapping: %v", err)
	} else {
		srvrLog.Debugf("successfully disestablished UPnP port mapping")
	}

	s.wg.Done()
}

// setupRPCListeners returns a slice of listeners that are configured for use
// with the RPC server depending on the configuration settings for listen
// addresses and TLS.
func setupRPCListeners() ([]net.Listener, error) {
	// Setup TLS if not disabled.
	listenFunc := net.Listen
	if !cfg.DisableTLS {
		// Generate the TLS cert and key file if both don't already
		// exist.
		if !fileExists(cfg.RPCKey) && !fileExists(cfg.RPCCert) {
			err := genCertPair(cfg.RPCCert, cfg.RPCKey)
			if err != nil {
				return nil, err
			}
		}
		keypair, err := tls.LoadX509KeyPair(cfg.RPCCert, cfg.RPCKey)
		if err != nil {
			return nil, err
		}

		tlsConfig := tls.Config{
			Certificates: []tls.Certificate{keypair},
			MinVersion:   tls.VersionTLS12,
		}

		// Change the standard net.Listen function to the tls one.
		listenFunc = func(net string, laddr string) (net.Listener, error) {
			return tls.Listen(net, laddr, &tlsConfig)
		}
	}

	netAddrs, err := parseListeners(cfg.RPCListeners)
	if err != nil {
		return nil, err
	}

	listeners := make([]net.Listener, 0, len(netAddrs))
	for _, addr := range netAddrs {
		listener, err := listenFunc(addr.Network(), addr.String())
		if err != nil {
			rpcsLog.Warnf("Can't listen on %s: %v", addr, err)
			continue
		}
		listeners = append(listeners, listener)
	}

	return listeners, nil
}

// newServer returns a new btcd server configured to listen on addr for the
// bitcoin network type specified by chainParams.  Use start to begin accepting
// connections from peers.
func newServer(listenAddrs []string, db database.DB, chainParams *chaincfg.Params, interrupt <-chan struct{}) (*server, error) {
	services := defaultServices
	if cfg.NoPeerBloomFilters {
		services &^= wire.SFNodeBloom
	}

	amgr := addrmgr.New(cfg.DataDir, btcdLookup)

	var listeners []net.Listener
	var nat NAT
	if !cfg.DisableListen {
		var err error
		listeners, nat, err = initListeners(amgr, listenAddrs, services)
		if err != nil {
			return nil, err
		}
		if len(listeners) == 0 {
			return nil, errors.New("no valid listen address")
		}
	}

	s := server{
		chainParams:          chainParams,
		addrManager:          amgr,
		newPeers:             make(chan *serverPeer, cfg.MaxPeers),
		donePeers:            make(chan *serverPeer, cfg.MaxPeers),
		banPeers:             make(chan *serverPeer, cfg.MaxPeers),
		query:                make(chan interface{}),
		relayInv:             make(chan relayMsg, cfg.MaxPeers),
		broadcast:            make(chan broadcastMsg, cfg.MaxPeers),
		quit:                 make(chan struct{}),
		modifyRebroadcastInv: make(chan interface{}),
		peerHeightsUpdate:    make(chan updatePeerHeightsMsg),
		nat:                  nat,
		db:                   db,
		timeSource:           blockchain.NewMedianTime(),
		services:             services,
		sigCache:             txscript.NewSigCache(cfg.SigCacheMaxSize),
		hashCache:            txscript.NewHashCache(cfg.SigCacheMaxSize),
	}

	// Create the transaction and address indexes if needed.
	//
	// CAUTION: the txindex needs to be first in the indexes array because
	// the addrindex uses data from the txindex during catchup.  If the
	// addrindex is run first, it may not have the transactions from the
	// current block indexed.
	var indexes []indexers.Indexer
	if cfg.TxIndex || cfg.AddrIndex {
		// Enable transaction index if address index is enabled since it
		// requires it.
		if !cfg.TxIndex {
			indxLog.Infof("Transaction index enabled because it " +
				"is required by the address index")
			cfg.TxIndex = true
		} else {
			indxLog.Info("Transaction index is enabled")
		}

		s.txIndex = indexers.NewTxIndex(db)
		indexes = append(indexes, s.txIndex)
	}
	if cfg.AddrIndex {
		indxLog.Info("Address index is enabled")
		s.addrIndex = indexers.NewAddrIndex(db, chainParams)
		indexes = append(indexes, s.addrIndex)
	}

	// Create an index manager if any of the optional indexes are enabled.
	var indexManager blockchain.IndexManager
	if len(indexes) > 0 {
		indexManager = indexers.NewManager(db, indexes)
	}

	// Merge given checkpoints with the default ones unless they are disabled.
	var checkpoints []chaincfg.Checkpoint
	if !cfg.DisableCheckpoints {
		checkpoints = mergeCheckpoints(s.chainParams.Checkpoints, cfg.addCheckpoints)
	}

	// Create a new block chain instance with the appropriate configuration.
	var err error
	s.chain, err = blockchain.New(&blockchain.Config{
		DB:           s.db,
		Interrupt:    interrupt,
		ChainParams:  s.chainParams,
		Checkpoints:  checkpoints,
		TimeSource:   s.timeSource,
		SigCache:     s.sigCache,
		IndexManager: indexManager,
		HashCache:    s.hashCache,
	})
	if err != nil {
		return nil, err
	}

	txC := mempool.Config{
		Policy: mempool.Policy{
			DisableRelayPriority: cfg.NoRelayPriority,
			AcceptNonStd:         cfg.RelayNonStd,
			FreeTxRelayLimit:     cfg.FreeTxRelayLimit,
			MaxOrphanTxs:         cfg.MaxOrphanTxs,
			MaxOrphanTxSize:      defaultMaxOrphanTxSize,
			MaxSigOpCostPerTx:    blockchain.MaxBlockSigOpsCost / 4,
			MinRelayTxFee:        cfg.minRelayTxFee,
			MaxTxVersion:         2,
		},
		ChainParams:    chainParams,
		FetchUtxoView:  s.chain.FetchUtxoView,
		BestHeight:     func() int32 { return s.chain.BestSnapshot().Height },
		MedianTimePast: func() time.Time { return s.chain.BestSnapshot().MedianTime },
		CalcSequenceLock: func(tx *btcutil.Tx, view *blockchain.UtxoViewpoint) (*blockchain.SequenceLock, error) {
			return s.chain.CalcSequenceLock(tx, view, true)
		},
		IsDeploymentActive: s.chain.IsDeploymentActive,
		SigCache:           s.sigCache,
		HashCache:          s.hashCache,
		AddrIndex:          s.addrIndex,
	}
	s.txMemPool = mempool.New(&txC)

	s.syncManager, err = netsync.New(&netsync.Config{
		PeerNotifier:       &s,
		Chain:              s.chain,
		TxMemPool:          s.txMemPool,
		ChainParams:        s.chainParams,
		DisableCheckpoints: cfg.DisableCheckpoints,
		MaxPeers:           cfg.MaxPeers,
	})
	if err != nil {
		return nil, err
	}

	// Create the mining policy and block template generator based on the
	// configuration options.
	//
	// NOTE: The CPU miner relies on the mempool, so the mempool has to be
	// created before calling the function to create the CPU miner.
	policy := mining.Policy{
		BlockMinWeight:    cfg.BlockMinWeight,
		BlockMaxWeight:    cfg.BlockMaxWeight,
		BlockMinSize:      cfg.BlockMinSize,
		BlockMaxSize:      cfg.BlockMaxSize,
		BlockPrioritySize: cfg.BlockPrioritySize,
		TxMinFreeFee:      cfg.minRelayTxFee,
	}
	blockTemplateGenerator := mining.NewBlkTmplGenerator(&policy,
		s.chainParams, s.txMemPool, s.chain, s.timeSource,
		s.sigCache, s.hashCache)
	s.cpuMiner = cpuminer.New(&cpuminer.Config{
		ChainParams:            chainParams,
		BlockTemplateGenerator: blockTemplateGenerator,
		MiningAddrs:            cfg.miningAddrs,
		ProcessBlock:           s.syncManager.ProcessBlock,
		ConnectedCount:         s.ConnectedCount,
		IsCurrent:              s.syncManager.IsCurrent,
	})

	amgr.NewAddress(func(groupKey string) bool {
		return s.OutboundGroupCount(groupKey) != 0
	},addrStringToNetAddr)


	// Create a connection manager.
	targetOutbound := defaultTargetOutbound
	if cfg.MaxPeers < targetOutbound {
		targetOutbound = cfg.MaxPeers
	}
	cmgr, err := connmgr.New(&connmgr.Config{
		Listeners:      listeners,
		OnAccept:       s.inboundPeerConnected,
		RetryDuration:  connectionRetryInterval,
		TargetOutbound: uint32(targetOutbound),
		Dial:           btcdDial,
		OnConnection:   s.outboundPeerConnected,
		GetNewAddress:  newAddressFunc,
	})
	if err != nil {
		return nil, err
	}
	s.connManager = cmgr

	// Start up persistent peers.
	permanentPeers := cfg.ConnectPeers
	if len(permanentPeers) == 0 {
		permanentPeers = cfg.AddPeers
	}
	for _, addr := range permanentPeers {
		netAddr, err := addrStringToNetAddr(addr)
		if err != nil {
			return nil, err
		}

		go s.connManager.Connect(&connmgr.ConnReq{
			Addr:      netAddr,
			Permanent: true,
		})
	}

	if !cfg.DisableRPC {
		// Setup listeners for the configured RPC listen addresses and
		// TLS settings.
		rpcListeners, err := setupRPCListeners()
		if err != nil {
			return nil, err
		}
		if len(rpcListeners) == 0 {
			return nil, errors.New("RPCS: No valid listen address")
		}

		s.rpcServer, err = newRPCServer(&rpcserverConfig{
			Listeners:   rpcListeners,
			StartupTime: s.startupTime,
			ConnMgr:     &rpcConnManager{&s},
			SyncMgr:     &rpcSyncMgr{&s, s.syncManager},
			TimeSource:  s.timeSource,
			Chain:       s.chain,
			ChainParams: chainParams,
			DB:          db,
			TxMemPool:   s.txMemPool,
			Generator:   blockTemplateGenerator,
			CPUMiner:    s.cpuMiner,
			TxIndex:     s.txIndex,
			AddrIndex:   s.addrIndex,
		})
		if err != nil {
			return nil, err
		}

		// Signal process shutdown when the RPC server requests it.
		go func() {
			<-s.rpcServer.RequestedProcessShutdown()
			shutdownRequestChannel <- struct{}{}
		}()
	}

	return &s, nil
}

func newServer1(listenAddrs []string, chainParams *chaincfg.Params, interrupt <-chan struct{}) (*server, error) {

	cfg := conf.Cfg

	services := defaultServices
	if cfg.NoPeerBloomFilters {
		services &^= wire.SFNodeBloom
	}

	amgr := addrmgr.New(cfg.DataDir, net.LookupIP)

	var listeners []net.Listener
	var nat NAT

	var err error
	listeners, nat, err = initListeners(amgr, cfg.P2PNet.ListenAddrs, services)
	if err != nil {
		return nil, err
	}
	if len(cfg.P2PNet.ListenAddrs) != 0 && len(listeners) == 0 {
		return nil, errors.New("no valid listen address")
	}

	// FIXME: remove useless member
	s := server{
		chainParams:          chainParams,
		addrManager:          amgr,
		newPeers:             make(chan *serverPeer, cfg.P2PNet.MaxPeers),
		donePeers:            make(chan *serverPeer, cfg.P2PNet.MaxPeers),
		banPeers:             make(chan *serverPeer, cfg.P2PNet.MaxPeers),
		query:                make(chan interface{}),
		relayInv:             make(chan relayMsg, cfg.P2PNet.MaxPeers),
		broadcast:            make(chan broadcastMsg, cfg.P2PNet.MaxPeers),
		quit:                 make(chan struct{}),
		modifyRebroadcastInv: make(chan interface{}),
		peerHeightsUpdate:    make(chan updatePeerHeightsMsg),
		services:             services,
		// nat:                  nat,
		// db:                   db,
		// timeSource: blockchain.NewMedianTime(),

		// sigCache:   txscript.NewSigCache(cfg.SigCacheMaxSize),
		// hashCache:  txscript.NewHashCache(cfg.SigCacheMaxSize),

		phCh: make(chan *peer.PeerMessage),
	}

	targetOutbound := defaultTargetOutbound
	if cfg.P2PNet.MaxPeers < targetOutbound {
		targetOutbound = cfg.P2PNet.MaxPeers
	}

	cmgr, err := connmgr.New(&connmgr.Config{
		Listeners:      listeners,
		RetryDuration:  connectionRetryInterval,
		TargetOutbound: uint32(targetOutbound),

		Dial: func(ctx context.Context, netaddr net.Addr) (net.Conn, error) {
			var d net.Dialer
			return d.DialContext(ctx, netaddr.Network(), netaddr.String())
		},
		OnAccept:      s.inboundPeerConnected,
		OnConnect:     s.outboundPeerConnected,
		GetNewAddress: addmgr.GetNewAddress(), // TODO: for xiaolong
	})
	for _, addr := range cfg.P2PNet.ConnectPeersOnStart {
		netAddr, err := addrStringToNetAddr(addr)
		if err != nil {
			return nil, err
		}
		go cmgr.Connect(context.TODO(), &connmgr.ConnReq{
			Addr:      netAddr,
			Permanent: true,
		})
	}

	// Wait until the interrupt signal is received from an OS signal or
	// shutdown is requested through one of the subsystems such as the RPC
	// server.
	<-interrupt
}

// initListeners initializes the configured net listeners and adds any bound
// addresses to the address manager. Returns the listeners and a NAT interface,
// which is non-nil if UPnP is in use.
func initListeners(amgr *addrmgr.AddrManager, listenAddrs []string, services wire.ServiceFlag) ([]net.Listener, NAT, error) {
	// Listen for TCP connections at the configured addresses
	netAddrs, err := parseListeners(listenAddrs)
	if err != nil {
		return nil, nil, err
	}

	listeners := make([]net.Listener, 0, len(netAddrs))
	for _, addr := range netAddrs {
		listener, err := net.Listen(addr.Network(), addr.String())
		if err != nil {
			srvrLog.Warnf("Can't listen on %s: %v", addr, err)
			continue
		}
		listeners = append(listeners, listener)
	}

	var nat NAT
	if len(cfg.ExternalIPs) != 0 {
		defaultPort, err := strconv.ParseUint(activeNetParams.DefaultPort, 10, 16)
		if err != nil {
			srvrLog.Errorf("Can not parse default port %s for active chain: %v",
				activeNetParams.DefaultPort, err)
			return nil, nil, err
		}

		for _, sip := range cfg.ExternalIPs {
			eport := uint16(defaultPort)
			host, portstr, err := net.SplitHostPort(sip)
			if err != nil {
				// no port, use default.
				host = sip
			} else {
				port, err := strconv.ParseUint(portstr, 10, 16)
				if err != nil {
					srvrLog.Warnf("Can not parse port from %s for "+
						"externalip: %v", sip, err)
					continue
				}
				eport = uint16(port)
			}
			na, err := amgr.HostToNetAddress(host, eport, services)
			if err != nil {
				srvrLog.Warnf("Not adding %s as externalip: %v", sip, err)
				continue
			}

			err = amgr.AddLocalAddress(na, addrmgr.ManualPrio)
			if err != nil {
				amgrLog.Warnf("Skipping specified external IP: %v", err)
			}
		}
	} else {
		if cfg.Upnp {
			var err error
			nat, err = Discover()
			if err != nil {
				srvrLog.Warnf("Can't discover upnp: %v", err)
			}
			// nil nat here is fine, just means no upnp on network.
		}

		// Add bound addresses to address manager to be advertised to peers.
		for _, listener := range listeners {
			addr := listener.Addr().String()
			err := addLocalAddress(amgr, addr, services)
			if err != nil {
				amgrLog.Warnf("Skipping bound address %s: %v", addr, err)
			}
		}
	}

	return listeners, nat, nil
}

// addrStringToNetAddr takes an address in the form of 'host:port' and returns
// a net.Addr which maps to the original address with any host names resolved
// to IP addresses.  It also handles tor addresses properly by returning a
// net.Addr that encapsulates the address.
func addrStringToNetAddr(addr string) (net.Addr, error) {
	host, strPort, err := net.SplitHostPort(addr)
	if err != nil {
		return nil, err
	}

	port, err := strconv.Atoi(strPort)
	if err != nil {
		return nil, err
	}

	// Skip if host is already an IP address.
	if ip := net.ParseIP(host); ip != nil {
		return &net.TCPAddr{
			IP:   ip,
			Port: port,
		}, nil
	}

	// Tor addresses cannot be resolved to an IP, so just return an onion
	// address instead.
	if strings.HasSuffix(host, ".onion") {
		if cfg.NoOnion {
			return nil, errors.New("tor has been disabled")
		}

		return &onionAddr{addr: addr}, nil
	}

	// Attempt to look up an IP address associated with the parsed host.
	ips, err := btcdLookup(host)
	if err != nil {
		return nil, err
	}
	if len(ips) == 0 {
		return nil, fmt.Errorf("no addresses found for %s", host)
	}

	return &net.TCPAddr{
		IP:   ips[0],
		Port: port,
	}, nil
}

// addLocalAddress adds an address that this node is listening on to the
// address manager so that it may be relayed to peers.
func addLocalAddress(addrMgr *addrmgr.AddrManager, addr string, services wire.ServiceFlag) error {
	host, portStr, err := net.SplitHostPort(addr)
	if err != nil {
		return err
	}
	port, err := strconv.ParseUint(portStr, 10, 16)
	if err != nil {
		return err
	}

	if ip := net.ParseIP(host); ip != nil && ip.IsUnspecified() {
		// If bound to unspecified address, advertise all local interfaces
		addrs, err := net.InterfaceAddrs()
		if err != nil {
			return err
		}

		for _, addr := range addrs {
			ifaceIP, _, err := net.ParseCIDR(addr.String())
			if err != nil {
				continue
			}

			// If bound to 0.0.0.0, do not add IPv6 interfaces and if bound to
			// ::, do not add IPv4 interfaces.
			if (ip.To4() == nil) != (ifaceIP.To4() == nil) {
				continue
			}

			netAddr := wire.NewNetAddressIPPort(ifaceIP, uint16(port), services)
			addrMgr.AddLocalAddress(netAddr, addrmgr.BoundPrio)
		}
	} else {
		netAddr, err := addrMgr.HostToNetAddress(host, uint16(port), services)
		if err != nil {
			return err
		}

		addrMgr.AddLocalAddress(netAddr, addrmgr.BoundPrio)
	}

	return nil
}

// dynamicTickDuration is a convenience function used to dynamically choose a
// tick duration based on remaining time.  It is primarily used during
// server shutdown to make shutdown warnings more frequent as the shutdown time
// approaches.
func dynamicTickDuration(remaining time.Duration) time.Duration {
	switch {
	case remaining <= time.Second*5:
		return time.Second
	case remaining <= time.Second*15:
		return time.Second * 5
	case remaining <= time.Minute:
		return time.Second * 15
	case remaining <= time.Minute*5:
		return time.Minute
	case remaining <= time.Minute*15:
		return time.Minute * 5
	case remaining <= time.Hour:
		return time.Minute * 15
	}
	return time.Hour
}

// isWhitelisted returns whether the IP address is included in the whitelisted
// networks and IPs.
func isWhitelisted(addr net.Addr) bool {
	if len(cfg.whitelists) == 0 {
		return false
	}

	host, _, err := net.SplitHostPort(addr.String())
	if err != nil {
		srvrLog.Warnf("Unable to SplitHostPort on '%s': %v", addr, err)
		return false
	}
	ip := net.ParseIP(host)
	if ip == nil {
		srvrLog.Warnf("Unable to parse IP '%s'", addr)
		return false
	}

	for _, ipnet := range cfg.whitelists {
		if ipnet.Contains(ip) {
			return true
		}
	}
	return false
}

// checkpointSorter implements sort.Interface to allow a slice of checkpoints to
// be sorted.
type checkpointSorter []chaincfg.Checkpoint

// Len returns the number of checkpoints in the slice.  It is part of the
// sort.Interface implementation.
func (s checkpointSorter) Len() int {
	return len(s)
}

// Swap swaps the checkpoints at the passed indices.  It is part of the
// sort.Interface implementation.
func (s checkpointSorter) Swap(i, j int) {
	s[i], s[j] = s[j], s[i]
}

// Less returns whether the checkpoint with index i should sort before the
// checkpoint with index j.  It is part of the sort.Interface implementation.
func (s checkpointSorter) Less(i, j int) bool {
	return s[i].Height < s[j].Height
}

// mergeCheckpoints returns two slices of checkpoints merged into one slice
// such that the checkpoints are sorted by height.  In the case the additional
// checkpoints contain a checkpoint with the same height as a checkpoint in the
// default checkpoints, the additional checkpoint will take precedence and
// overwrite the default one.
func mergeCheckpoints(defaultCheckpoints, additional []chaincfg.Checkpoint) []chaincfg.Checkpoint {
	// Create a map of the additional checkpoints to remove duplicates while
	// leaving the most recently-specified checkpoint.
	extra := make(map[int32]chaincfg.Checkpoint)
	for _, checkpoint := range additional {
		extra[checkpoint.Height] = checkpoint
	}

	// Add all default checkpoints that do not have an override in the
	// additional checkpoints.
	numDefault := len(defaultCheckpoints)
	checkpoints := make([]chaincfg.Checkpoint, 0, numDefault+len(extra))
	for _, checkpoint := range defaultCheckpoints {
		if _, exists := extra[checkpoint.Height]; !exists {
			checkpoints = append(checkpoints, checkpoint)
		}
	}

	// Append the additional checkpoints and return the sorted results.
	for _, checkpoint := range extra {
		checkpoints = append(checkpoints, checkpoint)
	}
	sort.Sort(checkpointSorter(checkpoints))
	return checkpoints
}<|MERGE_RESOLUTION|>--- conflicted
+++ resolved
@@ -23,12 +23,8 @@
 	"sync/atomic"
 	"time"
 
-<<<<<<< HEAD
 	"github.com/btcboost/copernicus/addrmgr"
 	"github.com/btcboost/copernicus/conf"
-=======
-	"github.com/copernicus/addrmgr"
->>>>>>> 3772615e
 	"github.com/btcboost/copernicus/connmgr"
 	"github.com/btcboost/copernicus/netsync"
 	"github.com/btcboost/copernicus/peer"
@@ -2326,8 +2322,7 @@
 
 	amgr.NewAddress(func(groupKey string) bool {
 		return s.OutboundGroupCount(groupKey) != 0
-	},addrStringToNetAddr)
-
+	}, addrStringToNetAddr)
 
 	// Create a connection manager.
 	targetOutbound := defaultTargetOutbound
@@ -2405,7 +2400,7 @@
 	return &s, nil
 }
 
-func newServer1(listenAddrs []string, chainParams *chaincfg.Params, interrupt <-chan struct{}) (*server, error) {
+func newServer1(chainParams *chaincfg.Params, interrupt <-chan struct{}) (*server, error) {
 
 	cfg := conf.Cfg
 
