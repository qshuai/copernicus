--- conflicted
+++ resolved
@@ -35,13 +35,13 @@
 	"github.com/btcboost/copernicus/net/upnp"
 	"github.com/btcboost/copernicus/net/wire"
 	"github.com/btcboost/copernicus/peer"
+	"github.com/btcboost/copernicus/rpc"
 	"github.com/btcboost/copernicus/service"
 	"github.com/btcboost/copernicus/util"
 	"github.com/btcboost/copernicus/util/amount"
+	"github.com/btcsuite/btcd/database"
+	"github.com/btcsuite/btcutil"
 	"github.com/btcsuite/btcutil/bloom"
-	"github.com/btcsuite/btcutil"
-	"github.com/btcsuite/btcd/database"
-	"github.com/btcboost/copernicus/rpc"
 )
 
 const (
@@ -206,13 +206,11 @@
 	connManager *connmgr.ConnManager
 	// sigCache             *txscript.SigCache
 	// hashCache            *txscript.HashCache
-<<<<<<< HEAD
-	// rpcServer *rpcServer
+
 	syncManager *service.SyncManager
-=======
+
 	rpcServer *rpc.Server
-	//syncManager *netsync.SyncManager
->>>>>>> c2b13f9a
+
 	// chain                *blockchain.BlockChain
 	// txMemPool            *mempool.TxPool
 	// cpuMiner             *cpuminer.CPUMiner
