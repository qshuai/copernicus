--- conflicted
+++ resolved
@@ -22,7 +22,6 @@
 	"sync/atomic"
 	"time"
 
-	"btcd/netsync"
 	"github.com/btcboost/copernicus/conf"
 	"github.com/btcboost/copernicus/log"
 	"github.com/btcboost/copernicus/model"
@@ -457,13 +456,8 @@
 		// Either add all transactions when there is no bloom filter,
 		// or only the transactions that match the filter when there is
 		// one.
-<<<<<<< HEAD
 		if !sp.filter.IsLoaded() || sp.filter.MatchTxAndUpdate(&hash) {
 			iv := wire.NewInvVect(wire.InvTypeTx, &hash)
-=======
-		if !sp.filter.IsLoaded() || sp.filter.MatchTxAndUpdate(txDesc.Tx) {
-			iv := wire.NewInvVect(wire.InvTypeTx, txDesc.Tx.GetHash()())
->>>>>>> fa9fe2fd
 			invMsg.AddInvVect(iv)
 			if len(invMsg.InvList)+1 > wire.MaxInvPerMsg {
 				break
@@ -1719,14 +1713,10 @@
 
 	if !conf.Cfg.P2PNet.DisableDNSSeed {
 		// Add peers discovered through DNS to the address manager.
-		connmgr.SeedFromDNS(activeNetParams.Params, defaultRequiredServices,
+		connmgr.SeedFromDNS(chain.ActiveNetParams.Params, defaultRequiredServices,
 			net.LookupIP, func(addrs []*wire.NetAddress) {
-				// Bitcoind uses a lookup of the dns seeder here. This
-				// is rather strange since the values looked up by the
-				// DNS seed lookups will vary quite a lot.
-				// to replicate this behaviour we put all addresses as
-				// having come from the first one.
 				s.addrManager.AddAddresses(addrs, addrs[0])
+				return nil, nil
 			})
 	}
 	go s.connManager.Start()
