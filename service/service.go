--- conflicted
+++ resolved
@@ -5,45 +5,44 @@
 package service
 
 import (
-	"sync"
+	"container/list"
 	"context"
 	"fmt"
+	"github.com/btcboost/copernicus/log"
 	"github.com/btcboost/copernicus/logic/mempool"
+	"github.com/btcboost/copernicus/model"
+	"github.com/btcboost/copernicus/model/block"
+	mpool "github.com/btcboost/copernicus/model/mempool"
+	"github.com/btcboost/copernicus/model/outpoint"
 	"github.com/btcboost/copernicus/model/tx"
-	"github.com/btcboost/copernicus/model/block"
+	"github.com/btcboost/copernicus/model/utxo"
+	"github.com/btcboost/copernicus/net/wire"
+	"github.com/btcboost/copernicus/peer"
+	"github.com/btcboost/copernicus/util"
+	"github.com/btcsuite/btcd/blockchain"
+	"github.com/btcsuite/btcd/chaincfg/chainhash"
 	"github.com/btcsuite/btcd/connmgr"
-	"github.com/btcboost/copernicus/peer"
-	"github.com/btcsuite/btcd/chaincfg/chainhash"
-	"container/list"
-	"github.com/btcboost/copernicus/util"
-	"github.com/btcboost/copernicus/model"
-	"github.com/btcboost/copernicus/log"
+	"github.com/ethereum/go-ethereum/les"
+	"sync"
 	"time"
-	"github.com/btcsuite/btcd/blockchain"
-	mpool "github.com/btcboost/copernicus/model/mempool"
-	"github.com/btcboost/copernicus/model/utxo"
-	"github.com/btcboost/copernicus/model/outpoint"
-	"github.com/btcboost/copernicus/net/wire"
-	"github.com/ethereum/go-ethereum/les"
 )
-
 
 // peerSyncState stores additional information that the SyncManager tracks
 // about a peer. 存储
 type peerSyncState struct {
 	syncCandidate   bool
-	requestQueue    []*wire.InvVect					//请求消息的队列。
+	requestQueue    []*wire.InvVect //请求消息的队列。
 	requestedTxns   map[util.Hash]struct{}
-	requestedBlocks map[util.Hash]struct{}		//同步节点正在同步的块
+	requestedBlocks map[util.Hash]struct{} //同步节点正在同步的块
 }
 
 type MsgHandle struct {
-	mtx sync.Mutex
-	recvFromNet  	<- chan peer.PeerMessage
-	txAndBlockPro	chan peer.PeerMessage
+	mtx           sync.Mutex
+	recvFromNet   <-chan peer.PeerMessage
+	txAndBlockPro chan peer.PeerMessage
 
 	//connect manager
-	connManager 	connmgr.ConnManager
+	connManager connmgr.ConnManager
 
 	// These fields should only be accessed from the blockHandler thread
 	rejectedTxns    map[util.Hash]struct{}
@@ -61,26 +60,20 @@
 
 // NewMsgHandle create a msgHandle for these message from peer And RPC.
 // Then begins the core block handler which processes block and inv messages.
-func NewMsgHandle(ctx context.Context, cmdCh <- chan peer.PeerMessage) *MsgHandle {
-	msg := &MsgHandle{mtx:sync.Mutex{}, recvFromNet:cmdCh}
-	ctxChild, _ := context.WithCancel(ctx)
-	go msg.startProcess(ctxChild)
+func NewMsgHandle(ctx context.Context, cmdCh <-chan peer.PeerMessage) *MsgHandle {
+	msg := &MsgHandle{mtx: sync.Mutex{}, recvFromNet: cmdCh}
+	go msg.startProcess(ctx)
 	return msg
 }
 
-<<<<<<< HEAD
 // start begins the core block handler which processes block and inv messages.
 // It must be run as a goroutine.
-func (msg *MsgHandle) start(ctx context.Context)  {
-=======
-func (mh *MsgHandle)startProcess(ctx context.Context)  {
-	ctxChild, _ := context.WithCancel(ctx)
-	go mh.txAndBlockProcess(ctxChild)
-
->>>>>>> d6511ac2
-	out:
-	for{
-		select{
+func (mh *MsgHandle) startProcess(ctx context.Context) {
+	go mh.txAndBlockProcess(ctx)
+
+out:
+	for {
+		select {
 		case msg := <-mh.recvFromNet:
 			peerFrom := msg.Peerp
 			switch data := msg.Msg.(type) {
@@ -120,20 +113,20 @@
 
 }
 
-func (mh *MsgHandle)txAndBlockProcess(ctx context.Context)  {
-	out:
-	for{
-		select{
-		case <- ctx.Done():
+func (mh *MsgHandle) txAndBlockProcess(ctx context.Context) {
+out:
+	for {
+		select {
+		case <-ctx.Done():
 			break out
-		case msg := <- mh.txAndBlockPro:
+		case msg := <-mh.txAndBlockPro:
 			peers := msg.Peerp
 			switch data := msg.Msg.(type) {
 			case *wire.MsgTx:
 				acceptTx, err := mempool.ProcessTransaction(data, peers.ID())
-				if err != nil{
+				if err != nil {
 					mh.resultChannel <- err
-				}else {
+				} else {
 					mh.broadCastMsg(acceptTx)
 					mh.resultChannel <- acceptTx
 				}
@@ -141,18 +134,14 @@
 			case *wire.MsgBlock:
 			}
 
-
-		}
-	}
-	
-}
-
-
-
+		}
+	}
+
+}
 
 // handleGetData is invoked when a peer receives a getdata bitcoin message and
 // is used to deliver block and transaction information.
-func (mh *MsgHandle)OnGetData(msg *wire.MsgGetData)  {
+func (mh *MsgHandle) OnGetData(msg *wire.MsgGetData) {
 	numAdded := 0
 	notFound := wire.NewMsgNotFound()
 
@@ -233,7 +222,7 @@
 
 // handleHeadersMsg handles block header messages from all peers.  Headers are
 // requested when performing a headers-first sync.
-func (mh *MsgHandle)handleHeadersMsg(hmsg *headersMsg)  {
+func (mh *MsgHandle) handleHeadersMsg(hmsg *headersMsg) {
 	peer := hmsg.peer
 	_, exists := mh.peerStates[peer]
 	if !exists {
@@ -406,7 +395,7 @@
 	case wire.InvTypeTx:
 		// Ask the transaction memory pool if the transaction is known
 		// to it in any form (main pool or orphan).
-		if mpool.Gpool.FindTx(invVect.Hash) != nil{
+		if mpool.Gpool.FindTx(invVect.Hash) != nil {
 			return true, nil
 		}
 
@@ -426,8 +415,8 @@
 	return true, nil
 }
 
-// Rpc process things 
-func (mh *MsgHandle)ProcessForRpc(message interface{}) (rsp interface{}, err error) {
+// Rpc process things
+func (mh *MsgHandle) ProcessForRpc(message interface{}) (rsp interface{}, err error) {
 	switch m := message.(type) {
 
 	case NodeOperateMsg:
@@ -435,8 +424,8 @@
 
 	case *tx.Tx:
 		mh.recvChannel <- m
-		ret := <- mh.resultChannel
-		switch r :=ret.(type)  {
+		ret := <-mh.resultChannel
+		switch r := ret.(type) {
 		case error:
 			return nil, r
 		case []*tx.Tx:
@@ -445,7 +434,7 @@
 
 	case *block.Block:
 		mh.recvChannel <- m
-		ret := <- mh.resultChannel
+		ret := <-mh.resultChannel
 		switch r := ret.(type) {
 		case error:
 			return nil, r
@@ -462,7 +451,6 @@
 	case GetAddedNodeInfoMsg:
 		return mh.connManager.PersistentPeers(), nil
 
-		
 	}
 	return nil, fmt.Errorf("Unknown command")
-}
+}