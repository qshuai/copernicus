// Copyright (c) 2014-2017 The btcsuite developers
// Use of this source code is governed by an ISC
// license that can be found in the LICENSE file.

// NOTE: This file is intended to house the RPC commands that are supported by
// a chain server.

package btcjson

import (
	"encoding/json"
	"fmt"
)

// AddNodeSubCmd defines the type used in the addnode JSON-RPC command for the
// sub command field.
type AddNodeSubCmd string

const (
	// ANAdd indicates the specified host should be added as a persistent
	// peer.
	ANAdd AddNodeSubCmd = "add"

	ANRemove AddNodeSubCmd = "remove"

	// ANOneTry indicates the specified host should try to connect once,
	// but it should not be made persistent.
	ANOneTry AddNodeSubCmd = "onetry"
)

// AddNodeCmd defines the addnode JSON-RPC command.
type AddNodeCmd struct {
	Addr   string
	SubCmd AddNodeSubCmd `jsonrpcusage:"\"add|remove|onetry\""`
}

// NewAddNodeCmd returns a new instance which can be used to issue an addnode
// JSON-RPC command.
func NewAddNodeCmd(addr string, subCmd AddNodeSubCmd) *AddNodeCmd {
	return &AddNodeCmd{
		Addr:   addr,
		SubCmd: subCmd,
	}
}

// TransactionInput represents the inputs to a transaction.  Specifically a
// transaction hash and output number pair.
type TransactionInput struct {
	Txid string `json:"txid"`
	Vout uint32 `json:"vout"`
}

// CreateRawTransactionCmd defines the createrawtransaction JSON-RPC command.
type CreateRawTransactionCmd struct {
	Inputs   []TransactionInput
	Amounts  map[string]float64 `jsonrpcusage:"{\"address\":amount,...}"` // In BTC
	LockTime *int64
}

// NewCreateRawTransactionCmd returns a new instance which can be used to issue
// a createrawtransaction JSON-RPC command.
//
// Amounts are in BTC.
func NewCreateRawTransactionCmd(inputs []TransactionInput, amounts map[string]float64,
	lockTime *int64) *CreateRawTransactionCmd {

	return &CreateRawTransactionCmd{
		Inputs:   inputs,
		Amounts:  amounts,
		LockTime: lockTime,
	}
}

// DecodeRawTransactionCmd defines the decoderawtransaction JSON-RPC command.
type DecodeRawTransactionCmd struct {
	HexTx string
}

// NewDecodeRawTransactionCmd returns a new instance which can be used to issue
// a decoderawtransaction JSON-RPC command.
func NewDecodeRawTransactionCmd(hexTx string) *DecodeRawTransactionCmd {
	return &DecodeRawTransactionCmd{
		HexTx: hexTx,
	}
}

// DecodeScriptCmd defines the decodescript JSON-RPC command.
type DecodeScriptCmd struct {
	HexScript string
}

// NewDecodeScriptCmd returns a new instance which can be used to issue a
// decodescript JSON-RPC command.
func NewDecodeScriptCmd(hexScript string) *DecodeScriptCmd {
	return &DecodeScriptCmd{
		HexScript: hexScript,
	}
}

// GetAddedNodeInfoCmd defines the getaddednodeinfo JSON-RPC command.
type GetAddedNodeInfoCmd struct {
	DNS  bool
	Node *string
}

// NewGetAddedNodeInfoCmd returns a new instance which can be used to issue a
// getaddednodeinfo JSON-RPC command.
//
// The parameters which are pointers indicate they are optional.  Passing nil
// for optional parameters will use the default value.
func NewGetAddedNodeInfoCmd(dns bool, node *string) *GetAddedNodeInfoCmd {
	return &GetAddedNodeInfoCmd{
		DNS:  dns,
		Node: node,
	}
}

// GetBestBlockHashCmd defines the getbestblockhash JSON-RPC command.
type GetBestBlockHashCmd struct{}

// NewGetBestBlockHashCmd returns a new instance which can be used to issue a
// getbestblockhash JSON-RPC command.
func NewGetBestBlockHashCmd() *GetBestBlockHashCmd {
	return &GetBestBlockHashCmd{}
}

// GetBlockCmd defines the getblock JSON-RPC command.
type GetBlockCmd struct {
	Hash      string
	Verbose   *bool `jsonrpcdefault:"true"`
	VerboseTx *bool `jsonrpcdefault:"false"`
}

// NewGetBlockCmd returns a new instance which can be used to issue a getblock
// JSON-RPC command.
//
// The parameters which are pointers indicate they are optional.  Passing nil
// for optional parameters will use the default value.
func NewGetBlockCmd(hash string, verbose, verboseTx *bool) *GetBlockCmd {
	return &GetBlockCmd{
		Hash:      hash,
		Verbose:   verbose,
		VerboseTx: verboseTx,
	}
}

// GetBlockChainInfoCmd defines the getblockchaininfo JSON-RPC command.
type GetBlockChainInfoCmd struct{}

// NewGetBlockChainInfoCmd returns a new instance which can be used to issue a
// getblockchaininfo JSON-RPC command.
func NewGetBlockChainInfoCmd() *GetBlockChainInfoCmd {
	return &GetBlockChainInfoCmd{}
}

// GetBlockCountCmd defines the getblockcount JSON-RPC command.
type GetBlockCountCmd struct{}

// NewGetBlockCountCmd returns a new instance which can be used to issue a
// getblockcount JSON-RPC command.
func NewGetBlockCountCmd() *GetBlockCountCmd {
	return &GetBlockCountCmd{}
}

// GetBlockHashCmd defines the getblockhash JSON-RPC command.
type GetBlockHashCmd struct {
	Height int
}

// NewGetBlockHashCmd returns a new instance which can be used to issue a
// getblockhash JSON-RPC command.
func NewGetBlockHashCmd(index int) *GetBlockHashCmd {
	return &GetBlockHashCmd{
		Height: index,
	}
}

// GetBlockHeaderCmd defines the getblockheader JSON-RPC command.
type GetBlockHeaderCmd struct {
	Hash    string
	Verbose *bool `jsonrpcdefault:"true"`
}

// NewGetBlockHeaderCmd returns a new instance which can be used to issue a
// getblockheader JSON-RPC command.
func NewGetBlockHeaderCmd(hash string, verbose *bool) *GetBlockHeaderCmd {
	return &GetBlockHeaderCmd{
		Hash:    hash,
		Verbose: verbose,
	}
}

// TemplateRequest is a request object as defined in BIP22
// (https://en.bitcoin.it/wiki/BIP_0022), it is optionally provided as an
// pointer argument to GetBlockTemplateCmd.
type TemplateRequest struct {
	Mode         string   `json:"mode,omitempty"`
	Capabilities []string `json:"capabilities,omitempty"`

	// Optional long polling.
	LongPollID string `json:"longpollid,omitempty"`

	// Optional template tweaking.  SigOpLimit and SizeLimit can be int64
	// or bool.
	SigOpLimit interface{} `json:"sigoplimit,omitempty"`
	SizeLimit  interface{} `json:"sizelimit,omitempty"`
	MaxVersion uint32      `json:"maxversion,omitempty"`

	// Basic pool extension from BIP 0023.
	Target string `json:"target,omitempty"`

	// Block proposal from BIP 0023.  Data is only provided when Mode is
	// "proposal".
	Data   string `json:"data,omitempty"`
	WorkID string `json:"workid,omitempty"`

	// BCH
	Rules []string `json:"rules"`
}

// convertTemplateRequestField potentially converts the provided value as
// needed.
func convertTemplateRequestField(fieldName string, iface interface{}) (interface{}, error) {
	switch val := iface.(type) {
	case nil:
		return nil, nil
	case bool:
		return val, nil
	case float64:
		if val == float64(int64(val)) {
			return int64(val), nil
		}
	}

	str := fmt.Sprintf("the %s field must be unspecified, a boolean, or "+
		"a 64-bit integer", fieldName)
	return nil, makeError(ErrInvalidType, str)
}

// UnmarshalJSON provides a custom Unmarshal method for TemplateRequest.  This
// is necessary because the SigOpLimit and SizeLimit fields can only be specific
// types.
func (t *TemplateRequest) UnmarshalJSON(data []byte) error {
	type templateRequest TemplateRequest

	request := (*templateRequest)(t)
	if err := json.Unmarshal(data, &request); err != nil {
		return err
	}

	// The SigOpLimit field can only be nil, bool, or int64.
	val, err := convertTemplateRequestField("sigoplimit", request.SigOpLimit)
	if err != nil {
		return err
	}
	request.SigOpLimit = val

	// The SizeLimit field can only be nil, bool, or int64.
	val, err = convertTemplateRequestField("sizelimit", request.SizeLimit)
	if err != nil {
		return err
	}
	request.SizeLimit = val

	return nil
}

// GetBlockTemplateCmd defines the getblocktemplate JSON-RPC command.
type GetBlockTemplateCmd struct {
	Request *TemplateRequest
}

// NewGetBlockTemplateCmd returns a new instance which can be used to issue a
// getblocktemplate JSON-RPC command.
//
// The parameters which are pointers indicate they are optional.  Passing nil
// for optional parameters will use the default value.
func NewGetBlockTemplateCmd(request *TemplateRequest) *GetBlockTemplateCmd {
	return &GetBlockTemplateCmd{
		Request: request,
	}
}

// GetChainTipsCmd defines the getchaintips JSON-RPC command.
type GetChainTipsCmd struct{}

// NewGetChainTipsCmd returns a new instance which can be used to issue a
// getchaintips JSON-RPC command.
func NewGetChainTipsCmd() *GetChainTipsCmd {
	return &GetChainTipsCmd{}
}

// GetConnectionCountCmd defines the getconnectioncount JSON-RPC command.
type GetConnectionCountCmd struct{}

// NewGetConnectionCountCmd returns a new instance which can be used to issue a
// getconnectioncount JSON-RPC command.
func NewGetConnectionCountCmd() *GetConnectionCountCmd {
	return &GetConnectionCountCmd{}
}

// GetDifficultyCmd defines the getdifficulty JSON-RPC command.
type GetDifficultyCmd struct{}

// NewGetDifficultyCmd returns a new instance which can be used to issue a
// getdifficulty JSON-RPC command.
func NewGetDifficultyCmd() *GetDifficultyCmd {
	return &GetDifficultyCmd{}
}

// GetGenerateCmd defines the getgenerate JSON-RPC command.
type GetGenerateCmd struct{}

// NewGetGenerateCmd returns a new instance which can be used to issue a
// getgenerate JSON-RPC command.
func NewGetGenerateCmd() *GetGenerateCmd {
	return &GetGenerateCmd{}
}

// GetHashesPerSecCmd defines the gethashespersec JSON-RPC command.
type GetHashesPerSecCmd struct{}

// NewGetHashesPerSecCmd returns a new instance which can be used to issue a
// gethashespersec JSON-RPC command.
func NewGetHashesPerSecCmd() *GetHashesPerSecCmd {
	return &GetHashesPerSecCmd{}
}

// GetInfoCmd defines the getinfo JSON-RPC command.
type GetInfoCmd struct{}

// NewGetInfoCmd returns a new instance which can be used to issue a
// getinfo JSON-RPC command.
func NewGetInfoCmd() *GetInfoCmd {
	return &GetInfoCmd{}
}

// GetMempoolEntryCmd defines the getmempoolentry JSON-RPC command.
type GetMempoolEntryCmd struct {
	TxID string
}

// NewGetMempoolEntryCmd returns a new instance which can be used to issue a
// getmempoolentry JSON-RPC command.
func NewGetMempoolEntryCmd(txHash string) *GetMempoolEntryCmd {
	return &GetMempoolEntryCmd{
		TxID: txHash,
	}
}

// GetMempoolInfoCmd defines the getmempoolinfo JSON-RPC command.
type GetMempoolInfoCmd struct{}

// NewGetMempoolInfoCmd returns a new instance which can be used to issue a
// getmempool JSON-RPC command.
func NewGetMempoolInfoCmd() *GetMempoolInfoCmd {
	return &GetMempoolInfoCmd{}
}

// GetMiningInfoCmd defines the getmininginfo JSON-RPC command.
type GetMiningInfoCmd struct{}

// NewGetMiningInfoCmd returns a new instance which can be used to issue a
// getmininginfo JSON-RPC command.
func NewGetMiningInfoCmd() *GetMiningInfoCmd {
	return &GetMiningInfoCmd{}
}

// GetNetworkInfoCmd defines the getnetworkinfo JSON-RPC command.
type GetNetworkInfoCmd struct{}

// NewGetNetworkInfoCmd returns a new instance which can be used to issue a
// getnetworkinfo JSON-RPC command.
func NewGetNetworkInfoCmd() *GetNetworkInfoCmd {
	return &GetNetworkInfoCmd{}
}

// GetNetTotalsCmd defines the getnettotals JSON-RPC command.
type GetNetTotalsCmd struct{}

// NewGetNetTotalsCmd returns a new instance which can be used to issue a
// getnettotals JSON-RPC command.
func NewGetNetTotalsCmd() *GetNetTotalsCmd {
	return &GetNetTotalsCmd{}
}

// GetNetworkHashPSCmd defines the getnetworkhashps JSON-RPC command.
type GetNetworkHashPSCmd struct {
	Blocks *int `jsonrpcdefault:"120"`
	Height *int `jsonrpcdefault:"-1"`
}

// NewGetNetworkHashPSCmd returns a new instance which can be used to issue a
// getnetworkhashps JSON-RPC command.
//
// The parameters which are pointers indicate they are optional.  Passing nil
// for optional parameters will use the default value.
func NewGetNetworkHashPSCmd(numBlocks, height *int) *GetNetworkHashPSCmd {
	return &GetNetworkHashPSCmd{
		Blocks: numBlocks,
		Height: height,
	}
}

// GetPeerInfoCmd defines the getpeerinfo JSON-RPC command.
type GetPeerInfoCmd struct{}

// NewGetPeerInfoCmd returns a new instance which can be used to issue a getpeer
// JSON-RPC command.
func NewGetPeerInfoCmd() *GetPeerInfoCmd {
	return &GetPeerInfoCmd{}
}

// GetRawMempoolCmd defines the getmempool JSON-RPC command.
type GetRawMempoolCmd struct {
	Verbose *bool `jsonrpcdefault:"false"`
}

// NewGetRawMempoolCmd returns a new instance which can be used to issue a
// getrawmempool JSON-RPC command.
//
// The parameters which are pointers indicate they are optional.  Passing nil
// for optional parameters will use the default value.
func NewGetRawMempoolCmd(verbose *bool) *GetRawMempoolCmd {
	return &GetRawMempoolCmd{
		Verbose: verbose,
	}
}

// GetRawTransactionCmd defines the getrawtransaction JSON-RPC command.
//
// NOTE: This field is an int versus a bool to remain compatible with Bitcoin
// Core even though it really should be a bool.
type GetRawTransactionCmd struct {
	Txid    string
	Verbose *int `jsonrpcdefault:"0"`
}

// NewGetRawTransactionCmd returns a new instance which can be used to issue a
// getrawtransaction JSON-RPC command.
//
// The parameters which are pointers indicate they are optional.  Passing nil
// for optional parameters will use the default value.
func NewGetRawTransactionCmd(txHash string, verbose *int) *GetRawTransactionCmd {
	return &GetRawTransactionCmd{
		Txid:    txHash,
		Verbose: verbose,
	}
}

// GetTxOutCmd defines the gettxout JSON-RPC command.
type GetTxOutCmd struct {
	Txid           string
	Vout           uint32
	IncludeMempool *bool `jsonrpcdefault:"true"`
}

// NewGetTxOutCmd returns a new instance which can be used to issue a gettxout
// JSON-RPC command.
//
// The parameters which are pointers indicate they are optional.  Passing nil
// for optional parameters will use the default value.
func NewGetTxOutCmd(txHash string, vout uint32, includeMempool *bool) *GetTxOutCmd {
	return &GetTxOutCmd{
		Txid:           txHash,
		Vout:           vout,
		IncludeMempool: includeMempool,
	}
}

// GetTxOutProofCmd defines the gettxoutproof JSON-RPC command.
type GetTxOutProofCmd struct {
	TxIDs     []string
	BlockHash *string
}

// NewGetTxOutProofCmd returns a new instance which can be used to issue a
// gettxoutproof JSON-RPC command.
//
// The parameters which are pointers indicate they are optional.  Passing nil
// for optional parameters will use the default value.
func NewGetTxOutProofCmd(txIDs []string, blockHash *string) *GetTxOutProofCmd {
	return &GetTxOutProofCmd{
		TxIDs:     txIDs,
		BlockHash: blockHash,
	}
}

// GetTxOutSetInfoCmd defines the gettxoutsetinfo JSON-RPC command.
type GetTxOutSetInfoCmd struct{}

// NewGetTxOutSetInfoCmd returns a new instance which can be used to issue a
// gettxoutsetinfo JSON-RPC command.
func NewGetTxOutSetInfoCmd() *GetTxOutSetInfoCmd {
	return &GetTxOutSetInfoCmd{}
}

// GetWorkCmd defines the getwork JSON-RPC command.
type GetWorkCmd struct {
	Data *string
}

// NewGetWorkCmd returns a new instance which can be used to issue a getwork
// JSON-RPC command.
//
// The parameters which are pointers indicate they are optional.  Passing nil
// for optional parameters will use the default value.
func NewGetWorkCmd(data *string) *GetWorkCmd {
	return &GetWorkCmd{
		Data: data,
	}
}

// HelpCmd defines the help JSON-RPC command.
type HelpCmd struct {
	Command *string
}

// NewHelpCmd returns a new instance which can be used to issue a help JSON-RPC
// command.
//
// The parameters which are pointers indicate they are optional.  Passing nil
// for optional parameters will use the default value.
func NewHelpCmd(command *string) *HelpCmd {
	return &HelpCmd{
		Command: command,
	}
}

// InvalidateBlockCmd defines the invalidateblock JSON-RPC command.
type InvalidateBlockCmd struct {
	BlockHash string
}

// NewInvalidateBlockCmd returns a new instance which can be used to issue a
// invalidateblock JSON-RPC command.
func NewInvalidateBlockCmd(blockHash string) *InvalidateBlockCmd {
	return &InvalidateBlockCmd{
		BlockHash: blockHash,
	}
}

// PingCmd defines the ping JSON-RPC command.
type PingCmd struct{}

// NewPingCmd returns a new instance which can be used to issue a ping JSON-RPC
// command.
func NewPingCmd() *PingCmd {
	return &PingCmd{}
}

// PreciousBlockCmd defines the preciousblock JSON-RPC command.
type PreciousBlockCmd struct {
	BlockHash string
}

// NewPreciousBlockCmd returns a new instance which can be used to issue a
// preciousblock JSON-RPC command.
func NewPreciousBlockCmd(blockHash string) *PreciousBlockCmd {
	return &PreciousBlockCmd{
		BlockHash: blockHash,
	}
}

// ReconsiderBlockCmd defines the reconsiderblock JSON-RPC command.
type ReconsiderBlockCmd struct {
	BlockHash string
}

// NewReconsiderBlockCmd returns a new instance which can be used to issue a
// reconsiderblock JSON-RPC command.
func NewReconsiderBlockCmd(blockHash string) *ReconsiderBlockCmd {
	return &ReconsiderBlockCmd{
		BlockHash: blockHash,
	}
}

// SearchRawTransactionsCmd defines the searchrawtransactions JSON-RPC command.
type SearchRawTransactionsCmd struct {
	Address     string
	Verbose     *int  `jsonrpcdefault:"1"`
	Skip        *int  `jsonrpcdefault:"0"`
	Count       *int  `jsonrpcdefault:"100"`
	VinExtra    *int  `jsonrpcdefault:"0"`
	Reverse     *bool `jsonrpcdefault:"false"`
	FilterAddrs *[]string
}

// NewSearchRawTransactionsCmd returns a new instance which can be used to issue a
// sendrawtransaction JSON-RPC command.
//
// The parameters which are pointers indicate they are optional.  Passing nil
// for optional parameters will use the default value.
func NewSearchRawTransactionsCmd(address string, verbose, skip, count *int, vinExtra *int, reverse *bool, filterAddrs *[]string) *SearchRawTransactionsCmd {
	return &SearchRawTransactionsCmd{
		Address:     address,
		Verbose:     verbose,
		Skip:        skip,
		Count:       count,
		VinExtra:    vinExtra,
		Reverse:     reverse,
		FilterAddrs: filterAddrs,
	}
}

// SendRawTransactionCmd defines the sendrawtransaction JSON-RPC command.
type SendRawTransactionCmd struct {
	HexTx         string
	AllowHighFees *bool `jsonrpcdefault:"false"`
}

// NewSendRawTransactionCmd returns a new instance which can be used to issue a
// sendrawtransaction JSON-RPC command.
//
// The parameters which are pointers indicate they are optional.  Passing nil
// for optional parameters will use the default value.
func NewSendRawTransactionCmd(hexTx string, allowHighFees *bool) *SendRawTransactionCmd {
	return &SendRawTransactionCmd{
		HexTx:         hexTx,
		AllowHighFees: allowHighFees,
	}
}

// SetGenerateCmd defines the setgenerate JSON-RPC command.
type SetGenerateCmd struct {
	Generate     bool
	GenProcLimit *int `jsonrpcdefault:"-1"`
}

// NewSetGenerateCmd returns a new instance which can be used to issue a
// setgenerate JSON-RPC command.
//
// The parameters which are pointers indicate they are optional.  Passing nil
// for optional parameters will use the default value.
func NewSetGenerateCmd(generate bool, genProcLimit *int) *SetGenerateCmd {
	return &SetGenerateCmd{
		Generate:     generate,
		GenProcLimit: genProcLimit,
	}
}

// StopCmd defines the stop JSON-RPC command.
type StopCmd struct{}

// NewStopCmd returns a new instance which can be used to issue a stop JSON-RPC
// command.
func NewStopCmd() *StopCmd {
	return &StopCmd{}
}

// SubmitBlockOptions represents the optional options struct provided with a
// SubmitBlockCmd command.
type SubmitBlockOptions struct {
	// must be provided if server provided a workid with template.
	WorkID string `json:"workid,omitempty"`
}

// SubmitBlockCmd defines the submitblock JSON-RPC command.
type SubmitBlockCmd struct {
	HexBlock string
	Options  *SubmitBlockOptions
}

// NewSubmitBlockCmd returns a new instance which can be used to issue a
// submitblock JSON-RPC command.
//
// The parameters which are pointers indicate they are optional.  Passing nil
// for optional parameters will use the default value.
func NewSubmitBlockCmd(hexBlock string, options *SubmitBlockOptions) *SubmitBlockCmd {
	return &SubmitBlockCmd{
		HexBlock: hexBlock,
		Options:  options,
	}
}

// UptimeCmd defines the uptime JSON-RPC command.
type UptimeCmd struct{}

// NewUptimeCmd returns a new instance which can be used to issue an uptime JSON-RPC command.
func NewUptimeCmd() *UptimeCmd {
	return &UptimeCmd{}
}

// SignMessageWithPrivkeyCmd defines the handleSignMessageWithprivkey JSON-RPC command.
type SignMessageWithPrivkeyCmd struct {
	Privkey string
	Message string
}

// NewSignMessageWithPrivkeyCmd returns a new instance which can be used to issue a
// validateaddress JSON-RPC command.
func NewSignMessageWithPrivkeyCmd(privkey string, msg string) *SignMessageWithPrivkeyCmd {
	return &SignMessageWithPrivkeyCmd{
		Privkey: privkey,
		Message: msg,
	}
}

// ValidateAddressCmd defines the validateaddress JSON-RPC command.
type ValidateAddressCmd struct {
	Address string
}

// NewValidateAddressCmd returns a new instance which can be used to issue a
// validateaddress JSON-RPC command.
func NewValidateAddressCmd(address string) *ValidateAddressCmd {
	return &ValidateAddressCmd{
		Address: address,
	}
}

// VerifyChainCmd defines the verifychain JSON-RPC command.
type VerifyChainCmd struct {
	CheckLevel *int32 `jsonrpcdefault:"3"`
	CheckDepth *int32 `jsonrpcdefault:"288"` // 0 = all
}

// NewVerifyChainCmd returns a new instance which can be used to issue a
// verifychain JSON-RPC command.
//
// The parameters which are pointers indicate they are optional.  Passing nil
// for optional parameters will use the default value.
func NewVerifyChainCmd(checkLevel, checkDepth *int32) *VerifyChainCmd {
	return &VerifyChainCmd{
		CheckLevel: checkLevel,
		CheckDepth: checkDepth,
	}
}

// VerifyMessageCmd defines the verifymessage JSON-RPC command.
type VerifyMessageCmd struct {
	Address   string
	Signature string
	Message   string
}

// NewVerifyMessageCmd returns a new instance which can be used to issue a
// verifymessage JSON-RPC command.
func NewVerifyMessageCmd(address, signature, message string) *VerifyMessageCmd {
	return &VerifyMessageCmd{
		Address:   address,
		Signature: signature,
		Message:   message,
	}
}

// VerifyTxOutProofCmd defines the verifytxoutproof JSON-RPC command.
type VerifyTxOutProofCmd struct {
	Proof string
}

// NewVerifyTxOutProofCmd returns a new instance which can be used to issue a
// verifytxoutproof JSON-RPC command.
func NewVerifyTxOutProofCmd(proof string) *VerifyTxOutProofCmd {
	return &VerifyTxOutProofCmd{
		Proof: proof,
	}
}


// PruneBlockChainCmd defines the pruneblockchain JSON-RPC command.
type PruneBlockChainCmd struct {
	Height *int
}

// NewPruneBlockChainCmd returns a new instance which can be used to issue a
// pruneblockchain JSON-RPC command.
func NewPruneBlockChainCmd(height *int) *PruneBlockChainCmd {
	return &PruneBlockChainCmd{
		Height: height,
	}
}

<<<<<<< HEAD
=======
type GetMempoolAncestorsCmd struct {
	TxID    string `json:"txid"`
	Verbose bool   `json:"verbose";jsonrpcdefault:"false"`
}

type GetMempoolDescendantsCmd struct {
	TxID    string `json:"txid"`
	Verbose bool   `json:"verbose";jsonrpcdefault:"false"`
}
>>>>>>> c15539b2

func init() {
	// No special flags for commands in this file.
	flags := UsageFlag(0)

	MustRegisterCmd("addnode", (*AddNodeCmd)(nil), flags)
	MustRegisterCmd("createrawtransaction", (*CreateRawTransactionCmd)(nil), flags)
	MustRegisterCmd("decoderawtransaction", (*DecodeRawTransactionCmd)(nil), flags)
	MustRegisterCmd("decodescript", (*DecodeScriptCmd)(nil), flags)
	MustRegisterCmd("getaddednodeinfo", (*GetAddedNodeInfoCmd)(nil), flags)
	MustRegisterCmd("getbestblockhash", (*GetBestBlockHashCmd)(nil), flags)
	MustRegisterCmd("getblock", (*GetBlockCmd)(nil), flags)
	MustRegisterCmd("getblockchaininfo", (*GetBlockChainInfoCmd)(nil), flags)
	MustRegisterCmd("getblockcount", (*GetBlockCountCmd)(nil), flags)
	MustRegisterCmd("getblockhash", (*GetBlockHashCmd)(nil), flags)
	MustRegisterCmd("getblockheader", (*GetBlockHeaderCmd)(nil), flags)
	MustRegisterCmd("getblocktemplate", (*GetBlockTemplateCmd)(nil), flags)
	MustRegisterCmd("getchaintips", (*GetChainTipsCmd)(nil), flags)
	MustRegisterCmd("getconnectioncount", (*GetConnectionCountCmd)(nil), flags)
	MustRegisterCmd("getdifficulty", (*GetDifficultyCmd)(nil), flags)
	MustRegisterCmd("getgenerate", (*GetGenerateCmd)(nil), flags)
	MustRegisterCmd("gethashespersec", (*GetHashesPerSecCmd)(nil), flags)
	MustRegisterCmd("getinfo", (*GetInfoCmd)(nil), flags)
	MustRegisterCmd("getmempoolentry", (*GetMempoolEntryCmd)(nil), flags)
	MustRegisterCmd("getmempoolinfo", (*GetMempoolInfoCmd)(nil), flags)
	MustRegisterCmd("getmininginfo", (*GetMiningInfoCmd)(nil), flags)
	MustRegisterCmd("getnetworkinfo", (*GetNetworkInfoCmd)(nil), flags)
	MustRegisterCmd("getnettotals", (*GetNetTotalsCmd)(nil), flags)
	MustRegisterCmd("getnetworkhashps", (*GetNetworkHashPSCmd)(nil), flags)
	MustRegisterCmd("getpeerinfo", (*GetPeerInfoCmd)(nil), flags)
	MustRegisterCmd("getrawmempool", (*GetRawMempoolCmd)(nil), flags)
	MustRegisterCmd("getrawtransaction", (*GetRawTransactionCmd)(nil), flags)
	MustRegisterCmd("gettxout", (*GetTxOutCmd)(nil), flags)
	MustRegisterCmd("gettxoutproof", (*GetTxOutProofCmd)(nil), flags)
	MustRegisterCmd("gettxoutsetinfo", (*GetTxOutSetInfoCmd)(nil), flags)
	MustRegisterCmd("getwork", (*GetWorkCmd)(nil), flags)
	MustRegisterCmd("help", (*HelpCmd)(nil), flags)
	MustRegisterCmd("invalidateblock", (*InvalidateBlockCmd)(nil), flags)
	MustRegisterCmd("ping", (*PingCmd)(nil), flags)
	MustRegisterCmd("preciousblock", (*PreciousBlockCmd)(nil), flags)
	MustRegisterCmd("reconsiderblock", (*ReconsiderBlockCmd)(nil), flags)
	MustRegisterCmd("searchrawtransactions", (*SearchRawTransactionsCmd)(nil), flags)
	MustRegisterCmd("sendrawtransaction", (*SendRawTransactionCmd)(nil), flags)
	MustRegisterCmd("setgenerate", (*SetGenerateCmd)(nil), flags)
	MustRegisterCmd("stop", (*StopCmd)(nil), flags)
	MustRegisterCmd("submitblock", (*SubmitBlockCmd)(nil), flags)
	MustRegisterCmd("uptime", (*UptimeCmd)(nil), flags)
	MustRegisterCmd("validateaddress", (*ValidateAddressCmd)(nil), flags)
	MustRegisterCmd("verifychain", (*VerifyChainCmd)(nil), flags)
	MustRegisterCmd("verifymessage", (*VerifyMessageCmd)(nil), flags)
	MustRegisterCmd("verifytxoutproof", (*VerifyTxOutProofCmd)(nil), flags)
}<|MERGE_RESOLUTION|>--- conflicted
+++ resolved
@@ -757,7 +757,6 @@
 	}
 }
 
-
 // PruneBlockChainCmd defines the pruneblockchain JSON-RPC command.
 type PruneBlockChainCmd struct {
 	Height *int
@@ -771,8 +770,6 @@
 	}
 }
 
-<<<<<<< HEAD
-=======
 type GetMempoolAncestorsCmd struct {
 	TxID    string `json:"txid"`
 	Verbose bool   `json:"verbose";jsonrpcdefault:"false"`
@@ -782,7 +779,6 @@
 	TxID    string `json:"txid"`
 	Verbose bool   `json:"verbose";jsonrpcdefault:"false"`
 }
->>>>>>> c15539b2
 
 func init() {
 	// No special flags for commands in this file.
