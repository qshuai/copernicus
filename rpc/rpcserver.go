--- conflicted
+++ resolved
@@ -24,7 +24,6 @@
 	"github.com/btcboost/copernicus/log"
 	"github.com/btcboost/copernicus/peer"
 	"github.com/btcboost/copernicus/rpc/btcjson"
-	"github.com/btcboost/copernicus/peer"
 	"github.com/btcboost/copernicus/service"
 )
 
@@ -73,11 +72,6 @@
 	FeeFilter() int64
 }
 
-<<<<<<< HEAD
-
-
-=======
->>>>>>> 1f2ee5f3
 // Server provides a concurrent safe RPC server to a chain server.
 type Server struct {
 	started                int32
