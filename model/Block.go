--- conflicted
+++ resolved
@@ -22,11 +22,7 @@
 	TotalBTC     uint64
 	BlockReward  float64
 	NextBlock    utils.Hash
-<<<<<<< HEAD
-	fChecked     bool
-=======
 	FChecked     bool
->>>>>>> 0baea2aa
 }
 
 func ParseBlock(raw []byte) (block *Block, err error) {
@@ -54,11 +50,7 @@
 func (bl *Block) SetNull() {
 	bl.BlockHeader.SetNull()
 	bl.Transactions = nil
-<<<<<<< HEAD
-	bl.fChecked = false
-=======
 	bl.FChecked = false
->>>>>>> 0baea2aa
 }
 
 func (bl *Block) Serialize(w io.Writer) error {
