package model

import (
	"encoding/binary"
	"errors"
	"fmt"
)

const (
	DEFAULT_SIZE = 28

	// MAX_PUBKEYS_PER_MULTISIG :  Maximum number of public keys per multisig
	MAX_PUBKEYS_PER_MULTISIG = 20

	// LOCKTIME_THRESHOLD Threshold for nLockTime: below this value it is interpreted as block number,
	// otherwise as UNIX timestamp. Thresold is Tue Nov 5 00:53:20 1985 UTC
	LOCKTIME_THRESHOLD = 500000000

	// SEQUENCE_FINAL Setting nSequence to this value for every input in a transaction
	// disables nLockTime.
	SEQUENCE_FINAL = 0xffffffff

	MAX_SCRIPT_SIZE         = 10000
	MAX_SCRIPT_ELEMENT_SIZE = 520
	MAX_SCRIPT_OPCODES      = 201
	MAX_OPS_PER_SCRIPT      = 201
)

type Script struct {
	bytes         []byte
	ParsedOpCodes []ParsedOpCode
}

func (script *Script) ConvertRaw() {
	script.bytes = make([]byte, 0)
	for i := 0; i < len(script.ParsedOpCodes); i++ {
		parsedOpcode := script.ParsedOpCodes[i]
		script.bytes = append(script.bytes, parsedOpcode.opValue)
		script.bytes = append(script.bytes, parsedOpcode.data...)
	}

}

func (script *Script) ConvertOPS() error {
	stk, err := script.ParseScript()
	if err != nil {
		return err
	}
	script.ParsedOpCodes = stk
	return nil
}

func (script *Script) Check() bool {
	return false
}
func (script *Script) IsPayToScriptHash() bool {
	size := len(script.bytes)
	return size == 23 &&
		script.bytes[0] == OP_HASH160 &&
		script.bytes[1] == 0x14 &&
		script.bytes[22] == OP_EQUAL

}

func CheckMinimalPush(data []byte, opcode int32) bool {
	dataLen := len(data)
	if dataLen == 0 {
		// Could have used OP_0.
		return opcode == OP_0
	}
	if dataLen == 1 && data[0] >= 1 && data[0] <= 16 {
		// Could have used OP_1 .. OP_16.
		return opcode == (OP_1 + int32(data[0]-1))
	}
	if dataLen == 1 && data[0] == 0x81 {
		return opcode == OP_1NEGATE
	}
	if dataLen <= 75 {
		// Could have used a direct push (opcode indicating number of bytes
		// pushed + those bytes).
		return opcode == int32(dataLen)
	}
	if dataLen <= 255 {
		// Could have used OP_PUSHDATA.
		return opcode == OP_PUSHDATA1
	}
	if dataLen <= 65535 {
		// Could have used OP_PUSHDATA2.
		return opcode == OP_PUSHDATA2
	}
	return true

}

func NewScriptRaw(bytes []byte) *Script {
	script := Script{bytes: bytes}
	script.ConvertOPS()
	return &script
}

func (script *Script) PushInt64(n int64) {

	if n == -1 || (n >= 1 && n <= 16) {
		script.bytes[len(script.bytes)-1] = byte(n + (OP_1 - 1))
	} else if n == 0 {
		script.bytes[len(script.bytes)-1] = OP_0
	} else {
		scriptNum := NewCScriptNum(n)
		script.bytes = append(script.bytes, scriptNum.Serialize()...)
	}
}

func (script *Script) PushOpCode(opcode int) error {
	if opcode < 0 || opcode > 0xff {
		return errors.New("push opcode failed :invalid opcode")
	}
	script.bytes = append(script.bytes, byte(opcode))
	return nil
}

func (script *Script) PushScriptNum(scriptNum *CScriptNum) {
	script.bytes = append(script.bytes, scriptNum.Serialize()...)
}

func (script *Script) PushData(data []byte) {
	dataLen := len(data)
	if dataLen < OP_PUSHDATA1 {
		script.bytes = append(script.bytes, byte(dataLen))
	} else if dataLen <= 0xff {
		script.bytes = append(script.bytes, OP_PUSHDATA1)
		script.bytes = append(script.bytes, byte(dataLen))
	} else if dataLen <= 0xffff {
		script.bytes = append(script.bytes, OP_PUSHDATA2)
		buf := make([]byte, 2)
		binary.LittleEndian.PutUint16(buf, uint16(dataLen))
		script.bytes = append(script.bytes, buf...)

	} else {
		script.bytes = append(script.bytes, OP_PUSHDATA4)
		buf := make([]byte, 4)
		binary.LittleEndian.PutUint32(script.bytes, uint32(dataLen))
		script.bytes = append(script.bytes, buf...)
	}
	script.bytes = append(script.bytes, data...)
}

func (script *Script) ParseScript() (stk []ParsedOpCode, err error) {
	stk = make([]ParsedOpCode, 0)
	scriptLen := len(script.bytes)

	for i := 0; i < scriptLen; i++ {
		var nSize int
		opcode := script.bytes[i]
		parsedopCode := ParsedOpCode{opValue: opcode}

		if opcode < OP_PUSHDATA1 {
			nSize = int(opcode)
<<<<<<< HEAD
			parsedopCode.data = script.bytes[i+1 : i+1+nSize]
=======
			fmt.Println(i, i+nSize, len(script.bytes))
			parsedopCode.data = script.bytes[i : i+nSize]

>>>>>>> e8251751
		} else if opcode == OP_PUSHDATA1 {
			if scriptLen-i < 1 {
				err = errors.New("OP_PUSHDATA1 has no enough data")
				return
			}
			nSize = int(script.bytes[i+1])
			parsedopCode.data = script.bytes[i+2 : i+2+nSize]
<<<<<<< HEAD
			i++
=======
>>>>>>> e8251751
		} else if opcode == OP_PUSHDATA2 {
			if scriptLen-i < 2 {
				err = errors.New("OP_PUSHDATA2 has no enough data")
				return
			}
<<<<<<< HEAD
			nSize = int(binary.LittleEndian.Uint16(script.bytes[i+1 : i+3]))
			parsedopCode.data = script.bytes[i+3 : i+3+nSize]
=======
			nSize = int(binary.LittleEndian.Uint16(script.bytes[:0]))
			parsedopCode.data = script.bytes[i+2 : i+2+nSize]
>>>>>>> e8251751
			i += 2
		} else if opcode == OP_PUSHDATA4 {
			if scriptLen-i < 4 {
				err = errors.New("OP_PUSHDATA4 has no enough data")
				return
			}
<<<<<<< HEAD
			nSize = int(binary.LittleEndian.Uint32(script.bytes[i+1 : i+5]))
			parsedopCode.data = script.bytes[i+5 : i+5+nSize]
=======
			parsedopCode.data = script.bytes[i+4 : i+4+nSize]
			nSize = int(binary.LittleEndian.Uint32(script.bytes[:0]))
>>>>>>> e8251751
			i += 4
		}
		if scriptLen-i < 0 || (scriptLen-i) < nSize {
			err = errors.New("size is wrong")
			return
		}

		stk = append(stk, parsedopCode)
		i += nSize
	}
	return

}

func (script *Script) FindAndDelete(b *Script) (bool, error) {
	orginalParseCodes, err := script.ParseScript()
	if err != nil {
		return false, err
	}
	paramScript, err := b.ParseScript()
	if err != nil {
		return false, err
	}
	script.bytes = make([]byte, 0)

	for i := 0; i < len(orginalParseCodes); i++ {
		isDelete := false
		parseCode := orginalParseCodes[i]
		for j := 0; j < len(paramScript); j++ {
			parseCodeOther := paramScript[j]
			if parseCode.opValue == parseCodeOther.opValue {
				isDelete = true
			}
		}
		if !isDelete {
			script.bytes = append(script.bytes, parseCode.opValue)
			script.bytes = append(script.bytes, parseCode.data...)
		}
	}

	return true, nil
}

func (script *Script) Find(opcode int) bool {
	stk, err := script.ParseScript()
	if err != nil {
		return false
	}
	for i := 0; i < len(stk); i++ {
		if int(stk[i].opValue) == opcode {
			return true
		}
	}
	return false
}

func (script *Script) IsPushOnly() bool {
	stk, err := script.ParseScript()
	if err != nil {
		return false
	}
	if len(stk) == 0 {
		return false
	}
	for i := 0; i < len(stk); i++ {
		if stk[i].opValue > OP_16 {
			return false
		}
	}
	return true

}
func (script *Script) GetSigOpCount() (int, error) {
	if !script.IsPayToScriptHash() {
		return script.GetSigOpCountWithAccurate(true)
	}
	stk, err := script.ParseScript()
	if err != nil {
		return 0, err
	}
	if len(stk) == 0 {
		return 0, nil
	}
	for i := 0; i < len(stk); i++ {
		opcode := stk[i].opValue
		if opcode == OP_16 {
			return 0, nil
		}
	}
	return script.GetSigOpCountWithAccurate(true)
}

func (script *Script) GetSigOpCountWithAccurate(accurate bool) (int, error) {
	n := 0
	stk, err := script.ParseScript()
	if err != nil {
		return n, err
	}
	var lastOpcode int
	for i := 0; i < len(stk); i++ {
		opcode := stk[i].opValue
		if opcode == OP_CHECKSIG || opcode == OP_CHECKSIGVERIFY {
			n++
		} else if opcode == OP_CHECKMULTISIG || opcode == OP_CHECKMULTISIGVERIFY {
			if accurate && lastOpcode >= OP_1 && lastOpcode <= OP_16 {
				opn, err := DecodeOPN(lastOpcode)
				if err != nil {
					return 0, err

				}
				n += opn
			} else {
				n += MAX_PUBKEYS_PER_MULTISIG
			}
		}
		lastOpcode = int(opcode)
	}
	return n, nil
}

func DecodeOPN(opcode int) (int, error) {
	if opcode < OP_0 || opcode > OP_16 {
		return 0, errors.New(" DecodeOPN opcode is out of bounds")
	}
	if opcode == OP_0 {
		return 0, nil
	}
	return opcode - (OP_1 - 1), nil
}

func (script *Script) Size() int {
	return len(script.bytes)
}

func EncodeOPN(n int) (int, error) {
	if n < 0 || n > 16 {
		return 0, errors.New("EncodeOPN n is out of bounds")
	}
	if n == 0 {
		return OP_0, nil
	}
	return OP_1 + n - 1, nil
}

func NewScriptWithRaw(bytes []byte) *Script {
	script := Script{bytes: bytes}
	script.ConvertOPS()
	return &script
}

func NewScript(parsedOpCodes []ParsedOpCode) *Script {
	script := Script{ParsedOpCodes: parsedOpCodes}
	script.ConvertRaw()
	return &script
}<|MERGE_RESOLUTION|>--- conflicted
+++ resolved
@@ -3,7 +3,6 @@
 import (
 	"encoding/binary"
 	"errors"
-	"fmt"
 )
 
 const (
@@ -155,13 +154,8 @@
 
 		if opcode < OP_PUSHDATA1 {
 			nSize = int(opcode)
-<<<<<<< HEAD
 			parsedopCode.data = script.bytes[i+1 : i+1+nSize]
-=======
-			fmt.Println(i, i+nSize, len(script.bytes))
-			parsedopCode.data = script.bytes[i : i+nSize]
-
->>>>>>> e8251751
+
 		} else if opcode == OP_PUSHDATA1 {
 			if scriptLen-i < 1 {
 				err = errors.New("OP_PUSHDATA1 has no enough data")
@@ -169,35 +163,23 @@
 			}
 			nSize = int(script.bytes[i+1])
 			parsedopCode.data = script.bytes[i+2 : i+2+nSize]
-<<<<<<< HEAD
 			i++
-=======
->>>>>>> e8251751
+
 		} else if opcode == OP_PUSHDATA2 {
 			if scriptLen-i < 2 {
 				err = errors.New("OP_PUSHDATA2 has no enough data")
 				return
 			}
-<<<<<<< HEAD
 			nSize = int(binary.LittleEndian.Uint16(script.bytes[i+1 : i+3]))
 			parsedopCode.data = script.bytes[i+3 : i+3+nSize]
-=======
-			nSize = int(binary.LittleEndian.Uint16(script.bytes[:0]))
-			parsedopCode.data = script.bytes[i+2 : i+2+nSize]
->>>>>>> e8251751
 			i += 2
 		} else if opcode == OP_PUSHDATA4 {
 			if scriptLen-i < 4 {
 				err = errors.New("OP_PUSHDATA4 has no enough data")
 				return
 			}
-<<<<<<< HEAD
 			nSize = int(binary.LittleEndian.Uint32(script.bytes[i+1 : i+5]))
 			parsedopCode.data = script.bytes[i+5 : i+5+nSize]
-=======
-			parsedopCode.data = script.bytes[i+4 : i+4+nSize]
-			nSize = int(binary.LittleEndian.Uint32(script.bytes[:0]))
->>>>>>> e8251751
 			i += 4
 		}
 		if scriptLen-i < 0 || (scriptLen-i) < nSize {
