package model

import "github.com/pkg/errors"

const (
	DEFAULT_MAX_NUM_SIZE = 4
	MaxInt32             = 1<<31 - 1
	MinInt32             = -1 << 31
)

type CScriptNum struct {
	Value int64
}

func GetCScriptNum(vch []byte, requireMinimal bool, maxNumSize int) (scriptNum *CScriptNum, err error) {
	vchLen := len(vch)
	if vchLen > maxNumSize {
		err = errors.New("script number overflow")
		scriptNum = NewCScriptNum(0)
		return
	}
	if requireMinimal && vchLen > 0 {
		// Check that the number is encoded with the minimum possible
		// number of bytes.
		//
		// If the most-significant-byte - excluding the sign bit - is zero
		// then we're not minimal. Note how this test also rejects the
		// negative-zero encoding, 0x80.
		if vch[vchLen-1]&0x7f == 0 {

			// One exception: if there's more than one byte and the most
			// significant bit of the second-most-significant-byte is set
			// it would conflict with the sign bit. An example of this case
			// is +-255, which encode to 0xff00 and 0xff80 respectively.
			// (big-endian).
			if vchLen == 1 || (vch[vchLen-2]&0x80) == 0 {
				err = errors.New("non-minimally encoded script number")
				scriptNum = NewCScriptNum(0)
				return
			}
		}
	}
<<<<<<< HEAD

	if vchLen == 0 {
		scriptNum = NewCScriptNum(0)
		return
	}
=======
	if vchLen == 0 {
		scriptNum = NewCScriptNum(0)
		return
	}

>>>>>>> 6d76b149
	var v int64
	for i := 0; i < vchLen; i++ {
		v |= int64(vch[i]) << uint8(8*i)
	}
	// If the input vector's most significant byte is 0x80, remove it from
	// the result's msb and return a negative.
	if vch[vchLen-1]&0x80 != 0 {
		v &= ^(int64(0x80) << uint8(8*(vchLen-1)))
		scriptNum = NewCScriptNum(-v)
		return
	}
	scriptNum = NewCScriptNum(v)
<<<<<<< HEAD

=======
>>>>>>> 6d76b149
	return
}

func (scriptNum *CScriptNum) Int32() int32 {
	if scriptNum.Value > MaxInt32 {
		return MaxInt32
	}
	if scriptNum.Value < MinInt32 {
		return MinInt32
	}
	return int32(scriptNum.Value)

}
func (scriptNum *CScriptNum) Serialize() (bytes []byte) {
	if scriptNum.Value == 0 {
		return
	}
	negative := scriptNum.Value < 0
	absoluteValue := scriptNum.Value
	if negative {
		absoluteValue = -scriptNum.Value

	}
	bytes = make([]byte, 0, 9)
	for absoluteValue > 0 {
		bytes = append(bytes, byte(absoluteValue&0xff))
		absoluteValue >>= 8

	}
	//    - If the most significant byte is >= 0x80 and the value is positive, push a
	//    new zero-byte to make the significant byte < 0x80 again.

	//    - If the most significant byte is >= 0x80 and the value is negative, push a
	//    new 0x80 byte that will be popped off when converting to an integral.

	//    - If the most significant byte is < 0x80 and the value is negative, add
	//    0x80 to it, since it will be subtracted and interpreted as a negative when
	//    converting to an integral.

	if bytes[len(bytes)-1]&0x80 != 0 {
		extraByte := byte(0x00)
		if negative {
			extraByte = 0x80
		}
		bytes = append(bytes, extraByte)
	} else if negative {
		bytes[len(bytes)-1] |= 0x80
	}
	return
}
func NewCScriptNum(v int64) *CScriptNum {
	return &CScriptNum{Value: v}
}<|MERGE_RESOLUTION|>--- conflicted
+++ resolved
@@ -40,19 +40,12 @@
 			}
 		}
 	}
-<<<<<<< HEAD
 
 	if vchLen == 0 {
 		scriptNum = NewCScriptNum(0)
 		return
 	}
-=======
-	if vchLen == 0 {
-		scriptNum = NewCScriptNum(0)
-		return
-	}
 
->>>>>>> 6d76b149
 	var v int64
 	for i := 0; i < vchLen; i++ {
 		v |= int64(vch[i]) << uint8(8*i)
@@ -65,10 +58,7 @@
 		return
 	}
 	scriptNum = NewCScriptNum(v)
-<<<<<<< HEAD
 
-=======
->>>>>>> 6d76b149
 	return
 }
 
