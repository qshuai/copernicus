--- conflicted
+++ resolved
@@ -28,12 +28,6 @@
 	bl.Txs = nil
 }
 
-<<<<<<< HEAD
-
-
-
-=======
->>>>>>> 4643d2ef
 func (bl *Block) Serialize(w io.Writer) error {
 	if err := bl.Header.Serialize(w); err != nil {
 		return err
