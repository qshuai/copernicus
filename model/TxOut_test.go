package model

import (
<<<<<<< HEAD
	"bytes"
=======
	"fmt"
	"io"
>>>>>>> e8251751
	"os"
	"testing"
)

var testTxout *TxOut

func TestNewTxOut(t *testing.T) {
<<<<<<< HEAD
	script := [...]byte{0x69, 0xe1, 0x2a, 0x40, 0xd4, 0xa2, 0x21, 0x8d, 0x33, 0xf2,
		0x08, 0xb9, 0xa0, 0x44, 0x78, 0x94, 0xdc, 0x9b, 0xea, 0x31}
	testTxout = NewTxOut(9, script[:])
	if testTxout.Value != 9 {
		t.Error("The value should be 9 instead of ", testTxout.Value)
	}
	if !bytes.Equal(testTxout.Script, script[:]) {
		t.Error("this data should be equal")
	}
}

func TestSerialize(t *testing.T) {

	file, err := os.OpenFile("tmp.txt", os.O_RDWR|os.O_CREATE, 0666)
	if err != nil {
		t.Error(err)
	}

	err = testTxout.Serialize(file, 1)
	if err != nil {
		t.Error(err)
	}

	txOutRead := &TxOut{}
	file.Seek(0, 0)
	err = txOutRead.Deserialize(file, 1)
	if err != nil {
		t.Error(err)
	}

	if txOutRead.Value != testTxout.Value {
		t.Error("The value should be equal", txOutRead.Value, " : ", testTxout.Value)
	}

	if !bytes.Equal(txOutRead.Script, testTxout.Script) {
		t.Error("The two []byte data should be equal ", txOutRead.Script, " : ", testTxout.Script)
	}

	if testTxout.SerializeSize() != 29 {
		t.Error("the serialSize should be 29 instead of ", testTxout.SerializeSize())
	}

	err = os.Remove("tmp.txt")
	if err != nil {
		t.Error(err)
	}
=======
	//myString := "asdqwhihnciwiqd827w7e6123cdsnvh43yt892ufimjf27rufian2yr8sacmejfgu3489utwej"
	//outScript := make([]byte, len(myString))
	//copy(outScript, myString)
	//
	//testTxout = NewTxOut(999, outScript[:])
	//t.Log(testTxout.Value, " : ", string(testTxout.Script))
}

func TestSerialize(t *testing.T) {
	//buf := bytes.NewBuffer(make([]byte, MaxMessagePayload))
	//err := testTxout.Serialize(buf, 1)
	//checkErr(err)
}

func TestDeserialize(t *testing.T) {
	//txOutRead := &TxOut{}
	//buf := bytes.NewBuffer(make([]byte, MaxMessagePayload))
	//err := txOutRead.Deserialize(buf, 1)
	//checkErr(err)
	//t.Log(txOutRead.Value, " : ", string(txOutRead.Script))
}

func TestSerializeSize(t *testing.T) {
	//t.Log("size : ", testTxout.SerializeSize())
>>>>>>> e8251751
}<|MERGE_RESOLUTION|>--- conflicted
+++ resolved
@@ -1,12 +1,7 @@
 package model
 
 import (
-<<<<<<< HEAD
 	"bytes"
-=======
-	"fmt"
-	"io"
->>>>>>> e8251751
 	"os"
 	"testing"
 )
@@ -14,14 +9,14 @@
 var testTxout *TxOut
 
 func TestNewTxOut(t *testing.T) {
-<<<<<<< HEAD
-	script := [...]byte{0x69, 0xe1, 0x2a, 0x40, 0xd4, 0xa2, 0x21, 0x8d, 0x33, 0xf2,
+
+	script := [...]byte{0x14, 0x69, 0xe1, 0x2a, 0x40, 0xd4, 0xa2, 0x21, 0x8d, 0x33, 0xf2,
 		0x08, 0xb9, 0xa0, 0x44, 0x78, 0x94, 0xdc, 0x9b, 0xea, 0x31}
 	testTxout = NewTxOut(9, script[:])
 	if testTxout.Value != 9 {
 		t.Error("The value should be 9 instead of ", testTxout.Value)
 	}
-	if !bytes.Equal(testTxout.Script, script[:]) {
+	if !bytes.Equal(testTxout.Script.bytes, script[:]) {
 		t.Error("this data should be equal")
 	}
 }
@@ -49,11 +44,11 @@
 		t.Error("The value should be equal", txOutRead.Value, " : ", testTxout.Value)
 	}
 
-	if !bytes.Equal(txOutRead.Script, testTxout.Script) {
+	if !bytes.Equal(txOutRead.Script.bytes, testTxout.Script.bytes) {
 		t.Error("The two []byte data should be equal ", txOutRead.Script, " : ", testTxout.Script)
 	}
 
-	if testTxout.SerializeSize() != 29 {
+	if testTxout.SerializeSize() != 30 {
 		t.Error("the serialSize should be 29 instead of ", testTxout.SerializeSize())
 	}
 
@@ -61,30 +56,5 @@
 	if err != nil {
 		t.Error(err)
 	}
-=======
-	//myString := "asdqwhihnciwiqd827w7e6123cdsnvh43yt892ufimjf27rufian2yr8sacmejfgu3489utwej"
-	//outScript := make([]byte, len(myString))
-	//copy(outScript, myString)
-	//
-	//testTxout = NewTxOut(999, outScript[:])
-	//t.Log(testTxout.Value, " : ", string(testTxout.Script))
-}
 
-func TestSerialize(t *testing.T) {
-	//buf := bytes.NewBuffer(make([]byte, MaxMessagePayload))
-	//err := testTxout.Serialize(buf, 1)
-	//checkErr(err)
-}
-
-func TestDeserialize(t *testing.T) {
-	//txOutRead := &TxOut{}
-	//buf := bytes.NewBuffer(make([]byte, MaxMessagePayload))
-	//err := txOutRead.Deserialize(buf, 1)
-	//checkErr(err)
-	//t.Log(txOutRead.Value, " : ", string(txOutRead.Script))
-}
-
-func TestSerializeSize(t *testing.T) {
-	//t.Log("size : ", testTxout.SerializeSize())
->>>>>>> e8251751
 }