--- conflicted
+++ resolved
@@ -941,13 +941,7 @@
 					}
 
 					vchByte := vchSig.([]byte)
-<<<<<<< HEAD
 					checkSig, err := core.CheckSignatureEncoding(vchByte, uint32(flags))
-=======
-					hashType := uint32(vchByte[len(vchByte)-1])
-					vchByte = vchByte[:len(vchByte)-1]
-					checkSig, err := core.CheckSignatureEncoding(vchByte, flags)
->>>>>>> 6d76b149
 					if err != nil {
 						return false, err
 					}
