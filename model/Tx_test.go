package model

import (
<<<<<<< HEAD
	"github.com/btcboost/copernicus/utils"

	"bytes"
	"os"
=======
>>>>>>> e8251751
	"testing"
)

var testNewTx *Tx

func TestTx_AddTxIn(t *testing.T) {
<<<<<<< HEAD
	var buf = utils.Hash{
		0x60, 0x46, 0x21, 0xeb, 0x7b, 0x9c, 0xcf, 0x44,
		0xb2, 0x12, 0xe6, 0x7b, 0x1c, 0x04, 0x80, 0x32,
		0x58, 0x6c, 0xe0, 0xcf, 0x5b, 0x36, 0xb8, 0x0b,
		0xe6, 0x01, 0x09, 0xae, 0x3b, 0xb6, 0xb5, 0x58,
	}

	testNewTx = NewTx()
	testNewTx.Hash = buf

	myOutPut := NewOutPoint(&buf, 1)
	myScriptSig := []byte{0x16, 0x00, 0x14, 0xc3, 0xe2, 0x27, 0x9d,
		0x2a, 0xc7, 0x30, 0xbd, 0x33, 0xc4, 0x61, 0x74,
		0x4d, 0x8e, 0xd8, 0xe8, 0x11, 0xf8, 0x05, 0xdb}

	myTxIn := NewTxIn(myOutPut, myScriptSig)

	testNewTx.AddTxIn(myTxIn)
}

func TestTx_AddTxOut(t *testing.T) {
	script := [...]byte{0x69, 0xe1, 0x2a, 0x40, 0xd4, 0xa2, 0x21, 0x8d, 0x33, 0xf2,
		0x08, 0xb9, 0xa0, 0x44, 0x78, 0x94, 0xdc, 0x9b, 0xea, 0x31}
	txOut := NewTxOut(9, script[:])
	testNewTx.AddTxOut(txOut)
=======
	//var buf utils.Hash
	//copy(buf[:], "adbasg7wy7yswdwiuyc78sayxchwuniuhy")
	//testNewTx.Hash = buf
	//
	//myOutPut := NewOutPoint(&buf, 10)
	//myString := "hwd7yduncue0qe01ie8dhuscb3etde21gdahsbchqbw1y278"
	//mySigscript := make([]byte, len(myString))
	//copy(mySigscript, myString)
	//myTxIn := NewTxIn(myOutPut, mySigscript)
	//
	//testNewTx.AddTxIn(myTxIn)
}

func TestTx_AddTxOut(t *testing.T) {

	//myString := "asdqwhihnciwiqd827w7e6123cdsnvh43yt892ufimjf27rufian2yr8sacmejfgu3489utwej"
	//outScript := make([]byte, len(myString))
	//copy(outScript, myString)
	//txOut := NewTxOut(999, outScript[:])
	//
	//testNewTx.AddTxOut(txOut)
	//t.Log(testNewTx.SerializeSize())
	//t.Log(testNewTx)
>>>>>>> e8251751
}

func TestTx_Copy(t *testing.T) {

<<<<<<< HEAD
	copyTx := testNewTx.Copy()
	if len(copyTx.Ins) != 1 {
		t.Error("should have 1 input")
	}
	if len(copyTx.Outs) != 1 {
		t.Error("should have 1 outPut")
	}
=======
	//copyTx := testNewTx.Copy()
	//t.Log("copyTx : ", copyTx.SerializeSize())
	//t.Log("copyTx : ", copyTx)
>>>>>>> e8251751
}

func TestTx_Serialize(t *testing.T) {

<<<<<<< HEAD
	file, err := os.OpenFile("tmp.txt", os.O_RDWR|os.O_CREATE, 0666)
	if err != nil {
		t.Error(err)
	}

	err = testNewTx.Serialize(file)
	if err != nil {
		t.Error(err)
	}

	file.Seek(0, 0)

	txDeseria := &Tx{}
	txDeseria.Deserialize(file)
	if len(txDeseria.Outs) != 1 {
		t.Error("should have 1 output")
	}
	if !bytes.Equal(txDeseria.Ins[0].Script.bytes, testNewTx.Ins[0].Script.bytes) {
		t.Error("The two []byte should be equal")
	}
	if txDeseria.Ins[0].PreviousOutPoint.Index != testNewTx.Ins[0].PreviousOutPoint.Index {
		t.Error("the two index should be equal")
	}

	err = os.Remove("tmp.txt")
	if err != nil {
		t.Error(err)
	}

=======
	//buf := bytes.NewBuffer(make([]byte, MaxMessagePayload))
	//err := testNewTx.Serialize(buf)
	//checkErr(err)
}

func TestTx_Deserialize(t *testing.T) {

	//buf := bytes.NewBuffer(make([]byte, MaxMessagePayload))
	//testNewTx.Deserialize(buf)
>>>>>>> e8251751
}<|MERGE_RESOLUTION|>--- conflicted
+++ resolved
@@ -1,20 +1,16 @@
 package model
 
 import (
-<<<<<<< HEAD
 	"github.com/btcboost/copernicus/utils"
 
 	"bytes"
 	"os"
-=======
->>>>>>> e8251751
 	"testing"
 )
 
 var testNewTx *Tx
 
 func TestTx_AddTxIn(t *testing.T) {
-<<<<<<< HEAD
 	var buf = utils.Hash{
 		0x60, 0x46, 0x21, 0xeb, 0x7b, 0x9c, 0xcf, 0x44,
 		0xb2, 0x12, 0xe6, 0x7b, 0x1c, 0x04, 0x80, 0x32,
@@ -36,40 +32,14 @@
 }
 
 func TestTx_AddTxOut(t *testing.T) {
-	script := [...]byte{0x69, 0xe1, 0x2a, 0x40, 0xd4, 0xa2, 0x21, 0x8d, 0x33, 0xf2,
+	script := [...]byte{0x14, 0x69, 0xe1, 0x2a, 0x40, 0xd4, 0xa2, 0x21, 0x8d, 0x33, 0xf2,
 		0x08, 0xb9, 0xa0, 0x44, 0x78, 0x94, 0xdc, 0x9b, 0xea, 0x31}
 	txOut := NewTxOut(9, script[:])
 	testNewTx.AddTxOut(txOut)
-=======
-	//var buf utils.Hash
-	//copy(buf[:], "adbasg7wy7yswdwiuyc78sayxchwuniuhy")
-	//testNewTx.Hash = buf
-	//
-	//myOutPut := NewOutPoint(&buf, 10)
-	//myString := "hwd7yduncue0qe01ie8dhuscb3etde21gdahsbchqbw1y278"
-	//mySigscript := make([]byte, len(myString))
-	//copy(mySigscript, myString)
-	//myTxIn := NewTxIn(myOutPut, mySigscript)
-	//
-	//testNewTx.AddTxIn(myTxIn)
-}
 
-func TestTx_AddTxOut(t *testing.T) {
-
-	//myString := "asdqwhihnciwiqd827w7e6123cdsnvh43yt892ufimjf27rufian2yr8sacmejfgu3489utwej"
-	//outScript := make([]byte, len(myString))
-	//copy(outScript, myString)
-	//txOut := NewTxOut(999, outScript[:])
-	//
-	//testNewTx.AddTxOut(txOut)
-	//t.Log(testNewTx.SerializeSize())
-	//t.Log(testNewTx)
->>>>>>> e8251751
 }
 
 func TestTx_Copy(t *testing.T) {
-
-<<<<<<< HEAD
 	copyTx := testNewTx.Copy()
 	if len(copyTx.Ins) != 1 {
 		t.Error("should have 1 input")
@@ -77,16 +47,11 @@
 	if len(copyTx.Outs) != 1 {
 		t.Error("should have 1 outPut")
 	}
-=======
-	//copyTx := testNewTx.Copy()
-	//t.Log("copyTx : ", copyTx.SerializeSize())
-	//t.Log("copyTx : ", copyTx)
->>>>>>> e8251751
+
 }
 
 func TestTx_Serialize(t *testing.T) {
 
-<<<<<<< HEAD
 	file, err := os.OpenFile("tmp.txt", os.O_RDWR|os.O_CREATE, 0666)
 	if err != nil {
 		t.Error(err)
@@ -115,16 +80,4 @@
 	if err != nil {
 		t.Error(err)
 	}
-
-=======
-	//buf := bytes.NewBuffer(make([]byte, MaxMessagePayload))
-	//err := testNewTx.Serialize(buf)
-	//checkErr(err)
-}
-
-func TestTx_Deserialize(t *testing.T) {
-
-	//buf := bytes.NewBuffer(make([]byte, MaxMessagePayload))
-	//testNewTx.Deserialize(buf)
->>>>>>> e8251751
 }