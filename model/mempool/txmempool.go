package mempool

import (
	"fmt"
	"math"
	"sync"
	"time"
	"unsafe"

	"github.com/astaxie/beego/logs"
	"github.com/btcboost/copernicus/errcode"
	"github.com/btcboost/copernicus/model/consensus"
	"github.com/btcboost/copernicus/model/outpoint"
	"github.com/btcboost/copernicus/model/tx"
	"github.com/btcboost/copernicus/model/utxo"
	"github.com/btcboost/copernicus/util"
	"github.com/google/btree"
	"github.com/btcboost/copernicus/conf"
)

const (
	RollingFeeHalfLife = 12 * 60 * 60
)

var gpool *TxMempool

func GetInstance() *TxMempool {
	if gpool == nil{
		gpool = NewTxMempool()
	}

<<<<<<< HEAD
=======
	return gpool
}

>>>>>>> 7a4d6542
type PoolRemovalReason int

// Reason why a transaction was removed from the memPool, this is passed to the
// notification signal.
const (
	// UNKNOWN Manually removed or unknown reason
	UNKNOWN PoolRemovalReason = iota
	// EXPIRY Expired from memPool
	EXPIRY
	// SIZELIMIT Removed in size limiting
	SIZELIMIT
	// REORG Removed for reorganization
	REORG
	// BLOCK Removed for block
	BLOCK
	// CONFLICT Removed for conflict with in-block transaction
	CONFLICT
	// REPLACED Removed for replacement
	REPLACED
)

// TxMempool is safe for concurrent write And read access.
type TxMempool struct {
	sync.RWMutex
	// current mempool best feerate for one transaction.
	feeRate util.FeeRate
	// poolData store the tx in the mempool
	poolData map[util.Hash]*TxEntry
	//NextTx key is txPrevout, value is tx.
	nextTx map[outpoint.OutPoint]*TxEntry
	//RootTx contain all root transaction in mempool.
	rootTx                  map[util.Hash]*TxEntry
	txByAncestorFeeRateSort btree.BTree
	timeSortData            btree.BTree
	cacheInnerUsage         int64
	checkFrequency          float64
	// sum of all mempool tx's size.
	totalTxSize uint64
	//transactionsUpdated mempool update transaction total number when create mempool late.
	TransactionsUpdated      uint64
	OrphanTransactionsByPrev map[outpoint.OutPoint]map[util.Hash]OrphanTx
	OrphanTransactions       map[util.Hash]OrphanTx
	RecentRejects            map[util.Hash]struct{}

	nextSweep      int
	MaxMemPoolSize int64
	incrementalRelayFee	util.FeeRate		//
	rollingMinimumFeeRate	int64
	blockSinceLastRollingFeeBump	bool
	lastRollingFeeUpdate		int64
}

func (m *TxMempool)GetCheckFrequency() float64 {
	return m.checkFrequency
}

func (m *TxMempool) GetMinFeeRate() util.FeeRate {
	m.RLock()
	feeRate := m.GetMinFee(conf.Cfg.Mempool.MaxPoolSize)
	m.RUnlock()
	return feeRate
}

// AddTx operator is safe for concurrent write And read access.
// this function is used to add tx to the memPool, and now the tx should
// be passed all appropriate checks.
func (m *TxMempool) AddTx(txentry *TxEntry, ancestors map[*TxEntry]struct{}) error {
	// insert new txEntry to the memPool; and update the memPool's memory consume.
	m.timeSortData.ReplaceOrInsert(txentry)
	m.poolData[txentry.Tx.GetHash()] = txentry
	m.cacheInnerUsage += int64(txentry.usageSize) + int64(unsafe.Sizeof(txentry))

	// Update ancestors with information about this tx
	setParentTransactions := make(map[util.Hash]struct{})
	tx := txentry.Tx
	for _, preout := range tx.GetAllPreviousOut() {
		m.nextTx[preout] = txentry
		setParentTransactions[preout.Hash] = struct{}{}
	}

	for hash := range setParentTransactions {
		if parent, ok := m.poolData[hash]; ok {
			txentry.UpdateParent(parent, &m.cacheInnerUsage, true)
		}
	}

	m.updateAncestorsOf(true, txentry, ancestors)
	m.updateEntryForAncestors(txentry, ancestors)
	m.totalTxSize += uint64(txentry.TxSize)
	m.TransactionsUpdated++
	m.txByAncestorFeeRateSort.ReplaceOrInsert(EntryAncestorFeeRateSort(*txentry))
	if txentry.SumTxCountWithAncestors == 1 {
		m.rootTx[txentry.Tx.GetHash()] = txentry
	}
	return nil
}

func (m *TxMempool) HasSpentOut(out *outpoint.OutPoint) bool {
	m.RLock()
	defer m.RUnlock()

	if _, ok := m.nextTx[*out]; ok {
		return true
	}
	return false
}

<<<<<<< HEAD
func (m *TxMempool)GetPoolAllTxSize() uint64 {
=======
func (m *TxMempool)HasSPentOutWithoutLock(out *outpoint.OutPoint) *TxEntry {
	if e, ok := m.nextTx[*out]; ok{
		return e
	}
	return nil
}

func (m *TxMempool) GetPoolAllTxSize() uint64 {
>>>>>>> 7a4d6542
	m.RLock()
	size := m.totalTxSize
	m.RUnlock()
	return size
}

<<<<<<< HEAD
func (m *TxMempool)GetPoolUsage() int64 {
=======
func (m *TxMempool) GetPoolUsage() int64 {
>>>>>>> 7a4d6542
	m.RLock()
	size := m.cacheInnerUsage
	m.RUnlock()
	return size
}

<<<<<<< HEAD
func (m *TxMempool)CalculateDescendants(txHash *util.Hash) map[*TxEntry]struct{} {
	descendants := make(map[*TxEntry]struct{})
	m.RLock()
	defer m.RUnlock()
	if entry, ok := m.poolData[*txHash]; !ok{
		return nil
	}else {
		m.calculateDescendants(entry, descendants)
=======
func (m *TxMempool) CalculateDescendantsWithLock(txHash *util.Hash) map[*TxEntry]struct{} {
	descendants := make(map[*TxEntry]struct{})
	m.RLock()
	defer m.RUnlock()
	if entry, ok := m.poolData[*txHash]; !ok {
		return nil
	} else {
		m.CalculateDescendants(entry, descendants)
>>>>>>> 7a4d6542
	}

	return descendants
}

<<<<<<< HEAD
func (m *TxMempool)CalculateMemPoolAncestors(txhash *util.Hash) map[*TxEntry]struct{} {
	m.RLock()
	defer m.RUnlock()
	ancestors := make(map[*TxEntry]struct{})
	if entry, ok := m.poolData[*txhash]; !ok{
		return nil
	}else {
		noLimit := uint64(math.MaxUint64)
		ancestors, _ = m.calculateMemPoolAncestors(entry.Tx, noLimit, noLimit, noLimit, noLimit, false)
=======
func (m *TxMempool) CalculateMemPoolAncestorsWithLock(txhash *util.Hash) map[*TxEntry]struct{} {
	m.RLock()
	defer m.RUnlock()
	ancestors := make(map[*TxEntry]struct{})
	if entry, ok := m.poolData[*txhash]; !ok {
		return nil
	} else {
		noLimit := uint64(math.MaxUint64)
		ancestors, _ = m.CalculateMemPoolAncestors(entry.Tx, noLimit, noLimit, noLimit, noLimit, false)
>>>>>>> 7a4d6542
	}
	return ancestors
}

<<<<<<< HEAD
func (m *TxMempool) RemoveTxRecursive(origTx *tx.Tx, reason PoolRemovalReason)  {
=======
func (m *TxMempool) RemoveTxRecursive(origTx *tx.Tx, reason PoolRemovalReason) {
>>>>>>> 7a4d6542
	m.Lock()
	m.removeTxRecursive(origTx, reason)
	m.Unlock()
}

func (m *TxMempool) GetRootTx() map[util.Hash]TxEntry {
	m.RLock()
	defer m.RUnlock()

	n := make(map[util.Hash]TxEntry)
	for k, v := range m.rootTx {
		n[k] = *v
	}
	return n
}

func (m *TxMempool) Size() int {
	m.RLock()
	defer m.RUnlock()

	return len(m.poolData)
}

func (m *TxMempool) GetAllTxEntry() map[util.Hash]*TxEntry {
	m.RLock()
	ret := make(map[util.Hash]*TxEntry, len(m.poolData))
	for k, v := range m.poolData {
		ret[k] = v
	}
	m.RUnlock()
	return ret
}

func (m *TxMempool) GetAllTxEntryWithoutLock() map[util.Hash]*TxEntry {
	m.RLock()
	ret := make(map[util.Hash]*TxEntry, len(m.poolData))
	for k, v := range m.poolData {
		ret[k] = v
	}
	m.RUnlock()
	return ret
}

func (m *TxMempool) GetAllSpentOutWithoutLock() map[outpoint.OutPoint]*TxEntry {
	ret := make(map[outpoint.OutPoint]*TxEntry, len(m.nextTx))
	for k, v := range m.nextTx {
		ret[k] = v
	}
	return ret
}


// RemoveTxSelf will only remove these transaction self.
func (m *TxMempool) RemoveTxSelf(txs []*tx.Tx) {
	m.Lock()
	defer m.Unlock()

	entries := make([]*TxEntry, 0, len(txs))
	for _, tx := range txs {
		if entry, ok := m.poolData[tx.GetHash()]; ok {
			entries = append(entries, entry)
		}
	}

	// todo base on entries to set the new feerate for mempool.
	for _, tx := range txs {
		if entry, ok := m.poolData[tx.GetHash()]; ok {
			stage := make(map[*TxEntry]struct{})
			stage[entry] = struct{}{}
			m.RemoveStaged(stage, true, BLOCK)
		}
		m.removeConflicts(tx)
	}
	m.lastRollingFeeUpdate = util.GetMockTime()
	m.blockSinceLastRollingFeeBump = true
}

func (m *TxMempool) FindTx(hash util.Hash) *TxEntry {
	m.RLock()
	m.RUnlock()
	if find, ok := m.poolData[hash]; ok {
		return find
	}
	return nil
}

func (m *TxMempool) GetCoin(outpoint *outpoint.OutPoint) *utxo.Coin {
	m.RLock()
	defer m.RUnlock()

	txMempoolEntry, ok := m.poolData[outpoint.Hash]
	if !ok {
		return nil
	}
	out := txMempoolEntry.Tx.GetTxOut(int(outpoint.Index))
	if out != nil {
		coin := utxo.NewMempoolCoin(out)
		return coin
	}

	return nil
}

<<<<<<< HEAD
func (m *TxMempool)IsAcceptTx(tx *tx.Tx, txfee int64, mpHeight int, coins []*utxo.Coin,
		tip *blockindex.BlockIndex ) (map[*TxEntry]struct{}, tx.LockPoints, error) {

	lp := tx.LockPoints{}
	if _, ok := m.poolData[tx.Hash]; ok{
		return nil, lp, util.ProjectError{ErrorCode:RejectAlreadyKnown,
		Description:fmt.Sprintf("txn-already-in-mempool ...")}
	}

	if !checkSequenceLocks(tx, tip, consensus.LocktimeVerifySequence|consensus.LocktimeMedianTimePast, &lp, false, coins){
		return nil, lp, util.ProjectError{ErrorCode:RejectNonStandard,
		Description:fmt.Sprintf("non-BIP68-final")}
	}

	ancestors, err := m.calculateMemPoolAncestors(tx, AncestorNum, AncestorSize * 1000,
		DescendantNum, DescendantSize * 1000, true)
	if err != nil{
		return nil, lp, err
	}

	txsize := int64(tx.SerializeSize())
	txfeeRate := util.NewFeeRateWithSize(txfee, txsize)
	// compare the transaction feeRate with enter mempool min txfeeRate
	if txfeeRate.SataoshisPerK < m.feeRate.SataoshisPerK{
		return nil, lp, util.ErrToProject(LowTransactionFee,fmt.Sprintf("very low transaction feeRate with per kilobyte " +
			"[limit %d sataoshi], actual payment %d feeRate.", m.feeRate.SataoshisPerK, txfeeRate.SataoshisPerK) )
	}

	return ancestors, lp, nil
}

// Check If sanity-checking is turned on, check makes sure the pool is consistent
// (does not contain two transactions that spend the same inputs, all inputs
// are in the mapNextTx array). If sanity-checking is turned off, check does
// nothing.
func (m *TxMempool) Check(view *utxo.CoinsCache, bestHeight int) {
	if m.checkFrequency == 0 {
		return
	}
	if float64(util.GetRand(math.MaxUint32)) >= m.checkFrequency {
		return
	}

	mempoolDuplicate := utxo.NewEmptyCoinsMap()
	logs.SetLogger("mempool", fmt.Sprintf("checking mempool with %d transaction and %d inputs ...", len(m.poolData), len(m.nextTx)))
	checkTotal := uint64(0)
	m.Lock()
	defer m.Unlock()

	waitingOnDependants := list.New()
	// foreach every txentry in mempool, and check these txentry correctness.
	for _, entry := range m.poolData {

		checkTotal += uint64(entry.TxSize)
		fDependsWait := false
		setParentCheck := make(map[util.Hash]struct{})

		for _, preout := range entry.Tx.GetAllPreviousOut() {
			if entry, ok := m.poolData[preout.Hash]; ok {
				tx2 := entry.Tx
				if !(tx2.GetOutsCount() > int(preout.Index)){
					if !tx2.GetTxOut(int(preout.Index)).IsNull(){
						panic("the tx introduced input dose not exist, or the input amount is nil ")
					}
				}

				fDependsWait = true
				setParentCheck[tx2.Hash] = struct{}{}
			} else {
				if !view.HaveCoin(&preout) {
					panic("the tx introduced input dose not exist mempool And UTXO set !!!")
				}
			}

			if _, ok := m.nextTx[preout]; !ok {
				panic("the introduced tx is not in mempool")
			}
		}
		if len(setParentCheck) != len(entry.ParentTx) {
			panic("the two parent set should be equal")
		}

		// Verify ancestor state is correct.
		nNoLimit := uint64(math.MaxUint64)
		setAncestors, err := m.calculateMemPoolAncestors(entry.Tx, nNoLimit, nNoLimit, nNoLimit, nNoLimit, true)
		if err != nil {
			return
		}
		nCountCheck := int64(len(setAncestors)) + 1
		nSizeCheck := int64(entry.TxSize)
		nSigOpCheck := int64(entry.SigOpCount)
		nFeesCheck := entry.TxFee
		for ancestorIt := range setAncestors {
			nSizeCheck += int64(ancestorIt.TxSize)
			nSigOpCheck += int64(ancestorIt.SigOpCount)
			nFeesCheck += ancestorIt.TxFee
		}
		if entry.SumTxCountWithAncestors != nCountCheck {
			panic("the txentry's ancestors number is incorrect .")
		}
		if entry.SumSizeWitAncestors != nSizeCheck {
			panic("the txentry's ancestors size is incorrect .")
		}
		if entry.SumSigOpCountWithAncestors != nSigOpCheck {
			panic("the txentry's ancestors sigopcount is incorrect .")
		}
		if entry.SumFeeWithAncestors != nFeesCheck {
			panic("the txentry's ancestors fee is incorrect .")
		}

		setChildrenCheck := make(map[*TxEntry]struct{})
		childSize := 0
		for i := 0; i < entry.Tx.GetOutsCount(); i++ {
			o := outpoint.OutPoint{Hash: entry.Tx.Hash, Index: uint32(i)}
			if e, ok := m.nextTx[o]; ok {
				if _, ok := m.poolData[e.Tx.Hash]; !ok {
					panic("the transaction should be in mempool ...")
				}
				if _, ok := setChildrenCheck[e]; !ok {
					setChildrenCheck[e] = struct{}{}
					childSize += e.TxSize
				}
			}
		}

		if len(setChildrenCheck) != len(entry.ChildTx) {
			panic("the transaction children set is different ...")
		}
		if entry.SumSizeWithDescendants < int64(childSize+entry.TxSize) {
			panic("the transaction descendant's fee is less its children fee ...")
		}

		// Also check to make sure size is greater than sum with immediate
		// children. Just a sanity check, not definitive that this calc is
		// correct...
		if fDependsWait {
			waitingOnDependants.PushBack(entry)
		} else {
			fCheckResult := entry.Tx.IsCoinBase() || entry.Tx.CheckInputsMoney()
			if !fCheckResult {
				panic("the txentry check failed with utxo set...")
			}

			for _, preout := range entry.Tx.GetAllPreviousOut(){
				mempoolDuplicate.SpendCoin(&preout)
			}
			isCoinBase := entry.Tx.IsCoinBase()
			for i := 0; i < entry.Tx.GetOutsCount(); i++{
				a := outpoint.OutPoint{entry.Tx.Hash, uint32(i)}
				mempoolDuplicate.AddCoin(&a, *utxo.NewCoin(entry.Tx.GetTxOut(i), 1000000,isCoinBase ),isCoinBase)
			}
		}
	}

	stepsSinceLastRemove := 0
	for waitingOnDependants.Len() > 0 {
		it := waitingOnDependants.Front()
		entry := it.Value.(*TxEntry)
		waitingOnDependants.Remove(it)
		spend := false
		for _, preOut := range entry.Tx.GetAllPreviousOut(){
			co := mempoolDuplicate.GetCoin(&preOut)
			if !(co != nil && !co.IsSpent()){
				waitingOnDependants.PushBack(entry)
				stepsSinceLastRemove++
				if !(stepsSinceLastRemove < waitingOnDependants.Len()) {
					panic("the waitingOnDependants list have incorrect number ...")
				}
				spend = true
				break
			}
		}

		if spend {
			fCheckResult := entry.Tx.IsCoinBase()

			for _, preOut := range entry.Tx.GetAllPreviousOut() {
				co := mempoolDuplicate.GetCoin(&preOut)
				if !(co != nil && !co.IsSpent()) {
					fCheckResult = false
					break
				}
			}
			if !fCheckResult {
				panic("this transaction all parent have spent...")
			}
			for _, preout := range entry.Tx.GetAllPreviousOut(){
				mempoolDuplicate.SpendCoin(&preout)
			}
			isCoinBase := entry.Tx.IsCoinBase()
			for i := 0; i < entry.Tx.GetOutsCount(); i++{
				a := outpoint.OutPoint{entry.Tx.Hash, uint32(i)}
				mempoolDuplicate.AddCoin(&a, *utxo.NewCoin(entry.Tx.GetTxOut(i), 1000000,isCoinBase ),isCoinBase)
			}
			stepsSinceLastRemove = 0
		}
	}

	for _, entry := range m.nextTx {
		txid := entry.Tx.Hash
		if e, ok := m.poolData[txid]; !ok {
			panic("the transaction not exsit mempool. . .")
		} else {
			if e.Tx != entry.Tx {
				panic("mempool store the transaction is different with it's two struct . . .")
			}
		}
	}

	if m.totalTxSize != checkTotal {
		panic("mempool have all transaction size state is incorrect ...")
	}
}

=======
>>>>>>> 7a4d6542
// LimitMempoolSize limit mempool size with time And limit size. when the noSpendsRemaining
// set, the function will return these have removed transaction's txin from mempool which use
// TrimToSize rule. Later, caller will remove these txin from uxto cache.
func (m *TxMempool) LimitMempoolSize() []*outpoint.OutPoint {
	m.Lock()
	defer m.Unlock()
	//todo, parse expire time from config
	m.expire(0)
	//todo, parse limit mempoolsize from config
	c := m.trimToSize(0)
	return c
}

func (m *TxMempool)trackPackageRemoved(rate util.FeeRate) {
	if rate.GetFeePerK() > m.rollingMinimumFeeRate{
		m.rollingMinimumFeeRate = rate.GetFeePerK()
		m.blockSinceLastRollingFeeBump = false
	}
}

func (m *TxMempool) GetMinFee(sizeLimit int) util.FeeRate {
	if !m.blockSinceLastRollingFeeBump || m.rollingMinimumFeeRate == 0{
		return *util.NewFeeRate(m.rollingMinimumFeeRate)
	}

	timeTmp := util.GetMockTime()
	if timeTmp > m.lastRollingFeeUpdate + 10 {
		halfLife := RollingFeeHalfLife
		if m.cacheInnerUsage < int64(sizeLimit / 4){
			halfLife /= 4
		}else if m.cacheInnerUsage < int64(sizeLimit / 2){
			halfLife /= 2
		}
		m.rollingMinimumFeeRate = m.rollingMinimumFeeRate / int64(math.Pow(2.0, float64(timeTmp - m.lastRollingFeeUpdate)) / float64(halfLife))
		m.lastRollingFeeUpdate = timeTmp
		if m.rollingMinimumFeeRate < m.incrementalRelayFee.GetFeePerK() / 2 {
			m.rollingMinimumFeeRate = 0
			return *util.NewFeeRate(0)
		}
	}
	rate := util.NewFeeRate(m.rollingMinimumFeeRate)
	if rate.SataoshisPerK > m.incrementalRelayFee.SataoshisPerK {
		return *rate
	}
	return m.incrementalRelayFee
}

// TrimToSize Remove transactions from the mempool until its dynamic size is <=
// sizelimit. noSpendsRemaining, if set, will be populated with the list
// of outpoints which are not in mempool which no longer have any spends in
// this mempool.
func (m *TxMempool) trimToSize(sizeLimit int64) []*outpoint.OutPoint {
	nTxnRemoved := 0
	ret := make([]*outpoint.OutPoint, 0)
	maxFeeRateRemove := int64(0)

	for len(m.poolData) > 0 && m.cacheInnerUsage > sizeLimit {
		removeIt := TxEntry(m.txByAncestorFeeRateSort.Min().(EntryAncestorFeeRateSort))
		rem := m.txByAncestorFeeRateSort.Delete(EntryAncestorFeeRateSort(removeIt)).(EntryAncestorFeeRateSort)
		if rem.Tx.GetHash() != removeIt.Tx.GetHash() {
			panic("the two element should have the same Txhash")
		}
		removed := util.NewFeeRateWithSize(rem.TxFee, int64(rem.TxSize))
		removed.SataoshisPerK += m.incrementalRelayFee.SataoshisPerK
		

		maxFeeRateRemove = util.NewFeeRateWithSize(removeIt.SumFeeWithDescendants, removeIt.SumSizeWithDescendants).SataoshisPerK
		stage := make(map[*TxEntry]struct{})
		m.CalculateDescendants(&removeIt, stage)
		nTxnRemoved += len(stage)
		txn := make([]*tx.Tx, 0, len(stage))
		for iter := range stage {
			txn = append(txn, iter.Tx)
		}

		// here, don't update Descendant transaction state's reason :
		// all Descendant transaction of the removed tx also will be removed.
		m.RemoveStaged(stage, false, SIZELIMIT)
		for e := range stage {
			hash := e.Tx.GetHash()
			fmt.Printf("remove tx hash : %s, mempool size : %d\n", hash.String(), m.cacheInnerUsage)
		}
		for _, tx := range txn {
			for _, preout := range tx.GetAllPreviousOut() {
				if _, ok := m.poolData[preout.Hash]; ok {
					continue
				}
				if _, ok := m.nextTx[preout]; !ok {
					ret = append(ret, &preout)
				}
			}
		}

	}

	logs.SetLogger("mempool", fmt.Sprintf("removed %d txn, rolling minimum fee bumped : %d", nTxnRemoved, maxFeeRateRemove))
	return ret
}

// Expire all transaction (and their dependencies) in the memPool older
// than time. Return the number of removed transactions.
func (m *TxMempool) expire(time int64) int {
	toremove := make(map[*TxEntry]struct{}, 100)
	m.timeSortData.Ascend(func(i btree.Item) bool {
		entry := i.(*TxEntry)
		if entry.time < time {
			toremove[entry] = struct{}{}
			return true
		}
		return false
	})

	stage := make(map[*TxEntry]struct{}, len(toremove)*3)
	for removeIt := range toremove {
		m.CalculateDescendants(removeIt, stage)
	}
	m.RemoveStaged(stage, false, EXPIRY)
	return len(stage)
}

func (m *TxMempool) RemoveStaged(entriesToRemove map[*TxEntry]struct{}, updateDescendants bool, reason PoolRemovalReason) {
	m.updateForRemoveFromMempool(entriesToRemove, updateDescendants)
	for rem := range entriesToRemove {
		if _, ok := m.rootTx[rem.Tx.GetHash()]; ok {
			delete(m.rootTx, rem.Tx.GetHash())
		}
		m.delTxentry(rem, reason)
		fmt.Println("remove one transaction late, the mempool size : ", m.cacheInnerUsage)
	}
}

func (m *TxMempool) removeConflicts(tx *tx.Tx) {
	// Remove transactions which depend on inputs of tx, recursively
	for _, preout := range tx.GetAllPreviousOut() {
		if flictEntry, ok := m.nextTx[preout]; ok {
			if flictEntry.Tx.GetHash() != tx.GetHash() {
				m.removeTxRecursive(flictEntry.Tx, CONFLICT)
			}
		}
	}
}

func (m *TxMempool) updateForRemoveFromMempool(entriesToRemove map[*TxEntry]struct{}, updateDescendants bool) {
	nNoLimit := uint64(math.MaxUint64)

	if updateDescendants {
		for removeIt := range entriesToRemove {
			setDescendants := make(map[*TxEntry]struct{})
			m.CalculateDescendants(removeIt, setDescendants)
			delete(setDescendants, removeIt)
			modifySize := -removeIt.TxSize
			modifyFee := -removeIt.TxFee
			modifySigOps := -removeIt.SigOpCount

			for dit := range setDescendants {
				dit.UpdateAncestorState(-1, modifySize, modifySigOps, modifyFee)
			}
		}
	}

	for removeIt := range entriesToRemove {
		for updateIt := range removeIt.ChildTx {
			updateIt.UpdateParent(removeIt, &m.cacheInnerUsage, false)
		}
	}

	for removeIt := range entriesToRemove {
		ancestors, err := m.CalculateMemPoolAncestors(removeIt.Tx, nNoLimit, nNoLimit, nNoLimit, nNoLimit, false)
		if err != nil {
			return
		}
		m.updateAncestorsOf(false, removeIt, ancestors)
	}
}

// removeTxRecursive remove this transaction And its all descent transaction from mempool.
func (m *TxMempool) removeTxRecursive(origTx *tx.Tx, reason PoolRemovalReason) {
	// Remove transaction from memory pool
	txToRemove := make(map[*TxEntry]struct{})

	if entry, ok := m.poolData[origTx.GetHash()]; ok {
		txToRemove[entry] = struct{}{}
	} else {
		// When recursively removing but origTx isn't in the mempool be sure
		// to remove any children that are in the pool. This can happen
		// during chain re-orgs if origTx isn't re-accepted into the mempool
		// for any reason.
		for i := 0; i < origTx.GetOutsCount(); i++ {
			outPoint := outpoint.OutPoint{Hash: origTx.GetHash(), Index: uint32(i)}
			if en, ok := m.nextTx[outPoint]; !ok {
				continue
			} else {
				if find, ok := m.poolData[en.Tx.GetHash()]; ok {
					txToRemove[find] = struct{}{}
				} else {
					panic("the transaction must in mempool, because NextTx struct of mempool have its data")
				}
			}
		}
	}
	allRemoves := make(map[*TxEntry]struct{})
	for it := range txToRemove {
		m.CalculateDescendants(it, allRemoves)
	}
	m.RemoveStaged(allRemoves, false, reason)
}

// CalculateDescendants Calculates descendants of entry that are not already in setDescendants, and
// adds to setDescendants. Assumes entry it is already a tx in the mempool and
// setMemPoolChildren is correct for tx and all descendants. Also assumes that
// if an entry is in setDescendants already, then all in-mempool descendants of
// it are already in setDescendants as well, so that we can save time by not
// iterating over those entries.
func (m *TxMempool) CalculateDescendants(entry *TxEntry, descendants map[*TxEntry]struct{}) {
	//stage := make(map[*TxEntry]struct{})
	stage := make([]*TxEntry, 0)
	if _, ok := descendants[entry]; !ok {
		stage = append(stage, entry)
	}

	// Traverse down the children of entry, only adding children that are not
	// accounted for in setDescendants already (because those children have
	// either already been walked, or will be walked in this iteration).
	for len(stage) > 0 {
		desEntry := stage[0]
		descendants[desEntry] = struct{}{}
		stage = stage[1:]

		for child := range desEntry.ChildTx {
			if _, ok := descendants[child]; !ok {
				stage = append(stage, child)
			}
		}
	}
}

// updateAncestorsOf update each of ancestors transaction state; add or remove this
// txentry txfee, txsize, txcount.
func (m *TxMempool) updateAncestorsOf(add bool, txentry *TxEntry, ancestors map[*TxEntry]struct{}) {
	// update the parent's child transaction set;
	for piter := range txentry.ParentTx {
		if add {
			piter.UpdateChild(txentry, &m.cacheInnerUsage, true)
		} else {
			hash := txentry.Tx.GetHash()
			phash := piter.Tx.GetHash()
			fmt.Println("tx will romove tx3's from its'parent, tx3 : ", hash.String(), ", tx1 : ", phash.String())
			piter.UpdateChild(txentry, &m.cacheInnerUsage, false)
		}
	}

	updateCount := -1
	if add {
		updateCount = 1
	}
	updateSize := updateCount * txentry.TxSize
	updateFee := int64(updateCount) * txentry.TxFee
	// update each of ancestors transaction state;
	for ancestorit := range ancestors {
		//fmt.Println("ancestor hash : ", ancestorit.Tx.GetHash().ToString())
		ancestorit.UpdateDescendantState(updateCount, updateSize, updateFee)
	}
}

func (m *TxMempool) updateEntryForAncestors(entry *TxEntry, setAncestors map[*TxEntry]struct{}) {
	updateCount := len(setAncestors)
	updateSize := 0
	updateFee := int64(0)
	updateSigOpsCount := 0

	for ancestorIt := range setAncestors {
		updateFee += ancestorIt.TxFee
		updateSigOpsCount += ancestorIt.SigOpCount
		updateSize += ancestorIt.TxSize
	}
	entry.UpdateAncestorState(updateCount, updateSize, updateSigOpsCount, updateFee)
}

// CalculateMemPoolAncestors get tx all ancestors transaction in mempool.
// when the find is false: the tx must in mempool, so directly get his parent.
func (m *TxMempool) CalculateMemPoolAncestors(tx *tx.Tx, limitAncestorCount uint64,
	limitAncestorSize uint64, limitDescendantCount uint64, limitDescendantSize uint64,
	searchForParent bool) (ancestors map[*TxEntry]struct{}, err error) {

	ancestors = make(map[*TxEntry]struct{})
	parent := make(map[*TxEntry]struct{})
	if searchForParent {
		for _, preout := range tx.GetAllPreviousOut() {
			if entry, ok := m.poolData[preout.Hash]; ok {
				parent[entry] = struct{}{}
				if uint64(len(parent))+1 > limitAncestorCount {
					return nil, errcode.New(errcode.ManyUnspendDepend)
				}
			}
		}
	} else {
		// If we're not searching for parents, we require this to be an entry in
		// the mempool already.
		if entry, ok := m.poolData[tx.GetHash()]; ok {
			parent = entry.ParentTx
		} else {
			panic("the tx must be in mempool")
		}
	}

	totalSizeWithAncestors := int64(tx.EncodeSize())
	paSLice := make([]*TxEntry, len(parent))
	j := 0
	for entry := range parent {
		paSLice[j] = entry
		j++
	}

	for len(paSLice) > 0 {
		entry := paSLice[0]
		paSLice = paSLice[1:]
		//delete(parent, entry)
		ancestors[entry] = struct{}{}
		totalSizeWithAncestors += int64(entry.TxSize)
		if uint64(entry.SumSizeWithDescendants+int64(entry.TxSize)) > limitDescendantSize {
			return nil, errcode.New(errcode.ManyUnspendDepend)
		} else if uint64(entry.SumTxCountWithDescendants+1) > limitDescendantCount {
			return nil, errcode.New(errcode.ManyUnspendDepend)
		} else if uint64(totalSizeWithAncestors) > limitAncestorSize {
			return nil, errcode.New(errcode.ManyUnspendDepend)
		}

		graTxentrys := entry.ParentTx
		for gentry := range graTxentrys {
			if _, ok := ancestors[gentry]; !ok {
				paSLice = append(paSLice, gentry)
			}
			if uint64(len(parent)+len(ancestors)+1) > limitAncestorCount {
				return nil, errcode.New(errcode.ManyUnspendDepend)
			}
		}
	}

	return ancestors, nil
}

func (m *TxMempool) delTxentry(removeEntry *TxEntry, reason PoolRemovalReason) {
	// todo add signal for any subscriber

	for _, preout := range removeEntry.Tx.GetAllPreviousOut() {
		delete(m.nextTx, preout)
	}

	if _, ok := m.rootTx[removeEntry.Tx.GetHash()]; ok {
		delete(m.rootTx, removeEntry.Tx.GetHash())
	}
	m.cacheInnerUsage -= int64(removeEntry.usageSize) + int64(unsafe.Sizeof(removeEntry))
	m.TransactionsUpdated++
	m.totalTxSize -= uint64(removeEntry.TxSize)
	delete(m.poolData, removeEntry.Tx.GetHash())
	m.timeSortData.Delete(removeEntry)
	m.txByAncestorFeeRateSort.Delete(EntryAncestorFeeRateSort(*removeEntry))
}



func (m *TxMempool) TxInfoAll() []*TxMempoolInfo {
	m.RLock()
	defer m.RUnlock()

	ret := make([]*TxMempoolInfo, len(m.poolData))
	index := 0
	m.txByAncestorFeeRateSort.Ascend(func(i btree.Item) bool {
		entry := TxEntry(i.(EntryAncestorFeeRateSort))
		ret[index] = entry.GetInfo()
		index++
		return true
	})

	return ret
}

func NewTxMempool() *TxMempool {
	t := &TxMempool{}
	t.feeRate = util.FeeRate{SataoshisPerK: 1}
	t.nextTx = make(map[outpoint.OutPoint]*TxEntry)
	t.poolData = make(map[util.Hash]*TxEntry)
	t.timeSortData = *btree.New(32)
	t.rootTx = make(map[util.Hash]*TxEntry)
	t.txByAncestorFeeRateSort = *btree.New(32)
	t.incrementalRelayFee = *util.NewFeeRate(1)
	return t
}

func InitMempool() {
	gpool = NewTxMempool()
}

const (
	OrphanTxExpireTime          = 20 * 60
	OrphanTxExpireInterval      = 5 * 60
	DefaultMaxOrphanTransaction = 100
)

type OrphanTx struct {
	Tx         *tx.Tx
	NodeID     int64
	Expiration int
}

func (m *TxMempool) AddOrphanTx(orphantx *tx.Tx, nodeID int64) {
	if _, ok := m.OrphanTransactions[orphantx.GetHash()]; ok {
		return
	}
	sz := orphantx.EncodeSize()
	if sz >= consensus.MaxTxSize {
		return
	}
	o := OrphanTx{Tx: orphantx, NodeID: nodeID, Expiration: time.Now().Second() + OrphanTxExpireTime}
	m.OrphanTransactions[orphantx.GetHash()] = o
	for _, preout := range orphantx.GetAllPreviousOut() {
		if exsit, ok := m.OrphanTransactionsByPrev[preout]; ok {
			exsit[orphantx.GetHash()] = o
		} else {
			mi := make(map[util.Hash]OrphanTx)
			mi[orphantx.GetHash()] = o
			m.OrphanTransactionsByPrev[preout] = mi
		}
	}
}

func (m *TxMempool) EraseOrphanTx(txHash util.Hash, removeRedeemers bool) {

	if orphanTx, ok := m.OrphanTransactions[txHash]; ok {
		for _, preout := range orphanTx.Tx.GetAllPreviousOut() {
			if orphans, exsit := m.OrphanTransactionsByPrev[preout]; exsit {
				delete(orphans, txHash)
				if len(orphans) == 0 {
					delete(m.OrphanTransactionsByPrev, preout)
				}
			}
		}
	}
	if removeRedeemers {
		preout := outpoint.OutPoint{Hash: txHash}
		orphan := m.OrphanTransactions[txHash]
		for i := 0; i < orphan.Tx.GetOutsCount(); i++ {
			preout.Index = uint32(i)
			for _, orphan := range m.OrphanTransactionsByPrev[preout] {
				m.EraseOrphanTx(orphan.Tx.GetHash(), true)
			}
		}
	}
	delete(m.OrphanTransactions, txHash)
}

func (m *TxMempool) LimitOrphanTx() int {

	removeNum := 0
	now := time.Now().Second()
	if m.nextSweep <= now {
		minExpTime := now + OrphanTxExpireTime - OrphanTxExpireInterval
		for hash, orphan := range m.OrphanTransactions {
			if orphan.Expiration <= now {
				m.EraseOrphanTx(hash, true)
			} else {
				if minExpTime > orphan.Expiration {
					minExpTime = orphan.Expiration
				}
			}
		}
		m.nextSweep = minExpTime + OrphanTxExpireInterval
	}

	for {
		if len(m.OrphanTransactions) < DefaultMaxOrphanTransaction {
			break
		}
		for hash := range m.OrphanTransactions {
			m.EraseOrphanTx(hash, true)
		}
	}
	return removeNum
}

func (m *TxMempool) RemoveOrphansByTag(nodeID int64) int {
	numEvicted := 0
	m.Lock()
	for _, otx := range m.OrphanTransactions {
		if otx.NodeID == nodeID {
			m.EraseOrphanTx(otx.Tx.GetHash(), true)
			numEvicted++
		}
	}
	m.Unlock()
	return numEvicted
}<|MERGE_RESOLUTION|>--- conflicted
+++ resolved
@@ -29,12 +29,9 @@
 		gpool = NewTxMempool()
 	}
 
-<<<<<<< HEAD
-=======
 	return gpool
 }
 
->>>>>>> 7a4d6542
 type PoolRemovalReason int
 
 // Reason why a transaction was removed from the memPool, this is passed to the
@@ -142,9 +139,6 @@
 	return false
 }
 
-<<<<<<< HEAD
-func (m *TxMempool)GetPoolAllTxSize() uint64 {
-=======
 func (m *TxMempool)HasSPentOutWithoutLock(out *outpoint.OutPoint) *TxEntry {
 	if e, ok := m.nextTx[*out]; ok{
 		return e
@@ -153,34 +147,19 @@
 }
 
 func (m *TxMempool) GetPoolAllTxSize() uint64 {
->>>>>>> 7a4d6542
 	m.RLock()
 	size := m.totalTxSize
 	m.RUnlock()
 	return size
 }
 
-<<<<<<< HEAD
-func (m *TxMempool)GetPoolUsage() int64 {
-=======
 func (m *TxMempool) GetPoolUsage() int64 {
->>>>>>> 7a4d6542
 	m.RLock()
 	size := m.cacheInnerUsage
 	m.RUnlock()
 	return size
 }
 
-<<<<<<< HEAD
-func (m *TxMempool)CalculateDescendants(txHash *util.Hash) map[*TxEntry]struct{} {
-	descendants := make(map[*TxEntry]struct{})
-	m.RLock()
-	defer m.RUnlock()
-	if entry, ok := m.poolData[*txHash]; !ok{
-		return nil
-	}else {
-		m.calculateDescendants(entry, descendants)
-=======
 func (m *TxMempool) CalculateDescendantsWithLock(txHash *util.Hash) map[*TxEntry]struct{} {
 	descendants := make(map[*TxEntry]struct{})
 	m.RLock()
@@ -189,23 +168,11 @@
 		return nil
 	} else {
 		m.CalculateDescendants(entry, descendants)
->>>>>>> 7a4d6542
 	}
 
 	return descendants
 }
 
-<<<<<<< HEAD
-func (m *TxMempool)CalculateMemPoolAncestors(txhash *util.Hash) map[*TxEntry]struct{} {
-	m.RLock()
-	defer m.RUnlock()
-	ancestors := make(map[*TxEntry]struct{})
-	if entry, ok := m.poolData[*txhash]; !ok{
-		return nil
-	}else {
-		noLimit := uint64(math.MaxUint64)
-		ancestors, _ = m.calculateMemPoolAncestors(entry.Tx, noLimit, noLimit, noLimit, noLimit, false)
-=======
 func (m *TxMempool) CalculateMemPoolAncestorsWithLock(txhash *util.Hash) map[*TxEntry]struct{} {
 	m.RLock()
 	defer m.RUnlock()
@@ -215,16 +182,11 @@
 	} else {
 		noLimit := uint64(math.MaxUint64)
 		ancestors, _ = m.CalculateMemPoolAncestors(entry.Tx, noLimit, noLimit, noLimit, noLimit, false)
->>>>>>> 7a4d6542
 	}
 	return ancestors
 }
 
-<<<<<<< HEAD
-func (m *TxMempool) RemoveTxRecursive(origTx *tx.Tx, reason PoolRemovalReason)  {
-=======
 func (m *TxMempool) RemoveTxRecursive(origTx *tx.Tx, reason PoolRemovalReason) {
->>>>>>> 7a4d6542
 	m.Lock()
 	m.removeTxRecursive(origTx, reason)
 	m.Unlock()
@@ -328,223 +290,6 @@
 	return nil
 }
 
-<<<<<<< HEAD
-func (m *TxMempool)IsAcceptTx(tx *tx.Tx, txfee int64, mpHeight int, coins []*utxo.Coin,
-		tip *blockindex.BlockIndex ) (map[*TxEntry]struct{}, tx.LockPoints, error) {
-
-	lp := tx.LockPoints{}
-	if _, ok := m.poolData[tx.Hash]; ok{
-		return nil, lp, util.ProjectError{ErrorCode:RejectAlreadyKnown,
-		Description:fmt.Sprintf("txn-already-in-mempool ...")}
-	}
-
-	if !checkSequenceLocks(tx, tip, consensus.LocktimeVerifySequence|consensus.LocktimeMedianTimePast, &lp, false, coins){
-		return nil, lp, util.ProjectError{ErrorCode:RejectNonStandard,
-		Description:fmt.Sprintf("non-BIP68-final")}
-	}
-
-	ancestors, err := m.calculateMemPoolAncestors(tx, AncestorNum, AncestorSize * 1000,
-		DescendantNum, DescendantSize * 1000, true)
-	if err != nil{
-		return nil, lp, err
-	}
-
-	txsize := int64(tx.SerializeSize())
-	txfeeRate := util.NewFeeRateWithSize(txfee, txsize)
-	// compare the transaction feeRate with enter mempool min txfeeRate
-	if txfeeRate.SataoshisPerK < m.feeRate.SataoshisPerK{
-		return nil, lp, util.ErrToProject(LowTransactionFee,fmt.Sprintf("very low transaction feeRate with per kilobyte " +
-			"[limit %d sataoshi], actual payment %d feeRate.", m.feeRate.SataoshisPerK, txfeeRate.SataoshisPerK) )
-	}
-
-	return ancestors, lp, nil
-}
-
-// Check If sanity-checking is turned on, check makes sure the pool is consistent
-// (does not contain two transactions that spend the same inputs, all inputs
-// are in the mapNextTx array). If sanity-checking is turned off, check does
-// nothing.
-func (m *TxMempool) Check(view *utxo.CoinsCache, bestHeight int) {
-	if m.checkFrequency == 0 {
-		return
-	}
-	if float64(util.GetRand(math.MaxUint32)) >= m.checkFrequency {
-		return
-	}
-
-	mempoolDuplicate := utxo.NewEmptyCoinsMap()
-	logs.SetLogger("mempool", fmt.Sprintf("checking mempool with %d transaction and %d inputs ...", len(m.poolData), len(m.nextTx)))
-	checkTotal := uint64(0)
-	m.Lock()
-	defer m.Unlock()
-
-	waitingOnDependants := list.New()
-	// foreach every txentry in mempool, and check these txentry correctness.
-	for _, entry := range m.poolData {
-
-		checkTotal += uint64(entry.TxSize)
-		fDependsWait := false
-		setParentCheck := make(map[util.Hash]struct{})
-
-		for _, preout := range entry.Tx.GetAllPreviousOut() {
-			if entry, ok := m.poolData[preout.Hash]; ok {
-				tx2 := entry.Tx
-				if !(tx2.GetOutsCount() > int(preout.Index)){
-					if !tx2.GetTxOut(int(preout.Index)).IsNull(){
-						panic("the tx introduced input dose not exist, or the input amount is nil ")
-					}
-				}
-
-				fDependsWait = true
-				setParentCheck[tx2.Hash] = struct{}{}
-			} else {
-				if !view.HaveCoin(&preout) {
-					panic("the tx introduced input dose not exist mempool And UTXO set !!!")
-				}
-			}
-
-			if _, ok := m.nextTx[preout]; !ok {
-				panic("the introduced tx is not in mempool")
-			}
-		}
-		if len(setParentCheck) != len(entry.ParentTx) {
-			panic("the two parent set should be equal")
-		}
-
-		// Verify ancestor state is correct.
-		nNoLimit := uint64(math.MaxUint64)
-		setAncestors, err := m.calculateMemPoolAncestors(entry.Tx, nNoLimit, nNoLimit, nNoLimit, nNoLimit, true)
-		if err != nil {
-			return
-		}
-		nCountCheck := int64(len(setAncestors)) + 1
-		nSizeCheck := int64(entry.TxSize)
-		nSigOpCheck := int64(entry.SigOpCount)
-		nFeesCheck := entry.TxFee
-		for ancestorIt := range setAncestors {
-			nSizeCheck += int64(ancestorIt.TxSize)
-			nSigOpCheck += int64(ancestorIt.SigOpCount)
-			nFeesCheck += ancestorIt.TxFee
-		}
-		if entry.SumTxCountWithAncestors != nCountCheck {
-			panic("the txentry's ancestors number is incorrect .")
-		}
-		if entry.SumSizeWitAncestors != nSizeCheck {
-			panic("the txentry's ancestors size is incorrect .")
-		}
-		if entry.SumSigOpCountWithAncestors != nSigOpCheck {
-			panic("the txentry's ancestors sigopcount is incorrect .")
-		}
-		if entry.SumFeeWithAncestors != nFeesCheck {
-			panic("the txentry's ancestors fee is incorrect .")
-		}
-
-		setChildrenCheck := make(map[*TxEntry]struct{})
-		childSize := 0
-		for i := 0; i < entry.Tx.GetOutsCount(); i++ {
-			o := outpoint.OutPoint{Hash: entry.Tx.Hash, Index: uint32(i)}
-			if e, ok := m.nextTx[o]; ok {
-				if _, ok := m.poolData[e.Tx.Hash]; !ok {
-					panic("the transaction should be in mempool ...")
-				}
-				if _, ok := setChildrenCheck[e]; !ok {
-					setChildrenCheck[e] = struct{}{}
-					childSize += e.TxSize
-				}
-			}
-		}
-
-		if len(setChildrenCheck) != len(entry.ChildTx) {
-			panic("the transaction children set is different ...")
-		}
-		if entry.SumSizeWithDescendants < int64(childSize+entry.TxSize) {
-			panic("the transaction descendant's fee is less its children fee ...")
-		}
-
-		// Also check to make sure size is greater than sum with immediate
-		// children. Just a sanity check, not definitive that this calc is
-		// correct...
-		if fDependsWait {
-			waitingOnDependants.PushBack(entry)
-		} else {
-			fCheckResult := entry.Tx.IsCoinBase() || entry.Tx.CheckInputsMoney()
-			if !fCheckResult {
-				panic("the txentry check failed with utxo set...")
-			}
-
-			for _, preout := range entry.Tx.GetAllPreviousOut(){
-				mempoolDuplicate.SpendCoin(&preout)
-			}
-			isCoinBase := entry.Tx.IsCoinBase()
-			for i := 0; i < entry.Tx.GetOutsCount(); i++{
-				a := outpoint.OutPoint{entry.Tx.Hash, uint32(i)}
-				mempoolDuplicate.AddCoin(&a, *utxo.NewCoin(entry.Tx.GetTxOut(i), 1000000,isCoinBase ),isCoinBase)
-			}
-		}
-	}
-
-	stepsSinceLastRemove := 0
-	for waitingOnDependants.Len() > 0 {
-		it := waitingOnDependants.Front()
-		entry := it.Value.(*TxEntry)
-		waitingOnDependants.Remove(it)
-		spend := false
-		for _, preOut := range entry.Tx.GetAllPreviousOut(){
-			co := mempoolDuplicate.GetCoin(&preOut)
-			if !(co != nil && !co.IsSpent()){
-				waitingOnDependants.PushBack(entry)
-				stepsSinceLastRemove++
-				if !(stepsSinceLastRemove < waitingOnDependants.Len()) {
-					panic("the waitingOnDependants list have incorrect number ...")
-				}
-				spend = true
-				break
-			}
-		}
-
-		if spend {
-			fCheckResult := entry.Tx.IsCoinBase()
-
-			for _, preOut := range entry.Tx.GetAllPreviousOut() {
-				co := mempoolDuplicate.GetCoin(&preOut)
-				if !(co != nil && !co.IsSpent()) {
-					fCheckResult = false
-					break
-				}
-			}
-			if !fCheckResult {
-				panic("this transaction all parent have spent...")
-			}
-			for _, preout := range entry.Tx.GetAllPreviousOut(){
-				mempoolDuplicate.SpendCoin(&preout)
-			}
-			isCoinBase := entry.Tx.IsCoinBase()
-			for i := 0; i < entry.Tx.GetOutsCount(); i++{
-				a := outpoint.OutPoint{entry.Tx.Hash, uint32(i)}
-				mempoolDuplicate.AddCoin(&a, *utxo.NewCoin(entry.Tx.GetTxOut(i), 1000000,isCoinBase ),isCoinBase)
-			}
-			stepsSinceLastRemove = 0
-		}
-	}
-
-	for _, entry := range m.nextTx {
-		txid := entry.Tx.Hash
-		if e, ok := m.poolData[txid]; !ok {
-			panic("the transaction not exsit mempool. . .")
-		} else {
-			if e.Tx != entry.Tx {
-				panic("mempool store the transaction is different with it's two struct . . .")
-			}
-		}
-	}
-
-	if m.totalTxSize != checkTotal {
-		panic("mempool have all transaction size state is incorrect ...")
-	}
-}
-
-=======
->>>>>>> 7a4d6542
 // LimitMempoolSize limit mempool size with time And limit size. when the noSpendsRemaining
 // set, the function will return these have removed transaction's txin from mempool which use
 // TrimToSize rule. Later, caller will remove these txin from uxto cache.
