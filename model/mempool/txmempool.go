package mempool

import (
	"container/list"
	"fmt"
	"github.com/astaxie/beego/logs"
	"github.com/btcboost/copernicus/errcode"
	ltx "github.com/btcboost/copernicus/logic/tx"
	"github.com/btcboost/copernicus/model/blockindex"
	"github.com/btcboost/copernicus/model/chain"
	"github.com/btcboost/copernicus/model/consensus"
	"github.com/btcboost/copernicus/model/outpoint"
	"github.com/btcboost/copernicus/model/tx"
	"github.com/btcboost/copernicus/model/utxo"
	"github.com/btcboost/copernicus/util"
	"github.com/google/btree"
	"math"
	"sync"
	"time"
	"unsafe"
)

//error status for the transaction that entering txmempool.
const (
	RejectAlreadyKnown = 300
	RejectNonStandard  = 301

	ManyUnconfirmedAncestor       = 302
	ExceedUnconfirmedAncestorSize = 303
	ManyUnconfirmedDescendt       = 304
	ExceedUnconfirmedDescendtSize = 305
	LowTransactionFee             = 306
)

var Gpool *TxMempool

const (
	AncestorSize   uint64 = 101
	AncestorNum           = 25
	DescendantNum         = 25
	DescendantSize        = 101
)

type PoolRemovalReason int

// Reason why a transaction was removed from the memPool, this is passed to the
// notification signal.
const (
	// UNKNOWN Manually removed or unknown reason
	UNKNOWN PoolRemovalReason = iota
	// EXPIRY Expired from memPool
	EXPIRY
	// SIZELIMIT Removed in size limiting
	SIZELIMIT
	// REORG Removed for reorganization
	REORG
	// BLOCK Removed for block
	BLOCK
	// CONFLICT Removed for conflict with in-block transaction
	CONFLICT
	// REPLACED Removed for replacement
	REPLACED
)

// TxMempool is safe for concurrent write And read access.
type TxMempool struct {
	sync.RWMutex
	// current mempool best feerate for one transaction.
	feeRate util.FeeRate
	// poolData store the tx in the mempool
	poolData map[util.Hash]*TxEntry
	//NextTx key is txPrevout, value is tx.
	nextTx map[outpoint.OutPoint]*TxEntry
	//RootTx contain all root transaction in mempool.
	rootTx                  map[util.Hash]*TxEntry
	txByAncestorFeeRateSort btree.BTree
	timeSortData            btree.BTree
	cacheInnerUsage         int64
	checkFrequency          float64
	// sum of all mempool tx's size.
	totalTxSize uint64
	//transactionsUpdated mempool update transaction total number when create mempool late.
	TransactionsUpdated      uint64
	OrphanTransactionsByPrev map[outpoint.OutPoint]map[util.Hash]OrphanTx
	OrphanTransactions       map[util.Hash]OrphanTx
	RecentRejects            map[util.Hash]struct{}

	nextSweep      int
	MaxMemPoolSize int64
}

func (m *TxMempool) GetMinFeeRate() util.FeeRate {
	return m.feeRate
}

// AddTx operator is safe for concurrent write And read access.
// this function is used to add tx to the memPool, and now the tx should
// be passed all appropriate checks.
func (m *TxMempool) AddTx(txentry *TxEntry, ancestors map[*TxEntry]struct{}) error {
	// todo: send signal to all interesting the caller.
	m.Lock()
	defer m.Unlock()

	// insert new txEntry to the memPool; and update the memPool's memory consume.
	m.timeSortData.ReplaceOrInsert(txentry)
	m.poolData[txentry.Tx.Hash] = txentry
	m.cacheInnerUsage += int64(txentry.usageSize) + int64(unsafe.Sizeof(txentry))

	// Update ancestors with information about this tx
	setParentTransactions := make(map[util.Hash]struct{})
	tx := txentry.Tx
	for _, preout := range tx.GetAllPreviousOut() {
		m.nextTx[preout] = txentry
		setParentTransactions[preout.Hash] = struct{}{}
	}

	for hash := range setParentTransactions {
		if parent, ok := m.poolData[hash]; ok {
			txentry.UpdateParent(parent, &m.cacheInnerUsage, true)
		}
	}

	m.updateAncestorsOf(true, txentry, ancestors)
	m.updateEntryForAncestors(txentry, ancestors)
	m.totalTxSize += uint64(txentry.TxSize)
	m.TransactionsUpdated++
	m.txByAncestorFeeRateSort.ReplaceOrInsert(EntryAncestorFeeRateSort(*txentry))
	if txentry.SumTxCountWithAncestors == 1 {
		m.rootTx[txentry.Tx.Hash] = txentry
	}
	return nil
}

func (m *TxMempool) HasSpentOut(out *outpoint.OutPoint) bool {
	m.RLock()
	defer m.RUnlock()

	if _, ok := m.nextTx[*out]; ok {
		return true
	}
	return false
}

func (m *TxMempool) GetPoolAllTxSize() uint64 {
	m.RLock()
	size := m.totalTxSize
	m.RUnlock()
	return size
}

func (m *TxMempool) GetPoolUsage() int64 {
	m.RLock()
	size := m.cacheInnerUsage
	m.RUnlock()
	return size
}

func (m *TxMempool) CalculateDescendants(txHash *util.Hash) map[*TxEntry]struct{} {
	descendants := make(map[*TxEntry]struct{})
	m.RLock()
	defer m.RUnlock()
	if entry, ok := m.poolData[*txHash]; !ok {
		return nil
	} else {
		m.calculateDescendants(entry, descendants)
	}

	return descendants
}

func (m *TxMempool) CalculateMemPoolAncestors(txhash *util.Hash) map[*TxEntry]struct{} {
	m.RLock()
	defer m.RUnlock()
	ancestors := make(map[*TxEntry]struct{})
	if entry, ok := m.poolData[*txhash]; !ok {
		return nil
	} else {
		noLimit := uint64(math.MaxUint64)
		ancestors, _ = m.calculateMemPoolAncestors(entry.Tx, noLimit, noLimit, noLimit, noLimit, false)
	}
	return ancestors
}

func (m *TxMempool) RemoveTxRecursive(origTx *tx.Tx, reason PoolRemovalReason) {
	m.Lock()
	defer m.Unlock()
	m.removeTxRecursive(origTx, reason)
}

func (m *TxMempool) GetRootTx() map[util.Hash]TxEntry {
	m.RLock()
	defer m.RUnlock()

	n := make(map[util.Hash]TxEntry)
	for k, v := range m.rootTx {
		n[k] = *v
	}
	return n
}

func (m *TxMempool) Size() int {
	m.RLock()
	defer m.RUnlock()

	return len(m.poolData)
}

func (m *TxMempool) GetAllTxEntry() map[util.Hash]*TxEntry {
	return m.poolData
}

func (m *TxMempool) RemoveUnFinalTx(chain *chain.Chain, view *utxo.CoinsCache, nMemPoolHeight int, flag int) {
	m.Lock()
	defer m.Unlock()

	// Remove transactions spending a coinbase which are now immature and
	// no-longer-final transactions
	txToRemove := make(map[*TxEntry]struct{})
	tip := chain.Tip()
	for _, entry := range m.poolData {
		lp := entry.GetLockPointFromTxEntry()
		validLP := entry.CheckLockPointValidity(chain)
		//state := NewValidationState()

		tx := entry.Tx
		allPreout := tx.GetAllPreviousOut()
		coins := make([]*utxo.Coin, len(allPreout))
		for i, preout := range allPreout {
			if coin := view.GetCoin(&preout); coin != nil {
				coins[i] = coin
			} else {
				if coin := m.GetCoin(&preout); coin != nil {
					coins[i] = coin
				} else {
					panic("the transaction in mempool, not found its parent " +
						"transaction in local node and utxo")
				}
			}
		}
		if !tx.ContextualCheckTransaction(flag) ||
			!checkSequenceLocks(tx, tip, flag, &lp, validLP, coins) {
			txToRemove[entry] = struct{}{}
		} else if entry.GetSpendsCoinbase() {
			for _, preout := range tx.GetAllPreviousOut() {
				if _, ok := m.poolData[preout.Hash]; ok {
					continue
				}

				coin := view.GetCoin(&preout)
				if m.checkFrequency != 0 {
					if coin.IsSpent() {
						panic("the coin must be unspent")
					}
				}

				if coin.IsSpent() || (coin.IsCoinBase() &&
					uint32(nMemPoolHeight)-coin.GetHeight() < consensus.CoinbaseMaturity) {
					txToRemove[entry] = struct{}{}
					break
				}
			}
		}

		if !validLP {
			entry.SetLockPointFromTxEntry(lp)
		}
	}

	allRemoves := make(map[*TxEntry]struct{})
	for it := range txToRemove {
		m.calculateDescendants(it, allRemoves)
	}
	m.removeStaged(allRemoves, false, REORG)
}

// RemoveTxSelf will only remove these transaction self.
func (m *TxMempool) RemoveTxSelf(txs []*tx.Tx) {
	m.Lock()
	defer m.Unlock()

	entries := make([]*TxEntry, 0, len(txs))
	for _, tx := range txs {
		if entry, ok := m.poolData[tx.Hash]; ok {
			entries = append(entries, entry)
		}
	}

	// todo base on entries to set the new feerate for mempool.
	for _, tx := range txs {
		if entry, ok := m.poolData[tx.Hash]; ok {
			stage := make(map[*TxEntry]struct{})
			stage[entry] = struct{}{}
			m.removeStaged(stage, true, BLOCK)
		}
		m.removeConflicts(tx)
	}
}

func (m *TxMempool) FindTx(hash util.Hash) *TxEntry {
	m.RLock()
	m.RUnlock()
	if find, ok := m.poolData[hash]; ok {
		return find
	}
	return nil
}

func (m *TxMempool) GetCoin(outpoint *outpoint.OutPoint) *utxo.Coin {
	m.RLock()
	defer m.RUnlock()

	txMempoolEntry, ok := m.poolData[outpoint.Hash]
	if !ok {
		return nil
	}
	out := txMempoolEntry.Tx.GetTxOut(int(outpoint.Index))
	if out != nil {
		coin := utxo.NewMempoolCoin(out)
		return coin
	}

	return nil
}

func (m *TxMempool) IsAcceptTx(tx *tx.Tx, txfee int64, mpHeight int, coins []*utxo.Coin,
	tip *blockindex.BlockIndex) (map[*TxEntry]struct{}, LockPoints, error) {

	lp := LockPoints{}
	if _, ok := m.poolData[tx.Hash]; ok {
		return nil, lp, errcode.New(errcode.AlreadHaveTx)
	}

	if !checkSequenceLocks(tx, tip, consensus.LocktimeVerifySequence|consensus.LocktimeMedianTimePast, &lp, false, coins) {
		return nil, lp, errcode.New(errcode.Nomature)
	}

	ancestors, err := m.calculateMemPoolAncestors(tx, AncestorNum, AncestorSize*1000,
		DescendantNum, DescendantSize*1000, true)
	if err != nil {
		return nil, lp, err
	}

	txsize := int64(tx.SerializeSize())
	txfeeRate := util.NewFeeRateWithSize(txfee, txsize)
	// compare the transaction feeRate with enter mempool min txfeeRate
	if txfeeRate.SataoshisPerK < m.feeRate.SataoshisPerK {
		return nil, lp, errcode.New(errcode.TooMinFeeRate)
	}

	return ancestors, lp, nil
}

// Check If sanity-checking is turned on, check makes sure the pool is consistent
// (does not contain two transactions that spend the same inputs, all inputs
// are in the mapNextTx array). If sanity-checking is turned off, check does
// nothing.
func (m *TxMempool) Check(view utxo.CacheView, bestHeight int) {
	if m.checkFrequency == 0 {
		return
	}
	if float64(util.GetRand(math.MaxUint32)) >= m.checkFrequency {
		return
	}

	mempoolDuplicate := utxo.NewEmptyCoinsMap()
	logs.SetLogger("mempool", fmt.Sprintf("checking mempool with %d transaction and %d inputs ...", len(m.poolData), len(m.nextTx)))
	checkTotal := uint64(0)

	waitingOnDependants := list.New()
	// foreach every txentry in mempool, and check these txentry correctness.
	for _, entry := range m.poolData {

		checkTotal += uint64(entry.TxSize)
		fDependsWait := false
		setParentCheck := make(map[util.Hash]struct{})

		for _, preout := range entry.Tx.GetAllPreviousOut() {
			if entry, ok := m.poolData[preout.Hash]; ok {
				tx2 := entry.Tx
				if !(tx2.GetOutsCount() > int(preout.Index)) {
					if !tx2.GetTxOut(int(preout.Index)).IsNull() {
						panic("the tx introduced input dose not exist, or the input amount is nil ")
					}
				}

				fDependsWait = true
				setParentCheck[tx2.Hash] = struct{}{}
			} else {
				if !view.HaveCoin(&preout) {
					panic("the tx introduced input dose not exist mempool And UTXO set !!!")
				}
			}

			if _, ok := m.nextTx[preout]; !ok {
				panic("the introduced tx is not in mempool")
			}
		}
		if len(setParentCheck) != len(entry.ParentTx) {
			panic("the two parent set should be equal")
		}

		// Verify ancestor state is correct.
		nNoLimit := uint64(math.MaxUint64)
		setAncestors, err := m.calculateMemPoolAncestors(entry.Tx, nNoLimit, nNoLimit, nNoLimit, nNoLimit, true)
		if err != nil {
			return
		}
		nCountCheck := int64(len(setAncestors)) + 1
		nSizeCheck := int64(entry.TxSize)
		nSigOpCheck := int64(entry.SigOpCount)
		nFeesCheck := entry.TxFee
		for ancestorIt := range setAncestors {
			nSizeCheck += int64(ancestorIt.TxSize)
			nSigOpCheck += int64(ancestorIt.SigOpCount)
			nFeesCheck += ancestorIt.TxFee
		}
		if entry.SumTxCountWithAncestors != nCountCheck {
			panic("the txentry's ancestors number is incorrect .")
		}
		if entry.SumSizeWitAncestors != nSizeCheck {
			panic("the txentry's ancestors size is incorrect .")
		}
		if entry.SumSigOpCountWithAncestors != nSigOpCheck {
			panic("the txentry's ancestors sigopcount is incorrect .")
		}
		if entry.SumFeeWithAncestors != nFeesCheck {
			panic("the txentry's ancestors fee is incorrect .")
		}

		setChildrenCheck := make(map[*TxEntry]struct{})
		childSize := 0
		for i := 0; i < entry.Tx.GetOutsCount(); i++ {
			o := outpoint.OutPoint{Hash: entry.Tx.Hash, Index: uint32(i)}
			if e, ok := m.nextTx[o]; ok {
				if _, ok := m.poolData[e.Tx.Hash]; !ok {
					panic("the transaction should be in mempool ...")
				}
				if _, ok := setChildrenCheck[e]; !ok {
					setChildrenCheck[e] = struct{}{}
					childSize += e.TxSize
				}
			}
		}

		if len(setChildrenCheck) != len(entry.ChildTx) {
			panic("the transaction children set is different ...")
		}
		if entry.SumSizeWithDescendants < int64(childSize+entry.TxSize) {
			panic("the transaction descendant's fee is less its children fee ...")
		}

		// Also check to make sure size is greater than sum with immediate
		// children. Just a sanity check, not definitive that this calc is
		// correct...
		if fDependsWait {
			waitingOnDependants.PushBack(entry)
		} else {
			fCheckResult := entry.Tx.IsCoinBase() || entry.Tx.CheckInputsMoney()
			if !fCheckResult {
				panic("the txentry check failed with utxo set...")
			}

			for _, preout := range entry.Tx.GetAllPreviousOut() {
				mempoolDuplicate.SpendCoin(&preout)
			}
			isCoinBase := entry.Tx.IsCoinBase()
			for i := 0; i < entry.Tx.GetOutsCount(); i++ {
				a := outpoint.OutPoint{entry.Tx.Hash, uint32(i)}
				mempoolDuplicate.AddCoin(&a, utxo.NewCoin(entry.Tx.GetTxOut(i), 1000000, isCoinBase))
			}
		}
	}

	stepsSinceLastRemove := 0
	for waitingOnDependants.Len() > 0 {
		it := waitingOnDependants.Front()
		entry := it.Value.(*TxEntry)
		waitingOnDependants.Remove(it)
		spend := false
		for _, preOut := range entry.Tx.GetAllPreviousOut() {
			co := mempoolDuplicate.GetCoin(&preOut)
			if !(co != nil && !co.IsSpent()) {
				waitingOnDependants.PushBack(entry)
				stepsSinceLastRemove++
				if !(stepsSinceLastRemove < waitingOnDependants.Len()) {
					panic("the waitingOnDependants list have incorrect number ...")
				}
				spend = true
				break
			}
		}

		if spend {
			fCheckResult := entry.Tx.IsCoinBase()

			for _, preOut := range entry.Tx.GetAllPreviousOut() {
				co := mempoolDuplicate.GetCoin(&preOut)
				if !(co != nil && !co.IsSpent()) {
					fCheckResult = false
					break
				}
			}
			if !fCheckResult {
				panic("this transaction all parent have spent...")
			}
			for _, preout := range entry.Tx.GetAllPreviousOut() {
				mempoolDuplicate.SpendCoin(&preout)
			}
			isCoinBase := entry.Tx.IsCoinBase()
			for i := 0; i < entry.Tx.GetOutsCount(); i++ {
				a := outpoint.OutPoint{entry.Tx.Hash, uint32(i)}
				mempoolDuplicate.AddCoin(&a, utxo.NewCoin(entry.Tx.GetTxOut(i), 1000000, isCoinBase))
			}
			stepsSinceLastRemove = 0
		}
	}

	for _, entry := range m.nextTx {
		txid := entry.Tx.Hash
		if e, ok := m.poolData[txid]; !ok {
			panic("the transaction not exsit mempool. . .")
		} else {
			if e.Tx != entry.Tx {
				panic("mempool store the transaction is different with it's two struct . . .")
			}
		}
	}

	if m.totalTxSize != checkTotal {
		panic("mempool have all transaction size state is incorrect ...")
	}
}

// LimitMempoolSize limit mempool size with time And limit size. when the noSpendsRemaining
// set, the function will return these have removed transaction's txin from mempool which use
// TrimToSize rule. Later, caller will remove these txin from uxto cache.
func (m *TxMempool) LimitMempoolSize() []*outpoint.OutPoint {
	m.Lock()
	defer m.Unlock()
	//todo, parse expire time from config
	m.expire(0)
	//todo, parse limit mempoolsize from config
	c := m.trimToSize(0)
	return c
}

// TrimToSize Remove transactions from the mempool until its dynamic size is <=
// sizelimit. noSpendsRemaining, if set, will be populated with the list
// of outpoints which are not in mempool which no longer have any spends in
// this mempool.
func (m *TxMempool) trimToSize(sizeLimit int64) []*outpoint.OutPoint {
	nTxnRemoved := 0
	ret := make([]*outpoint.OutPoint, 0)
	maxFeeRateRemove := int64(0)

	for len(m.poolData) > 0 && m.cacheInnerUsage > sizeLimit {
		removeIt := TxEntry(m.txByAncestorFeeRateSort.Min().(EntryAncestorFeeRateSort))
		rem := m.txByAncestorFeeRateSort.Delete(EntryAncestorFeeRateSort(removeIt)).(EntryAncestorFeeRateSort)
		if rem.Tx.Hash != removeIt.Tx.Hash {
			panic("the two element should have the same Txhash")
		}
		maxFeeRateRemove = util.NewFeeRateWithSize(removeIt.SumFeeWithDescendants, removeIt.SumSizeWithDescendants).SataoshisPerK
		stage := make(map[*TxEntry]struct{})
		m.calculateDescendants(&removeIt, stage)
		nTxnRemoved += len(stage)
		txn := make([]*tx.Tx, 0, len(stage))
		for iter := range stage {
			txn = append(txn, iter.Tx)
		}

		// here, don't update Descendant transaction state's reason :
		// all Descendant transaction of the removed tx also will be removed.
		m.removeStaged(stage, false, SIZELIMIT)
		for e := range stage {
			fmt.Printf("remove tx hash : %s, mempool size : %d\n", e.Tx.Hash.String(), m.cacheInnerUsage)
		}
		for _, tx := range txn {
			for _, preout := range tx.GetAllPreviousOut() {
				if _, ok := m.poolData[preout.Hash]; ok {
					continue
				}
				if _, ok := m.nextTx[preout]; !ok {
					ret = append(ret, &preout)
				}
			}
		}

	}

	logs.SetLogger("mempool", fmt.Sprintf("removed %d txn, rolling minimum fee bumped : %d", nTxnRemoved, maxFeeRateRemove))
	return ret
}

// Expire all transaction (and their dependencies) in the memPool older
// than time. Return the number of removed transactions.
func (m *TxMempool) expire(time int64) int {
	toremove := make(map[*TxEntry]struct{}, 100)
	m.timeSortData.Ascend(func(i btree.Item) bool {
		entry := i.(*TxEntry)
		if entry.time < time {
			toremove[entry] = struct{}{}
			return true
		}
		return false
	})

	stage := make(map[*TxEntry]struct{}, len(toremove)*3)
	for removeIt := range toremove {
		m.calculateDescendants(removeIt, stage)
	}
	m.removeStaged(stage, false, EXPIRY)
	return len(stage)
}

func (m *TxMempool) removeStaged(entriesToRemove map[*TxEntry]struct{}, updateDescendants bool, reason PoolRemovalReason) {
	m.updateForRemoveFromMempool(entriesToRemove, updateDescendants)
	for rem := range entriesToRemove {
		if _, ok := m.rootTx[rem.Tx.Hash]; ok {
			delete(m.rootTx, rem.Tx.Hash)
		}
		m.delTxentry(rem, reason)
		fmt.Println("remove one transaction late, the mempool size : ", m.cacheInnerUsage)
	}
}

func (m *TxMempool) removeConflicts(tx *tx.Tx) {
	// Remove transactions which depend on inputs of tx, recursively
	for _, preout := range tx.GetAllPreviousOut() {
		if flictEntry, ok := m.nextTx[preout]; ok {
			if flictEntry.Tx.Hash != tx.Hash {
				m.removeTxRecursive(flictEntry.Tx, CONFLICT)
			}
		}
	}
}

func (m *TxMempool) updateForRemoveFromMempool(entriesToRemove map[*TxEntry]struct{}, updateDescendants bool) {
	nNoLimit := uint64(math.MaxUint64)

	if updateDescendants {
		for removeIt := range entriesToRemove {
			setDescendants := make(map[*TxEntry]struct{})
			m.calculateDescendants(removeIt, setDescendants)
			delete(setDescendants, removeIt)
			modifySize := -removeIt.TxSize
			modifyFee := -removeIt.TxFee
			modifySigOps := -removeIt.SigOpCount

			for dit := range setDescendants {
				dit.UpdateAncestorState(-1, modifySize, modifySigOps, modifyFee)
			}
		}
	}

	for removeIt := range entriesToRemove {
		for updateIt := range removeIt.ChildTx {
			updateIt.UpdateParent(removeIt, &m.cacheInnerUsage, false)
		}
	}

	for removeIt := range entriesToRemove {
		ancestors, err := m.calculateMemPoolAncestors(removeIt.Tx, nNoLimit, nNoLimit, nNoLimit, nNoLimit, false)
		if err != nil {
			return
		}
		m.updateAncestorsOf(false, removeIt, ancestors)
	}
}

// removeTxRecursive remove this transaction And its all descent transaction from mempool.
func (m *TxMempool) removeTxRecursive(origTx *tx.Tx, reason PoolRemovalReason) {
	// Remove transaction from memory pool
	txToRemove := make(map[*TxEntry]struct{})

	if entry, ok := m.poolData[origTx.Hash]; ok {
		txToRemove[entry] = struct{}{}
	} else {
		// When recursively removing but origTx isn't in the mempool be sure
		// to remove any children that are in the pool. This can happen
		// during chain re-orgs if origTx isn't re-accepted into the mempool
		// for any reason.
		for i := 0; i < origTx.GetOutsCount(); i++ {
			outPoint := outpoint.OutPoint{Hash: origTx.Hash, Index: uint32(i)}
			if en, ok := m.nextTx[outPoint]; !ok {
				continue
			} else {
				if find, ok := m.poolData[en.Tx.Hash]; ok {
					txToRemove[find] = struct{}{}
				} else {
					panic("the transaction must in mempool, because NextTx struct of mempool have its data")
				}
			}
		}
	}
	allRemoves := make(map[*TxEntry]struct{})
	for it := range txToRemove {
		m.calculateDescendants(it, allRemoves)
	}
	m.removeStaged(allRemoves, false, reason)
}

// CalculateDescendants Calculates descendants of entry that are not already in setDescendants, and
// adds to setDescendants. Assumes entry it is already a tx in the mempool and
// setMemPoolChildren is correct for tx and all descendants. Also assumes that
// if an entry is in setDescendants already, then all in-mempool descendants of
// it are already in setDescendants as well, so that we can save time by not
// iterating over those entries.
func (m *TxMempool) calculateDescendants(entry *TxEntry, descendants map[*TxEntry]struct{}) {
	//stage := make(map[*TxEntry]struct{})
	stage := make([]*TxEntry, 0)
	if _, ok := descendants[entry]; !ok {
		stage = append(stage, entry)
	}

	// Traverse down the children of entry, only adding children that are not
	// accounted for in setDescendants already (because those children have
	// either already been walked, or will be walked in this iteration).
	for len(stage) > 0 {
		desEntry := stage[0]
		descendants[desEntry] = struct{}{}
		stage = stage[1:]

		for child := range desEntry.ChildTx {
			if _, ok := descendants[child]; !ok {
				stage = append(stage, child)
			}
		}
	}
}

// updateAncestorsOf update each of ancestors transaction state; add or remove this
// txentry txfee, txsize, txcount.
func (m *TxMempool) updateAncestorsOf(add bool, txentry *TxEntry, ancestors map[*TxEntry]struct{}) {
	// update the parent's child transaction set;
	for piter := range txentry.ParentTx {
		if add {
			piter.UpdateChild(txentry, &m.cacheInnerUsage, true)
		} else {
			fmt.Println("tx will romove tx3's from its'parent, tx3 : ", txentry.Tx.Hash.String(), ", tx1 : ", piter.Tx.Hash.String())
			piter.UpdateChild(txentry, &m.cacheInnerUsage, false)
		}
	}

	updateCount := -1
	if add {
		updateCount = 1
	}
	updateSize := updateCount * txentry.TxSize
	updateFee := int64(updateCount) * txentry.TxFee
	// update each of ancestors transaction state;
	for ancestorit := range ancestors {
		//fmt.Println("ancestor hash : ", ancestorit.Tx.Hash.ToString())
		ancestorit.UpdateDescendantState(updateCount, updateSize, updateFee)
	}
}

func (m *TxMempool) updateEntryForAncestors(entry *TxEntry, setAncestors map[*TxEntry]struct{}) {
	updateCount := len(setAncestors)
	updateSize := 0
	updateFee := int64(0)
	updateSigOpsCount := 0

	for ancestorIt := range setAncestors {
		updateFee += ancestorIt.TxFee
		updateSigOpsCount += ancestorIt.SigOpCount
		updateSize += ancestorIt.TxSize
	}
	entry.UpdateAncestorState(updateCount, updateSize, updateSigOpsCount, updateFee)
}

// CalculateMemPoolAncestors get tx all ancestors transaction in mempool.
// when the find is false: the tx must in mempool, so directly get his parent.
func (m *TxMempool) calculateMemPoolAncestors(tx *tx.Tx, limitAncestorCount uint64,
	limitAncestorSize uint64, limitDescendantCount uint64, limitDescendantSize uint64,
	searchForParent bool) (ancestors map[*TxEntry]struct{}, err error) {

	ancestors = make(map[*TxEntry]struct{})
	parent := make(map[*TxEntry]struct{})
	if searchForParent {
		for _, preout := range tx.GetAllPreviousOut() {
			if entry, ok := m.poolData[preout.Hash]; ok {
				parent[entry] = struct{}{}
				if uint64(len(parent))+1 > limitAncestorCount {
					return nil, errcode.New(errcode.ManyUnspendDepend)
				}
			}
		}
	} else {
		// If we're not searching for parents, we require this to be an entry in
		// the mempool already.
		if entry, ok := m.poolData[tx.Hash]; ok {
			parent = entry.ParentTx
		} else {
			panic("the tx must be in mempool")
		}
	}

	totalSizeWithAncestors := int64(tx.SerializeSize())
	paSLice := make([]*TxEntry, len(parent))
	j := 0
	for entry := range parent {
		paSLice[j] = entry
		j++
	}

	for len(paSLice) > 0 {
		entry := paSLice[0]
		paSLice = paSLice[1:]
		//delete(parent, entry)
		ancestors[entry] = struct{}{}
		totalSizeWithAncestors += int64(entry.TxSize)
		if uint64(entry.SumSizeWithDescendants+int64(entry.TxSize)) > limitDescendantSize {
			return nil, errcode.New(errcode.ManyUnspendDepend)
		} else if uint64(entry.SumTxCountWithDescendants+1) > limitDescendantCount {
			return nil, errcode.New(errcode.ManyUnspendDepend)
		} else if uint64(totalSizeWithAncestors) > limitAncestorSize {
			return nil, errcode.New(errcode.ManyUnspendDepend)
		}

		graTxentrys := entry.ParentTx
		for gentry := range graTxentrys {
			if _, ok := ancestors[gentry]; !ok {
				paSLice = append(paSLice, gentry)
			}
			if uint64(len(parent)+len(ancestors)+1) > limitAncestorCount {
				return nil, errcode.New(errcode.ManyUnspendDepend)
			}
		}
	}

	return ancestors, nil
}

func (m *TxMempool) delTxentry(removeEntry *TxEntry, reason PoolRemovalReason) {
	// todo add signal for any subscriber

	for _, preout := range removeEntry.Tx.GetAllPreviousOut() {
		delete(m.nextTx, preout)
	}

	if _, ok := m.rootTx[removeEntry.Tx.Hash]; ok {
		delete(m.rootTx, removeEntry.Tx.Hash)
	}
	m.cacheInnerUsage -= int64(removeEntry.usageSize) + int64(unsafe.Sizeof(removeEntry))
	m.TransactionsUpdated++
	m.totalTxSize -= uint64(removeEntry.TxSize)
	delete(m.poolData, removeEntry.Tx.Hash)
	m.timeSortData.Delete(removeEntry)
	m.txByAncestorFeeRateSort.Delete(EntryAncestorFeeRateSort(*removeEntry))
}

func checkSequenceLocks(tx *tx.Tx, tip *blockindex.BlockIndex, flags int, lp *LockPoints, useExistingLockPoints bool, coins []*utxo.Coin) bool {
	//TODO:AssertLockHeld(cs_main) and AssertLockHeld(mempool.cs) not finish
	var index *blockindex.BlockIndex
	index.Prev = tip
	// CheckSequenceLocks() uses chainActive.Height()+1 to evaluate height based
	// locks because when SequenceLocks() is called within ConnectBlock(), the
	// height of the block *being* evaluated is what is used. Thus if we want to
	// know if a transaction can be part of the *next* block, we need to use one
	// more than chainActive.Height()
	index.Height = tip.Height + 1
	lockPair := make(map[int]int64)

	if useExistingLockPoints {
		if lp == nil {
			panic("the mempool lockPoints is nil")
		}
		lockPair[lp.Height] = lp.Time
	} else {
		var prevheights []int
		for txinIndex, coin := range coins {
<<<<<<< HEAD
			if coin.GetIsMempoolCoin() {
=======
			if coin.IsMempoolCoin(){
>>>>>>> bc71a549
				prevheights[txinIndex] = tip.Height + 1
			} else {
				prevheights[txinIndex] = int(coin.GetHeight())
			}
		}

		lockPair = ltx.CalculateSequenceLocks(*tx, flags, prevheights, index)
		if lp != nil {
			lockPair[lp.Height] = lp.Time
			// Also store the hash of the block with the highest height of all
			// the blocks which have sequence locked prevouts. This hash needs
			// to still be on the chain for these LockPoint calculations to be
			// valid.
			// Note: It is impossible to correctly calculate a maxInputBlock if
			// any of the sequence locked inputs depend on unconfirmed txs,
			// except in the special case where the relative lock time/height is
			// 0, which is equivalent to no sequence lock. Since we assume input
			// height of tip+1 for mempool txs and test the resulting lockPair
			// from CalculateSequenceLocks against tip+1. We know
			// EvaluateSequenceLocks will fail if there was a non-zero sequence
			// lock on a mempool input, so we can use the return value of
			// CheckSequenceLocks to indicate the LockPoints validity
			maxInputHeight := 0
			for height := range prevheights {
				// Can ignore mempool inputs since we'll fail if they had non-zero locks
				if height != tip.Height+1 {
					maxInputHeight = int(math.Max(float64(maxInputHeight), float64(height)))
				}
			}
			lp.MaxInputBlock = tip.GetAncestor(maxInputHeight)
		}
	}
	return EvaluateSequenceLocks(index, lockPair)
}

func EvaluateSequenceLocks(block *blockindex.BlockIndex, lockPair map[int]int64) bool {
	if block.Prev == nil {
		panic("the block's pprev is nil, Please check.")
	}
	nBlocktime := block.Prev.GetMedianTimePast()
	for key, value := range lockPair {
		if key >= block.Height || value >= nBlocktime {
			return false
		}
	}
	return true
}

func (m *TxMempool) TxInfoAll() []*TxMempoolInfo {
	m.RLock()
	defer m.RUnlock()

	ret := make([]*TxMempoolInfo, len(m.poolData))
	index := 0
	m.txByAncestorFeeRateSort.Ascend(func(i btree.Item) bool {
		entry := TxEntry(i.(EntryAncestorFeeRateSort))
		ret[index] = entry.GetInfo()
		index++
		return true
	})

	return ret
}

func NewTxMempool() *TxMempool {
	t := &TxMempool{}
	t.feeRate = util.FeeRate{SataoshisPerK: 1}
	t.nextTx = make(map[outpoint.OutPoint]*TxEntry)
	t.poolData = make(map[util.Hash]*TxEntry)
	t.timeSortData = *btree.New(32)
	t.rootTx = make(map[util.Hash]*TxEntry)
	t.txByAncestorFeeRateSort = *btree.New(32)
	return t
}

func InitMempool() {
	Gpool = NewTxMempool()
}

const (
	OrphanTxExpireTime          = 20 * 60
	OrphanTxExpireInterval      = 5 * 60
	DefaultMaxOrphanTransaction = 100
)

type OrphanTx struct {
	Tx         *tx.Tx
	NodeID     int64
	Expiration int
}

func (m *TxMempool) AddOrphanTx(orphantx *tx.Tx, nodeID int64) {
	if _, ok := m.OrphanTransactions[orphantx.Hash]; ok {
		return
	}
	sz := orphantx.SerializeSize()
	if sz >= consensus.MaxTxSize {
		return
	}
	o := OrphanTx{Tx: orphantx, NodeID: nodeID, Expiration: time.Now().Second() + OrphanTxExpireTime}
	m.OrphanTransactions[orphantx.Hash] = o
	for _, preout := range orphantx.GetAllPreviousOut() {
		if exsit, ok := m.OrphanTransactionsByPrev[preout]; ok {
			exsit[orphantx.Hash] = o
		} else {
			mi := make(map[util.Hash]OrphanTx)
			mi[orphantx.Hash] = o
			m.OrphanTransactionsByPrev[preout] = mi
		}
	}
}

func (m *TxMempool) EraseOrphanTx(txHash util.Hash, removeRedeemers bool) {

	if orphanTx, ok := m.OrphanTransactions[txHash]; ok {
		for _, preout := range orphanTx.Tx.GetAllPreviousOut() {
			if orphans, exsit := m.OrphanTransactionsByPrev[preout]; exsit {
				delete(orphans, txHash)
				if len(orphans) == 0 {
					delete(m.OrphanTransactionsByPrev, preout)
				}
			}
		}
	}
	if removeRedeemers {
		preout := outpoint.OutPoint{Hash: txHash}
		orphan := m.OrphanTransactions[txHash]
		for i := 0; i < orphan.Tx.GetOutsCount(); i++ {
			preout.Index = uint32(i)
			for _, orphan := range m.OrphanTransactionsByPrev[preout] {
				m.EraseOrphanTx(orphan.Tx.Hash, true)
			}
		}
	}
	delete(m.OrphanTransactions, txHash)
}

func (m *TxMempool) LimitOrphanTx() int {

	removeNum := 0
	now := time.Now().Second()
	if m.nextSweep <= now {
		minExpTime := now + OrphanTxExpireTime - OrphanTxExpireInterval
		for hash, orphan := range m.OrphanTransactions {
			if orphan.Expiration <= now {
				m.EraseOrphanTx(hash, true)
			} else {
				if minExpTime > orphan.Expiration {
					minExpTime = orphan.Expiration
				}
			}
		}
		m.nextSweep = minExpTime + OrphanTxExpireInterval
	}

	for {
		if len(m.OrphanTransactions) < DefaultMaxOrphanTransaction {
			break
		}
		for hash := range m.OrphanTransactions {
			m.EraseOrphanTx(hash, true)
		}
	}
	return removeNum
}<|MERGE_RESOLUTION|>--- conflicted
+++ resolved
@@ -3,9 +3,13 @@
 import (
 	"container/list"
 	"fmt"
+	"math"
+	"sync"
+	"time"
+	"unsafe"
+
 	"github.com/astaxie/beego/logs"
 	"github.com/btcboost/copernicus/errcode"
-	ltx "github.com/btcboost/copernicus/logic/tx"
 	"github.com/btcboost/copernicus/model/blockindex"
 	"github.com/btcboost/copernicus/model/chain"
 	"github.com/btcboost/copernicus/model/consensus"
@@ -14,13 +18,9 @@
 	"github.com/btcboost/copernicus/model/utxo"
 	"github.com/btcboost/copernicus/util"
 	"github.com/google/btree"
-	"math"
-	"sync"
-	"time"
-	"unsafe"
 )
 
-//error status for the transaction that entering txmempool.
+// error status for the transaction that entering txmempool.
 const (
 	RejectAlreadyKnown = 300
 	RejectNonStandard  = 301
@@ -206,7 +206,13 @@
 }
 
 func (m *TxMempool) GetAllTxEntry() map[util.Hash]*TxEntry {
-	return m.poolData
+	m.RLock()
+	ret := make(map[util.Hash]*TxEntry, len(m.poolData))
+	for k, v := range m.poolData{
+		ret[k] = v
+	}
+	m.RUnlock()
+	return ret
 }
 
 func (m *TxMempool) RemoveUnFinalTx(chain *chain.Chain, view *utxo.CoinsCache, nMemPoolHeight int, flag int) {
@@ -340,7 +346,7 @@
 		return nil, lp, err
 	}
 
-	txsize := int64(tx.SerializeSize())
+	txsize := int64(tx.EncodeSize())
 	txfeeRate := util.NewFeeRateWithSize(txfee, txsize)
 	// compare the transaction feeRate with enter mempool min txfeeRate
 	if txfeeRate.SataoshisPerK < m.feeRate.SataoshisPerK {
@@ -795,7 +801,7 @@
 		}
 	}
 
-	totalSizeWithAncestors := int64(tx.SerializeSize())
+	totalSizeWithAncestors := int64(tx.EncodeSize())
 	paSLice := make([]*TxEntry, len(parent))
 	j := 0
 	for entry := range parent {
@@ -869,11 +875,7 @@
 	} else {
 		var prevheights []int
 		for txinIndex, coin := range coins {
-<<<<<<< HEAD
-			if coin.GetIsMempoolCoin() {
-=======
 			if coin.IsMempoolCoin(){
->>>>>>> bc71a549
 				prevheights[txinIndex] = tip.Height + 1
 			} else {
 				prevheights[txinIndex] = int(coin.GetHeight())
@@ -969,7 +971,7 @@
 	if _, ok := m.OrphanTransactions[orphantx.Hash]; ok {
 		return
 	}
-	sz := orphantx.SerializeSize()
+	sz := orphantx.EncodeSize()
 	if sz >= consensus.MaxTxSize {
 		return
 	}
