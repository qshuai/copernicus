// Copyright (c) 2013-2017 The btcsuite developers
// Copyright (c) 2015-2017 The Decred developers
// Use of this source code is governed by an ISC
// license that can be found in the LICENSE file.

package server

import (
	"context"
	"crypto/rand"
	"encoding/binary"
	"errors"
	"fmt"
	"math"
	"net"
	"runtime"
	"sort"
	"strconv"
	"strings"
	"sync"
	"sync/atomic"
	"time"

	"github.com/btcboost/copernicus/conf"
	"github.com/btcboost/copernicus/log"
	lblock "github.com/btcboost/copernicus/logic/block"
	lchain "github.com/btcboost/copernicus/logic/chain"
	"github.com/btcboost/copernicus/model"
	"github.com/btcboost/copernicus/model/bitcointime"
	"github.com/btcboost/copernicus/model/block"
	"github.com/btcboost/copernicus/model/chain"
	"github.com/btcboost/copernicus/model/chainparams"
	"github.com/btcboost/copernicus/model/mempool"
	"github.com/btcboost/copernicus/model/tx"
	"github.com/btcboost/copernicus/net/addrmgr"
	"github.com/btcboost/copernicus/net/connmgr"
	"github.com/btcboost/copernicus/net/syncmanager"
	"github.com/btcboost/copernicus/net/upnp"
	"github.com/btcboost/copernicus/net/wire"
	"github.com/btcboost/copernicus/peer"
	"github.com/btcboost/copernicus/util"
	"github.com/btcboost/copernicus/util/amount"
	"github.com/btcboost/copernicus/util/bloom"
)

const (
	// defaultServices describes the default services that are supported by
	// the server.
	defaultServices = wire.SFNodeNetwork | wire.SFNodeBloom | wire.SFNodeWitness

	// defaultRequiredServices describes the default services that are
	// required to be supported by outbound peers.
	defaultRequiredServices = wire.SFNodeNetwork

	// defaultTargetOutbound is the default number of outbound peers to target.
	defaultTargetOutbound = 8

	// connectionRetryInterval is the base amount of time to wait in between
	// retries when connecting to persistent peers.  It is adjusted by the
	// number of retries such that there is a retry backoff.
	connectionRetryInterval = time.Second * 5
)

var (
	// userAgentName is the user agent name and is used to help identify
	// ourselves to other bitcoin peers.
	userAgentName = "copernicus"

	// userAgentVersion is the user agent version and is used to help
	// identify ourselves to other bitcoin peers.
	userAgentVersion = fmt.Sprintf("%d.%d.%d", conf.AppMajor, conf.AppMinor, conf.AppPatch)
)

// zeroHash is the zero value hash (all zeros).  It is defined as a convenience.
var zeroHash util.Hash

// onionAddr implements the net.Addr interface and represents a tor address.
type onionAddr struct {
	addr string
}

// String returns the onion address.
//
// This is part of the net.Addr interface.
func (oa *onionAddr) String() string {
	return oa.addr
}

// Network returns "onion".
//
// This is part of the net.Addr interface.
func (oa *onionAddr) Network() string {
	return "onion"
}

// Ensure onionAddr implements the net.Addr interface.
var _ net.Addr = (*onionAddr)(nil)

// onionAddr implements the net.Addr interface with two struct fields
type simpleAddr struct {
	net, addr string
}

// String returns the address.
//
// This is part of the net.Addr interface.
func (a simpleAddr) String() string {
	return a.addr
}

// Network returns the network.
//
// This is part of the net.Addr interface.
func (a simpleAddr) Network() string {
	return a.net
}

// Ensure simpleAddr implements the net.Addr interface.
var _ net.Addr = simpleAddr{}

// broadcastMsg provides the ability to house a bitcoin message to be broadcast
// to all connected peers except specified excluded peers.
type broadcastMsg struct {
	message      wire.Message
	excludePeers []*serverPeer
}

// broadcastInventoryAdd is a type used to declare that the InvVect it contains
// needs to be added to the rebroadcast map
type broadcastInventoryAdd relayMsg

// broadcastInventoryDel is a type used to declare that the InvVect it contains
// needs to be removed from the rebroadcast map
type broadcastInventoryDel *wire.InvVect

// relayMsg packages an inventory vector along with the newly discovered
// inventory so the relay has access to that information.
type relayMsg struct {
	invVect *wire.InvVect
	data    interface{}
}

// updatePeerHeightsMsg is a message sent from the blockmanager to the server
// after a new block has been accepted. The purpose of the message is to update
// the heights of peers that were known to announce the block before we
// connected it to the main chain or recognized it as an orphan. With these
// updates, peer heights will be kept up to date, allowing for fresh data when
// selecting sync peer candidacy.
type updatePeerHeightsMsg struct {
	newHash    *util.Hash
	newHeight  int32
	originPeer *peer.Peer
}

// peerState maintains state of inbound, persistent, outbound peers as well
// as banned peers and outbound groups.
type peerState struct {
	inboundPeers    map[int32]*serverPeer
	outboundPeers   map[int32]*serverPeer
	persistentPeers map[int32]*serverPeer
	banned          map[string]time.Time
	outboundGroups  map[string]int
}

// Count returns the count of all known peers.
func (ps *peerState) Count() int {
	return len(ps.inboundPeers) + len(ps.outboundPeers) +
		len(ps.persistentPeers)
}

// forAllOutboundPeers is a helper function that runs closure on all outbound
// peers known to peerState.
func (ps *peerState) forAllOutboundPeers(closure func(sp *serverPeer)) {
	for _, e := range ps.outboundPeers {
		closure(e)
	}
	for _, e := range ps.persistentPeers {
		closure(e)
	}
}

// forAllPeers is a helper function that runs closure on all peers known to
// peerState.
func (ps *peerState) forAllPeers(closure func(sp *serverPeer)) {
	for _, e := range ps.inboundPeers {
		closure(e)
	}
	ps.forAllOutboundPeers(closure)
}

// server provides a bitcoin server for handling communications to and from
// bitcoin peers.
type Server struct {
	// The following variables must only be used atomically.
	// Putting the uint64s first makes them 64-bit aligned for 32-bit systems.
	bytesReceived        uint64 // Total bytes received from all peers since start.
	bytesSent            uint64 // Total bytes sent by all peers since start.
	started              int32
	shutdown             int32
	shutdownSched        int32
	startupTime          int64
	chainParams          *chainparams.BitcoinParams
	addrManager          *addrmgr.AddrManager
	connManager          *connmgr.ConnManager
	syncManager          *syncmanager.SyncManager
	modifyRebroadcastInv chan interface{}
	newPeers             chan *serverPeer
	donePeers            chan *serverPeer
	banPeers             chan *serverPeer
	query                chan interface{}
	relayInv             chan relayMsg
	broadcast            chan broadcastMsg
	peerHeightsUpdate    chan updatePeerHeightsMsg
	wg                   sync.WaitGroup
	quit                 chan struct{}
	nat                  upnp.NAT
	timeSource           *bitcointime.MedianTime
	services             wire.ServiceFlag

	// The following fields are used for optional indexes.  They will be nil
	// if the associated index is not enabled.  These fields are set during
	// initial creation of the server and never changed afterwards, so they
	// do not need to be protected for concurrent access.

	PhCh chan *peer.PeerMessage
}

// serverPeer extends the peer to maintain state shared by the server and
// the blockmanager.
type serverPeer struct {
	// The following variables must only be used atomically
	feeFilter int64

	*peer.Peer

	connReq        *connmgr.ConnReq
	server         *Server
	persistent     bool
	continueHash   *util.Hash
	relayMtx       sync.Mutex
	disableRelayTx bool
	sentAddrs      bool
	isWhitelisted  bool
	filter         *bloom.Filter
	knownAddresses map[string]struct{}
	banScore       connmgr.DynamicBanScore
	quit           chan struct{}
	// The following chans are used to sync blockmanager and server.
	txProcessed    chan struct{}
	blockProcessed chan struct{}
}

// newServerPeer returns a new serverPeer instance. The peer needs to be set by
// the caller.
func newServerPeer(s *Server, isPersistent bool) *serverPeer {
	return &serverPeer{
		server:         s,
		persistent:     isPersistent,
		filter:         bloom.LoadFilter(nil),
		knownAddresses: make(map[string]struct{}),
		quit:           make(chan struct{}),
		txProcessed:    make(chan struct{}, 1),
		blockProcessed: make(chan struct{}, 1),
	}
}

// newestBlock returns the current best block hash and height using the format
// required by the configuration for the peer package.
func (sp *serverPeer) newestBlock() (*util.Hash, int32, error) {
	tip := chain.GetInstance().Tip()
	height := chain.GetInstance().TipHeight()
	return tip.GetBlockHash(), int32(height), nil
}

// addKnownAddresses adds the given addresses to the set of known addresses to
// the peer to prevent sending duplicate addresses.
func (sp *serverPeer) addKnownAddresses(addresses []*wire.NetAddress) {
	for _, na := range addresses {
		sp.knownAddresses[addrmgr.NetAddressKey(na)] = struct{}{}
	}
}

// addressKnown true if the given address is already known to the peer.
func (sp *serverPeer) addressKnown(na *wire.NetAddress) bool {
	_, exists := sp.knownAddresses[addrmgr.NetAddressKey(na)]
	return exists
}

// setDisableRelayTx toggles relaying of transactions for the given peer.
// It is safe for concurrent access.
func (sp *serverPeer) setDisableRelayTx(disable bool) {
	sp.relayMtx.Lock()
	sp.disableRelayTx = disable
	sp.relayMtx.Unlock()
}

// relayTxDisabled returns whether or not relaying of transactions for the given
// peer is disabled.
// It is safe for concurrent access.
func (sp *serverPeer) relayTxDisabled() bool {
	sp.relayMtx.Lock()
	isDisabled := sp.disableRelayTx
	sp.relayMtx.Unlock()

	return isDisabled
}

// pushAddrMsg sends an addr message to the connected peer using the provided
// addresses.
func (sp *serverPeer) pushAddrMsg(addresses []*wire.NetAddress) {
	// Filter addresses already known to the peer.
	addrs := make([]*wire.NetAddress, 0, len(addresses))
	for _, addr := range addresses {
		if !sp.addressKnown(addr) {
			addrs = append(addrs, addr)
		}
	}

	known, err := sp.PushAddrMsg(addrs)
	if err != nil {
		log.Error("Can't push address message to %s: %v", sp.Peer, err)
		sp.Disconnect()
		return
	}
	sp.addKnownAddresses(known)
}

// addBanScore increases the persistent and decaying ban score fields by the
// values passed as parameters. If the resulting score exceeds half of the ban
// threshold, a warning is logged including the reason provided. Further, if
// the score is above the ban threshold, the peer will be banned and
// disconnected.
func (sp *serverPeer) addBanScore(persistent, transient uint32, reason string) {
	// No warning is logged and no score is calculated if banning is disabled.
	if conf.Cfg.P2PNet.DisableBanning {
		return
	}
	if sp.isWhitelisted {
		log.Debug("Misbehaving whitelisted peer %s: %s", sp, reason)
		return
	}

	warnThreshold := conf.Cfg.P2PNet.BanThreshold >> 1
	if transient == 0 && persistent == 0 {
		// The score is not being increased, but a warning message is still
		// logged if the score is above the warn threshold.
		score := sp.banScore.Int()
		if score > warnThreshold {
			log.Warn("Misbehaving peer %s: %s -- ban score is %d, "+
				"it was not increased this time", sp, reason, score)
		}
		return
	}
	score := sp.banScore.Increase(persistent, transient)
	if score > warnThreshold {
		log.Warn("Misbehaving peer %s: %s -- ban score increased to %d",
			sp, reason, score)
		if score > conf.Cfg.P2PNet.BanThreshold {
			log.Warn("Misbehaving peer %s -- banning and disconnecting",
				sp)
			sp.server.BanPeer(sp)
			sp.Disconnect()
		}
	}
}

// OnVersion is invoked when a peer receives a version bitcoin message
// and is used to negotiate the protocol version details as well as kick start
// the communications.
func (sp *serverPeer) OnVersion(_ *peer.Peer, msg *wire.MsgVersion) {
	// Add the remote peer time as a sample for creating an offset against
	// the local clock to keep the network time in sync.
	sp.server.timeSource.AddTimeSample(sp.Addr(), time.Unix(msg.Timestamp.Unix(), 0))

	// Signal the sync manager this peer is a new sync candidate.
	sp.server.syncManager.NewPeer(sp.Peer)

	// Choose whether or not to relay transactions before a filter command
	// is received.
	sp.setDisableRelayTx(msg.DisableRelayTx)

	// Update the address manager and request known addresses from the
	// remote peer for outbound connections.  This is skipped when running
	// on the simulation test network since it is only intended to connect
	// to specified peers and actively avoids advertising and connecting to
	// discovered peers.
	if !conf.Cfg.P2PNet.SimNet {
		addrManager := sp.server.addrManager

		// Outbound connections.
		if !sp.Inbound() {
			// TODO(davec): Only do this if not doing the initial block
			// download and the local address is routable.
			if !conf.Cfg.P2PNet.DisableListen /* && isCurrent? */ {
				// Get address that best matches.
				lna := addrManager.GetBestLocalAddress(sp.NA())
				if addrmgr.IsRoutable(lna) {
					// Filter addresses the peer already knows about.
					addresses := []*wire.NetAddress{lna}
					sp.pushAddrMsg(addresses)
				}
			}

			// Request known addresses if the server address manager needs
			// more and the peer has a protocol version new enough to
			// include a timestamp with addresses.
			hasTimestamp := sp.ProtocolVersion() >=
				wire.NetAddressTimeVersion
			if addrManager.NeedMoreAddresses() && hasTimestamp {
				sp.QueueMessage(wire.NewMsgGetAddr(), nil)
			}

			// Mark the address as a known good address.
			addrManager.Good(sp.NA())
		}
	}

	// Add valid peer to the server.
	sp.server.AddPeer(sp)
}

// OnMemPool is invoked when a peer receives a mempool bitcoin message.
// It creates and sends an inventory message with the contents of the memory
// pool up to the maximum inventory allowed per message.  When the peer has a
// bloom filter loaded, the contents are filtered accordingly.
func (sp *serverPeer) OnMemPool(_ *peer.Peer, msg *wire.MsgMemPool) {
	// Only allow mempool requests if the server has bloom filtering
	// enabled.
	if sp.server.services&wire.SFNodeBloom != wire.SFNodeBloom {
		log.Debug("peer %v sent mempool request with bloom "+
			"filtering disabled -- disconnecting", sp)
		sp.Disconnect()
		return
	}

	// A decaying ban score increase is applied to prevent flooding.
	// The ban score accumulates and passes the ban threshold if a burst of
	// mempool messages comes from a peer. The score decays each minute to
	// half of its value.
	sp.addBanScore(0, 33, "mempool")

	// Generate inventory message with the available transactions in the
	// transaction memory pool.  Limit it to the max allowed inventory
	// per message.  The NewMsgInvSizeHint function automatically limits
	// the passed hint to the maximum allowed, so it's safe to pass it
	// without double checking it here.
	txDescs := mempool.GetInstance().GetAllTxEntry()
	invMsg := wire.NewMsgInvSizeHint(uint(len(txDescs)))

	for hash := range txDescs {
		// Either add all transactions when there is no bloom filter,
		// or only the transactions that match the filter when there is
		// one.
		// if !sp.filter.IsLoaded() || sp.filter.MatchTxAndUpdate(&hash) {
		iv := wire.NewInvVect(wire.InvTypeTx, &hash)
		invMsg.AddInvVect(iv)
		if len(invMsg.InvList)+1 > wire.MaxInvPerMsg {
			break
		}
		// }
	}

	// Send the inventory message if there is anything to send.
	if len(invMsg.InvList) > 0 {
		sp.QueueMessage(invMsg, nil)
	}
}

// OnTx is invoked when a peer receives a tx bitcoin message.  It blocks
// until the bitcoin transaction has been fully processed.  Unlock the block
// handler this does not serialize all transactions through a single thread
// transactions don't rely on the previous one in a linear fashion like blocks.
func (sp *serverPeer) OnTx(_ *peer.Peer, msg *wire.MsgTx) {
	txn := (*tx.Tx)(msg)
	if conf.Cfg.P2PNet.BlocksOnly {
		log.Trace("Ignoring tx %v from %v - blocksonly enabled",
			txn.GetHash(), sp)
		return
	}

	// Add the transaction to the known inventory for the peer.
	// Convert the raw MsgTx to a btcutil.Tx which provides some convenience
	// methods and things such as hash caching.
	txhash := txn.GetHash()

	iv := wire.NewInvVect(wire.InvTypeTx, &txhash)
	sp.AddKnownInventory(iv)

	// Queue the transaction up to be handled by the sync manager and
	// intentionally block further receives until the transaction is fully
	// processed and known good or bad.  This helps prevent a malicious peer
	// from queuing up a bunch of bad transactions before disconnecting (or
	// being disconnected) and wasting memory.
	sp.server.syncManager.QueueTx(txn, sp.Peer, sp.txProcessed)
	<-sp.txProcessed
}

// OnBlock is invoked when a peer receives a block bitcoin message.  It
// blocks until the bitcoin block has been fully processed.
func (sp *serverPeer) OnBlock(_ *peer.Peer, msg *wire.MsgBlock, buf []byte) {
	// Convert the raw MsgBlock to a btcutil.Block which provides some
	// convenience methods and things such as hash caching.
	//block := btcutil.NewBlockFromBlockAndBytes(msg, buf)
	block := (*block.Block)(msg)

	// Add the block to the known inventory for the peer.
	hash := block.GetHash()
	iv := wire.NewInvVect(wire.InvTypeBlock, &hash)
	sp.AddKnownInventory(iv)

	// Queue the block up to be handled by the block
	// manager and intentionally block further receives
	// until the bitcoin block is fully processed and known
	// good or bad.  This helps prevent a malicious peer
	// from queuing up a bunch of bad blocks before
	// disconnecting (or being disconnected) and wasting
	// memory.  Additionally, this behavior is depended on
	// by at least the block acceptance test tool as the
	// reference implementation processes blocks in the same
	// thread and therefore blocks further messages until
	// the bitcoin block has been fully processed.
	sp.server.syncManager.QueueBlock(block, buf, sp.Peer, sp.blockProcessed)
	<-sp.blockProcessed
}

// OnInv is invoked when a peer receives an inv bitcoin message and is
// used to examine the inventory being advertised by the remote peer and react
// accordingly.  We pass the message down to blockmanager which will call
// QueueMessage with any appropriate responses.
func (sp *serverPeer) OnInv(_ *peer.Peer, msg *wire.MsgInv) {
	if !conf.Cfg.P2PNet.BlocksOnly {
		if len(msg.InvList) > 0 {
			sp.server.syncManager.QueueInv(msg, sp.Peer)
		}
		return
	}

	newInv := wire.NewMsgInvSizeHint(uint(len(msg.InvList)))
	for _, invVect := range msg.InvList {
		if invVect.Type == wire.InvTypeTx {
			log.Trace("Ignoring tx %v in inv from %v -- "+
				"blocksonly enabled", invVect.Hash, sp)
			if sp.ProtocolVersion() >= wire.BIP0037Version {
				log.Info("Peer %v is announcing "+
					"transactions -- disconnecting", sp)
				sp.Disconnect()
				return
			}
			continue
		}
		err := newInv.AddInvVect(invVect)
		if err != nil {
			log.Error("Failed to add inventory vector: %v", err)
			break
		}
	}

	if len(newInv.InvList) > 0 {
		sp.server.syncManager.QueueInv(newInv, sp.Peer)
	}
}

// OnHeaders is invoked when a peer receives a headers bitcoin
// message.  The message is passed down to the sync manager.
func (sp *serverPeer) OnHeaders(_ *peer.Peer, msg *wire.MsgHeaders) {
	sp.server.syncManager.QueueHeaders(msg, sp.Peer)
}

// handleGetData is invoked when a peer receives a getdata bitcoin message and
// is used to deliver block and transaction information.
func (sp *serverPeer) OnGetData(_ *peer.Peer, msg *wire.MsgGetData) {
	numAdded := 0
	notFound := wire.NewMsgNotFound()

	length := len(msg.InvList)
	// A decaying ban score increase is applied to prevent exhausting resources
	// with unusually large inventory queries.
	// Requesting more than the maximum inventory vector length within a short
	// period of time yields a score above the default ban threshold. Sustained
	// bursts of small requests are not penalized as that would potentially ban
	// peers performing IBD.
	// This incremental score decays each minute to half of its value.
	sp.addBanScore(0, uint32(length)*99/wire.MaxInvPerMsg, "getdata")

	// We wait on this wait channel periodically to prevent queuing
	// far more data than we can send in a reasonable time, wasting memory.
	// The waiting occurs after the database fetch for the next one to
	// provide a little pipelining.
	var waitChan chan struct{}
	doneChan := make(chan struct{}, 1)

	for i, iv := range msg.InvList {
		var c chan struct{}
		// If this will be the last message we send.
		if i == length-1 && len(notFound.InvList) == 0 {
			c = doneChan
		} else if (i+1)%3 == 0 {
			// Buffered so as to not make the send goroutine block.
			c = make(chan struct{}, 1)
		}
		var err error
		switch iv.Type {
		case wire.InvTypeTx:
			err = sp.server.pushTxMsg(sp, &iv.Hash, c, waitChan, wire.BaseEncoding)
		case wire.InvTypeBlock:
			err = sp.server.pushBlockMsg(sp, &iv.Hash, c, waitChan, wire.BaseEncoding)
			// case wire.InvTypeFilteredBlock:
			// 	err = sp.server.pushMerkleBlockMsg(sp, &iv.Hash, c, waitChan, wire.BaseEncoding)
		default:
			log.Warn("Unknown type in inventory request %d",
				iv.Type)
			continue
		}
		if err != nil {
			notFound.AddInvVect(iv)

			// When there is a failure fetching the final entry
			// and the done channel was sent in due to there
			// being no outstanding not found inventory, consume
			// it here because there is now not found inventory
			// that will use the channel momentarily.
			if i == len(msg.InvList)-1 && c != nil {
				<-c
			}
		}
		numAdded++
		waitChan = c
	}
	if len(notFound.InvList) != 0 {
		sp.QueueMessage(notFound, doneChan)
	}

	// Wait for messages to be sent. We can send quite a lot of data at this
	// point and this will keep the peer busy for a decent amount of time.
	// We don't process anything else by them in this time so that we
	// have an idea of when we should hear back from them - else the idle
	// timeout could fire when we were only half done sending the blocks.
	if numAdded > 0 {
		<-doneChan
	}
}

func hashpointer2hashinstance(phash []*util.Hash) []util.Hash {
	inshash := make([]util.Hash, len(phash))
	for _, phash := range phash {
		inshash = append(inshash, *phash)
	}
	return inshash
}

// OnGetBlocks is invoked when a peer receives a getblocks bitcoin
// message.
func (sp *serverPeer) OnGetBlocks(_ *peer.Peer, msg *wire.MsgGetBlocks) {
	// Find the most recent known block in the best chain based on the block
	// locator and fetch all of the block hashes after it until either
	// wire.MaxBlocksPerMsg have been fetched or the provided stop hash is
	// encountered.
	//
	// Use the block after the genesis block if no other blocks in the
	// provided locator are known.  This does mean the client will start
	// over with the genesis block if unknown block locators are provided.
	//
	// This mirrors the behavior in the reference implementation.

<<<<<<< HEAD
	hashList := chain.GetInstance().LocateBlocks(msg.BlockLocatorHashes, &msg.HashStop,
=======
	hashList := lchain.LocateBlocks(chain.NewBlockLocator(hashpointer2hashinstance(msg.BlockLocatorHashes)),
		&msg.HashStop,
>>>>>>> 81ce34a8
		wire.MaxBlocksPerMsg)
	// Generate inventory message.
	invMsg := wire.NewMsgInv()
	for i := range hashList {
		iv := wire.NewInvVect(wire.InvTypeBlock, &hashList[i])
		invMsg.AddInvVect(iv)
	}

	// Send the inventory message if there is anything to send.
	if len(invMsg.InvList) > 0 {
		invListLen := len(invMsg.InvList)
		if invListLen == wire.MaxBlocksPerMsg {
			// Intentionally use a copy of the final hash so there
			// is not a reference into the inventory slice which
			// would prevent the entire slice from being eligible
			// for GC as soon as it's sent.
			continueHash := invMsg.InvList[invListLen-1].Hash
			sp.continueHash = &continueHash
		}
		sp.QueueMessage(invMsg, nil)
	}
}

// OnGetHeaders is invoked when a peer receives a getheaders bitcoin
// message.
func (sp *serverPeer) OnGetHeaders(_ *peer.Peer, msg *wire.MsgGetHeaders) {
	// Ignore getheaders requests if not in sync.
	if !sp.server.syncManager.IsCurrent() {
		return
	}

	// Find the most recent known block in the best chain based on the block
	// locator and fetch all of the headers after it until either
	// wire.MaxBlockHeadersPerMsg have been fetched or the provided stop
	// hash is encountered.
	//
	// Use the block after the genesis block if no other blocks in the
	// provided locator are known.  This does mean the client will start
	// over with the genesis block if unknown block locators are provided.
	//
	// This mirrors the behavior in the reference implementation.

<<<<<<< HEAD
	headers := chain.GetInstance().LocateHeaders(msg.BlockLocatorHashes, &msg.HashStop)
=======
	headers := lchain.LocateHeaders(chain.NewBlockLocator(hashpointer2hashinstance(msg.BlockLocatorHashes)),
		&msg.HashStop, wire.MaxBlocksPerMsg)
>>>>>>> 81ce34a8
	if len(headers) == 0 {
		// Nothing to send.
		return
	}

	// Send found headers to the requesting peer.
	blockHeaders := make([]*wire.BlockHeader, len(headers))
	for i := range headers {
		blockHeaders[i] = &headers[i]
	}
	sp.QueueMessage(&wire.MsgHeaders{Headers: blockHeaders}, nil)
}

// enforceNodeBloomFlag disconnects the peer if the server is not configured to
// allow bloom filters.  Additionally, if the peer has negotiated to a protocol
// version  that is high enough to observe the bloom filter service support bit,
// it will be banned since it is intentionally violating the protocol.
func (sp *serverPeer) enforceNodeBloomFlag(cmd string) bool {
	if sp.server.services&wire.SFNodeBloom != wire.SFNodeBloom {
		// Ban the peer if the protocol version is high enough that the
		// peer is knowingly violating the protocol and banning is
		// enabled.
		//
		// NOTE: Even though the addBanScore function already examines
		// whether or not banning is enabled, it is checked here as well
		// to ensure the violation is logged and the peer is
		// disconnected regardless.
		if sp.ProtocolVersion() >= wire.BIP0111Version &&
			!conf.Cfg.P2PNet.DisableBanning {

			// Disconnect the peer regardless of whether it was
			// banned.
			sp.addBanScore(100, 0, cmd)
			sp.Disconnect()
			return false
		}

		// Disconnect the peer regardless of protocol version or banning
		// state.
		log.Debug("%s sent an unsupported %s request -- "+
			"disconnecting", sp, cmd)
		sp.Disconnect()
		return false
	}

	return true
}

// OnFeeFilter is invoked when a peer receives a feefilter bitcoin message and
// is used by remote peers to request that no transactions which have a fee rate
// lower than provided value are inventoried to them.  The peer will be
// disconnected if an invalid fee filter value is provided.
func (sp *serverPeer) OnFeeFilter(_ *peer.Peer, msg *wire.MsgFeeFilter) {
	// Check that the passed minimum fee is a valid amount.
	if msg.MinFee < 0 || msg.MinFee > util.MaxSatoshi {
		log.Debug("Peer %v sent an invalid feefilter '%v' -- "+
			"disconnecting", sp, amount.Amount(msg.MinFee))
		sp.Disconnect()
		return
	}

	atomic.StoreInt64(&sp.feeFilter, msg.MinFee)
}

// OnFilterAdd is invoked when a peer receives a filteradd bitcoin
// message and is used by remote peers to add data to an already loaded bloom
// filter.  The peer will be disconnected if a filter is not loaded when this
// message is received or the server is not configured to allow bloom filters.

func (sp *serverPeer) OnFilterAdd(_ *peer.Peer, msg *wire.MsgFilterAdd) {
	// Disconnect and/or ban depending on the node bloom services flag and
	// negotiated protocol version.
	if !sp.enforceNodeBloomFlag(msg.Command()) {
		return
	}

	if !sp.filter.IsLoaded() {
		log.Debug("%s sent a filteradd request with no filter "+
			"loaded -- disconnecting", sp)
		sp.Disconnect()
		return
	}

	sp.filter.Add(msg.Data)
}

// OnFilterClear is invoked when a peer receives a filterclear bitcoin
// message and is used by remote peers to clear an already loaded bloom filter.
// The peer will be disconnected if a filter is not loaded when this message is
// received  or the server is not configured to allow bloom filters.
func (sp *serverPeer) OnFilterClear(_ *peer.Peer, msg *wire.MsgFilterClear) {
	// Disconnect and/or ban depending on the node bloom services flag and
	// negotiated protocol version.
	if !sp.enforceNodeBloomFlag(msg.Command()) {
		return
	}

	if !sp.filter.IsLoaded() {
		log.Debug("%s sent a filterclear request with no "+
			"filter loaded -- disconnecting", sp)
		sp.Disconnect()
		return
	}

	sp.filter.Unload()
}

// OnFilterLoad is invoked when a peer receives a filterload bitcoin
// message and it used to load a bloom filter that should be used for
// delivering merkle blocks and associated transactions that match the filter.
// The peer will be disconnected if the server is not configured to allow bloom
// filters.
func (sp *serverPeer) OnFilterLoad(_ *peer.Peer, msg *wire.MsgFilterLoad) {
	// Disconnect and/or ban depending on the node bloom services flag and
	// negotiated protocol version.
	if !sp.enforceNodeBloomFlag(msg.Command()) {
		return
	}

	sp.setDisableRelayTx(false)

	sp.filter.Reload(msg)
}

// OnGetAddr is invoked when a peer receives a getaddr bitcoin message
// and is used to provide the peer with known addresses from the address
// manager.
func (sp *serverPeer) OnGetAddr(_ *peer.Peer, msg *wire.MsgGetAddr) {
	// Don't return any addresses when running on the simulation test
	// network.  This helps prevent the network from becoming another
	// public test network since it will not be able to learn about other
	// peers that have not specifically been provided.
	if conf.Cfg.P2PNet.SimNet {
		return
	}

	// Do not accept getaddr requests from outbound peers.  This reduces
	// fingerprinting attacks.
	if !sp.Inbound() {
		log.Debug("Ignoring getaddr request from outbound peer ",
			"%v", sp)
		return
	}

	// Only allow one getaddr request per connection to discourage
	// address stamping of inv announcements.
	if sp.sentAddrs {
		log.Debug("Ignoring repeated getaddr request from peer ",
			"%v", sp)
		return
	}
	sp.sentAddrs = true

	// Get the current known addresses from the address manager.
	addrCache := sp.server.addrManager.AddressCache()

	// Push the addresses.
	sp.pushAddrMsg(addrCache)
}

// OnAddr is invoked when a peer receives an addr bitcoin message and is
// used to notify the server about advertised addresses.
func (sp *serverPeer) OnAddr(_ *peer.Peer, msg *wire.MsgAddr) {
	// Ignore addresses when running on the simulation test network.  This
	// helps prevent the network from becoming another public test network
	// since it will not be able to learn about other peers that have not
	// specifically been provided.
	if conf.Cfg.P2PNet.SimNet {
		return
	}

	// Ignore old style addresses which don't include a timestamp.
	if sp.ProtocolVersion() < wire.NetAddressTimeVersion {
		return
	}

	// A message that has no addresses is invalid.
	if len(msg.AddrList) == 0 {
		log.Error("Command [%s] from %s does not contain any addresses",
			msg.Command(), sp)
		sp.Disconnect()
		return
	}

	for _, na := range msg.AddrList {
		// Don't add more address if we're disconnecting.
		if !sp.Connected() {
			return
		}

		// Set the timestamp to 5 days ago if it's more than 24 hours
		// in the future so this address is one of the first to be
		// removed when space is needed.
		now := time.Now()
		if na.Timestamp.After(now.Add(time.Minute * 10)) {
			na.Timestamp = now.Add(-1 * time.Hour * 24 * 5)
		}

		// Add address to known addresses for this peer.
		sp.addKnownAddresses([]*wire.NetAddress{na})
	}

	// Add addresses to server address manager.  The address manager handles
	// the details of things such as preventing duplicate addresses, max
	// addresses, and last seen updates.
	// XXX bitcoind gives a 2 hour time penalty here, do we want to do the
	// same?
	sp.server.addrManager.AddAddresses(msg.AddrList, sp.NA())
}

// OnRead is invoked when a peer receives a message and it is used to update
// the bytes received by the server.
func (sp *serverPeer) OnRead(_ *peer.Peer, bytesRead int, msg wire.Message, err error) {
	sp.server.AddBytesReceived(uint64(bytesRead))
}

// OnWrite is invoked when a peer sends a message and it is used to update
// the bytes sent by the server.
func (sp *serverPeer) OnWrite(_ *peer.Peer, bytesWritten int, msg wire.Message, err error) {
	sp.server.AddBytesSent(uint64(bytesWritten))
}

// rpcPeer provides a peer for use with the RPC server and implements the
// rpcserverPeer interface.
type rpcPeer serverPeer

// Ensure rpcPeer implements the rpcserverPeer interface.
//var _ rpc.RpcServerPeer = (*rpcPeer)(nil)

// ToPeer returns the underlying peer instance.
//
// This function is safe for concurrent access and is part of the rpcserverPeer
// interface implementation.
func (p *rpcPeer) ToPeer() *peer.Peer {
	if p == nil {
		return nil
	}
	return (*serverPeer)(p).Peer
}

// IsTxRelayDisabled returns whether or not the peer has disabled transaction
// relay.
//
// This function is safe for concurrent access and is part of the rpcserverPeer
// interface implementation.
func (p *rpcPeer) IsTxRelayDisabled() bool {
	return (*serverPeer)(p).disableRelayTx
}

// BanScore returns the current integer value that represents how close the peer
// is to being banned.
//
// This function is safe for concurrent access and is part of the rpcserverPeer
// interface implementation.
func (p *rpcPeer) BanScore() uint32 {
	return (*serverPeer)(p).banScore.Int()
}

// FeeFilter returns the requested current minimum fee rate for which
// transactions should be announced.
//
// This function is safe for concurrent access and is part of the rpcserverPeer
// interface implementation.
func (p *rpcPeer) FeeFilter() int64 {
	return atomic.LoadInt64(&(*serverPeer)(p).feeFilter)
}

// randomUint16Number returns a random uint16 in a specified input range.  Note
// that the range is in zeroth ordering; if you pass it 1800, you will get
// values from 0 to 1800.
func randomUint16Number(max uint16) uint16 {
	// In order to avoid modulo bias and ensure every possible outcome in
	// [0, max) has equal probability, the random number must be sampled
	// from a random source that has a range limited to a multiple of the
	// modulus.
	var randomNumber uint16
	var limitRange = (math.MaxUint16 / max) * max
	for {
		binary.Read(rand.Reader, binary.LittleEndian, &randomNumber)
		if randomNumber < limitRange {
			return (randomNumber % max)
		}
	}
}

// AddRebroadcastInventory adds 'iv' to the list of inventories to be
// rebroadcasted at random intervals until they show up in a block.
func (s *Server) AddRebroadcastInventory(iv *wire.InvVect, data interface{}) {
	// Ignore if shutting down.
	if atomic.LoadInt32(&s.shutdown) != 0 {
		return
	}

	s.modifyRebroadcastInv <- broadcastInventoryAdd{invVect: iv, data: data}
}

// RemoveRebroadcastInventory removes 'iv' from the list of items to be
// rebroadcasted if present.
func (s *Server) RemoveRebroadcastInventory(iv *wire.InvVect) {
	// Ignore if shutting down.
	if atomic.LoadInt32(&s.shutdown) != 0 {
		return
	}

	s.modifyRebroadcastInv <- broadcastInventoryDel(iv)
}

// relayTransactions generates and relays inventory vectors for all of the
// passed transactions to all connected peers.
func (s *Server) relayTransactions(txns []*mempool.TxEntry) {
	for _, txD := range txns {
		hash := txD.Tx.GetHash()
		iv := wire.NewInvVect(wire.InvTypeTx, &hash)
		s.RelayInventory(iv, txD)
	}
}

// AnnounceNewTransactions generates and relays inventory vectors and notifies
// both websocket and getblocktemplate long poll clients of the passed
// transactions.  This function should be called whenever new transactions
// are added to the mempool.
func (s *Server) AnnounceNewTransactions(txns []*mempool.TxEntry) {
	// Generate and relay inventory vectors for all newly accepted
	// transactions.
	s.relayTransactions(txns)

	// Notify both websocket and getblocktemplate long poll clients of all
	// newly accepted transactions.
	// if s.rpcServer != nil {
	// 	s.rpcServer.NotifyNewTransactions(txns)
	// }
}

// Transaction has one confirmation on the main chain. Now we can mark it as no
// longer needing rebroadcasting.
func (s *Server) TransactionConfirmed(tx *tx.Tx) {
	// Rebroadcasting is only necessary when the RPC server is active.
	if s.rpcServer == nil {
		return
	}

	hash := tx.GetHash()
	iv := wire.NewInvVect(wire.InvTypeTx, &hash)
	s.RemoveRebroadcastInventory(iv)
}

// pushTxMsg sends a tx message for the provided transaction hash to the
// connected peer.  An error is returned if the transaction hash is not known.
func (s *Server) pushTxMsg(sp *serverPeer, hash *util.Hash, doneChan chan<- struct{},
	waitChan <-chan struct{}, encoding wire.MessageEncoding) error {

	// Attempt to fetch the requested transaction from the pool.  A
	// call could be made to check for existence first, but simply trying
	// to fetch a missing transaction results in the same behavior.
	pool := mempool.GetInstance()
	txe := pool.FindTx(*hash)
	if txe == nil {
		log.Trace("Unable to fetch tx %v from transaction pool ", hash)

		if doneChan != nil {
			doneChan <- struct{}{}
		}

		return errors.New("Don't find the tx")
	}

	// Once we have fetched data wait for any previous operation to finish.
	if waitChan != nil {
		<-waitChan
	}

	//sp.QueueMessageWithEncoding(tx.MsgTx(), doneChan, encoding)
	msgtx := (*wire.MsgTx)(txe.Tx)
	sp.QueueMessageWithEncoding(msgtx, doneChan, encoding)

	return nil
}

// pushBlockMsg sends a block message for the provided block hash to the
// connected peer.  An error is returned if the block hash is not known.
// FIXME by qiw: read block data from chain and make a msg block.
func (s *Server) pushBlockMsg(sp *serverPeer, hash *util.Hash, doneChan chan<- struct{},
	waitChan <-chan struct{}, encoding wire.MessageEncoding) error {

	// Fetch the raw block bytes from the database.
	bl, err := lblock.GetBlock(hash)

	if err != nil {
		log.Trace("Unable to fetch requested block hash %v: %v",
			hash, err)

		if doneChan != nil {
			doneChan <- struct{}{}
		}
		return err
	}

	// Once we have fetched data wait for any previous operation to finish.
	if waitChan != nil {
		<-waitChan
	}

	// We only send the channel for this message if we aren't sending
	// an inv straight after.
	var dc chan<- struct{}
	continueHash := sp.continueHash
	sendInv := continueHash != nil && continueHash.IsEqual(hash)
	if !sendInv {
		dc = doneChan
	}
	sp.QueueMessageWithEncoding((*wire.MsgBlock)(bl), dc, encoding)

	// When the peer requests the final block that was advertised in
	// response to a getblocks message which requested more blocks than
	// would fit into a single message, send it a new inventory message
	// to trigger it to issue another getblocks message for the next
	// batch of inventory.
	if sendInv {
		tip := chain.GetInstance().Tip()
		invMsg := wire.NewMsgInvSizeHint(1)
		iv := wire.NewInvVect(wire.InvTypeBlock, tip.GetBlockHash())
		invMsg.AddInvVect(iv)
		sp.QueueMessage(invMsg, doneChan)
		sp.continueHash = nil
	}
	return nil
}

// pushMerkleBlockMsg sends a merkleblock message for the provided block hash to
// the connected peer.  Since a merkle block requires the peer to have a filter
// loaded, this call will simply be ignored if there is no filter loaded.  An
// error is returned if the block hash is not known.
func (s *Server) pushMerkleBlockMsg(sp *serverPeer, hash *util.Hash,
	doneChan chan<- struct{}, waitChan <-chan struct{}, encoding wire.MessageEncoding) error {

	// Do not send a response if the peer doesn't have a filter loaded.
	//if !sp.filter.IsLoaded() {
	if doneChan != nil {
		doneChan <- struct{}{}
	}
	return nil
	//}

	// // Fetch the raw block bytes from the database.
	// blk, err := lblock.GetBlock(hash)
	// if err != nil {
	// 	log.Trace("Unable to fetch requested block hash %v: %v",
	// 		hash, err)

	// 	if doneChan != nil {
	// 		doneChan <- struct{}{}
	// 	}
	// 	return err
	// }

	// // Generate a merkle block by filtering the requested block according
	// // to the filter for the peer.
	// merkle, matchedTxIndices := bloom.NewMerkleBlock(blk, sp.filter)

	// // Once we have fetched data wait for any previous operation to finish.
	// if waitChan != nil {
	// 	<-waitChan
	// }

	// // Send the merkleblock.  Only send the done channel with this message
	// // if no transactions will be sent afterwards.
	// var dc chan<- struct{}
	// if len(matchedTxIndices) == 0 {
	// 	dc = doneChan
	// }
	// sp.QueueMessage(merkle, dc)

	// // Finally, send any matched transactions.
	// blkTransactions := blk.Txs
	// for i, txIndex := range matchedTxIndices {
	// 	// Only send the done channel on the final transaction.
	// 	var dc chan<- struct{}
	// 	if i == len(matchedTxIndices)-1 {
	// 		dc = doneChan
	// 	}
	// 	if txIndex < uint32(len(blkTransactions)) {
	// 		sp.QueueMessageWithEncoding(blkTransactions[txIndex], dc,
	// 			encoding)
	// 	}
	// }

	// return nil
}

// handleUpdatePeerHeight updates the heights of all peers who were known to
// announce a block we recently accepted.
func (s *Server) handleUpdatePeerHeights(state *peerState, umsg updatePeerHeightsMsg) {
	state.forAllPeers(func(sp *serverPeer) {
		// The origin peer should already have the updated height.
		if sp.Peer == umsg.originPeer {
			return
		}

		// This is a pointer to the underlying memory which doesn't
		// change.
		latestBlkHash := sp.LastAnnouncedBlock()

		// Skip this peer if it hasn't recently announced any new blocks.
		if latestBlkHash == nil {
			return
		}

		// If the peer has recently announced a block, and this block
		// matches our newly accepted block, then update their block
		// height.
		if *latestBlkHash == *umsg.newHash {
			sp.UpdateLastBlockHeight(umsg.newHeight)
			sp.UpdateLastAnnouncedBlock(nil)
		}
	})
}

// handleAddPeerMsg deals with adding new peers.  It is invoked from the
// peerHandler goroutine.
func (s *Server) handleAddPeerMsg(state *peerState, sp *serverPeer) bool {
	if sp == nil {
		return false
	}

	// Ignore new peers if we're shutting down.
	if atomic.LoadInt32(&s.shutdown) != 0 {
		log.Info("New peer %s ignored - server is shutting down", sp)
		sp.Disconnect()
		return false
	}

	// Disconnect banned peers.
	host, _, err := net.SplitHostPort(sp.Addr())
	if err != nil {
		log.Debug("can't split hostport %v", err)
		sp.Disconnect()
		return false
	}
	if banEnd, ok := state.banned[host]; ok {
		if time.Now().Before(banEnd) {
			log.Debug("Peer %s is banned for another %v - disconnecting",
				host, time.Until(banEnd))
			sp.Disconnect()
			return false
		}

		log.Info("Peer %s is no longer banned", host)
		delete(state.banned, host)
	}

	// TODO: Check for max peers from a single IP.

	// Limit max number of total peers.
	if state.Count() >= conf.Cfg.P2PNet.MaxPeers {
		log.Info("Max peers reached [%d] - disconnecting peer %s",
			conf.Cfg.P2PNet.MaxPeers, sp)
		sp.Disconnect()
		// TODO: how to handle permanent peers here?
		// they should be rescheduled.
		return false
	}

	// Add the new peer and start it.
	log.Debug("New peer %s", sp)
	if sp.Inbound() {
		state.inboundPeers[sp.ID()] = sp
	} else {
		state.outboundGroups[addrmgr.GroupKey(sp.NA())]++
		if sp.persistent {
			state.persistentPeers[sp.ID()] = sp
		} else {
			state.outboundPeers[sp.ID()] = sp
		}
	}

	return true
}

// handleDonePeerMsg deals with peers that have signalled they are done.  It is
// invoked from the peerHandler goroutine.
func (s *Server) handleDonePeerMsg(state *peerState, sp *serverPeer) {
	var list map[int32]*serverPeer
	if sp.persistent {
		list = state.persistentPeers
	} else if sp.Inbound() {
		list = state.inboundPeers
	} else {
		list = state.outboundPeers
	}
	if _, ok := list[sp.ID()]; ok {
		if !sp.Inbound() && sp.VersionKnown() {
			state.outboundGroups[addrmgr.GroupKey(sp.NA())]--
		}
		if !sp.Inbound() && sp.connReq != nil {
			s.connManager.Disconnect(sp.connReq.ID())
		}
		delete(list, sp.ID())
		log.Debug("Removed peer %s", sp)
		return
	}

	if sp.connReq != nil {
		s.connManager.Disconnect(sp.connReq.ID())
	}

	// Update the address' last seen time if the peer has acknowledged
	// our version and has sent us its version as well.
	if sp.VerAckReceived() && sp.VersionKnown() && sp.NA() != nil {
		s.addrManager.Connected(sp.NA())
	}

	// If we get here it means that either we didn't know about the peer
	// or we purposefully deleted it.
}

// handleBanPeerMsg deals with banning peers.  It is invoked from the
// peerHandler goroutine.
func (s *Server) handleBanPeerMsg(state *peerState, sp *serverPeer) {
	host, _, err := net.SplitHostPort(sp.Addr())
	if err != nil {
		log.Debug("can't split ban peer %s %v", sp.Addr(), err)
		return
	}
	log.Info("Banned peer %s (inBlund:%v) for %v", host, sp.Inbound(),
		conf.Cfg.P2PNet.BanDuration)
	state.banned[host] = time.Now().Add(conf.Cfg.P2PNet.BanDuration)
}

// handleRelayInvMsg deals with relaying inventory to peers that are not already
// known to have it.  It is invoked from the peerHandler goroutine.
func (s *Server) handleRelayInvMsg(state *peerState, msg relayMsg) {
	state.forAllPeers(func(sp *serverPeer) {
		if !sp.Connected() {
			return
		}

		// If the inventory is a block and the peer prefers headers,
		// generate and send a headers message instead of an inventory
		// message.
		if msg.invVect.Type == wire.InvTypeBlock && sp.WantsHeaders() {
			blockHeader, ok := msg.data.(wire.BlockHeader)
			if !ok {
				log.Warn("Underlying data for headers" +
					" is not a block header")
				return
			}
			msgHeaders := wire.NewMsgHeaders()
			if err := msgHeaders.AddBlockHeader(&blockHeader); err != nil {
				log.Error("Failed to add block"+
					" header: %v", err)
				return
			}
			sp.QueueMessage(msgHeaders, nil)
			return
		}

		if msg.invVect.Type == wire.InvTypeTx {
			// Don't relay the transaction to the peer when it has
			// transaction relaying disabled.
			if sp.relayTxDisabled() {
				return
			}

			txD, ok := msg.data.(*mempool.TxEntry)
			if !ok {
				log.Warn("Underlying data for tx inv "+
					"relay is not a *mempool.TxDesc: %T",
					msg.data)
				return
			}

			// Don't relay the transaction if the transaction fee-per-kb
			// is less than the peer's feefilter.
			feeFilter := atomic.LoadInt64(&sp.feeFilter)
			feePerKB := util.NewFeeRateWithSize(txD.TxFee, int64(txD.TxSize))
			if feeFilter > 0 && feePerKB.SataoshisPerK < feeFilter {
				return
			}

			// Don't relay the transaction if there is a bloom
			// filter loaded and the transaction doesn't match it.
			if sp.filter.IsLoaded() {

				if !sp.filter.MatchTxAndUpdate(txD.Tx) {
					return
				}
			}
		}

		// Queue the inventory to be relayed with the next batch.
		// It will be ignored if the peer is already known to
		// have the inventory.
		sp.QueueInventory(msg.invVect)
	})
}

// handleBroadcastMsg deals with broadcasting messages to peers.  It is invoked
// from the peerHandler goroutine.
func (s *Server) handleBroadcastMsg(state *peerState, bmsg *broadcastMsg) {
	state.forAllPeers(func(sp *serverPeer) {
		if !sp.Connected() {
			return
		}

		for _, ep := range bmsg.excludePeers {
			if sp == ep {
				return
			}
		}

		sp.QueueMessage(bmsg.message, nil)
	})
}

type getConnCountMsg struct {
	reply chan int32
}

type getPeersMsg struct {
	reply chan []*serverPeer
}

type getOutboundGroup struct {
	key   string
	reply chan int
}

type getAddedNodesMsg struct {
	reply chan []*serverPeer
}

type disconnectNodeMsg struct {
	cmp   func(*serverPeer) bool
	reply chan error
}

type connectNodeMsg struct {
	addr      string
	permanent bool
	reply     chan error
}

type removeNodeMsg struct {
	cmp   func(*serverPeer) bool
	reply chan error
}

// handleQuery is the central handler for all queries and commands from other
// goroutines related to peer state.
func (s *Server) handleQuery(state *peerState, querymsg interface{}) {
	switch msg := querymsg.(type) {
	case getConnCountMsg:
		nconnected := int32(0)
		state.forAllPeers(func(sp *serverPeer) {
			if sp.Connected() {
				nconnected++
			}
		})
		msg.reply <- nconnected

	case getPeersMsg:
		peers := make([]*serverPeer, 0, state.Count())
		state.forAllPeers(func(sp *serverPeer) {
			if !sp.Connected() {
				return
			}
			peers = append(peers, sp)
		})
		msg.reply <- peers

	case connectNodeMsg:
		// TODO: duplicate oneshots?
		// Limit max number of total peers.
		if state.Count() >= conf.Cfg.P2PNet.MaxPeers {
			msg.reply <- errors.New("max peers reached")
			return
		}
		for _, peer := range state.persistentPeers {
			if peer.Addr() == msg.addr {
				if msg.permanent {
					msg.reply <- errors.New("peer already connected")
				} else {
					msg.reply <- errors.New("peer exists as a permanent peer")
				}
				return
			}
		}

		netAddr, err := addrStringToNetAddr(msg.addr)
		if err != nil {
			msg.reply <- err
			return
		}

		// TODO: if too many, nuke a non-perm peer. fix yongxin
		go s.connManager.Connect(context.TODO(), &connmgr.ConnReq{
			Addr:      netAddr,
			Permanent: msg.permanent,
		})
		msg.reply <- nil
	case removeNodeMsg:
		found := disconnectPeer(state.persistentPeers, msg.cmp, func(sp *serverPeer) {
			// Keep group counts ok since we remove from
			// the list now.
			state.outboundGroups[addrmgr.GroupKey(sp.NA())]--
		})

		if found {
			msg.reply <- nil
		} else {
			msg.reply <- errors.New("peer not found")
		}
	case getOutboundGroup:
		count, ok := state.outboundGroups[msg.key]
		if ok {
			msg.reply <- count
		} else {
			msg.reply <- 0
		}
		// Request a list of the persistent (added) peers.
	case getAddedNodesMsg:
		// Respond with a slice of the relevant peers.
		peers := make([]*serverPeer, 0, len(state.persistentPeers))
		for _, sp := range state.persistentPeers {
			peers = append(peers, sp)
		}
		msg.reply <- peers
	case disconnectNodeMsg:
		// Check inbound peers. We pass a nil callback since we don't
		// require any additional actions on disconnect for inbound peers.
		found := disconnectPeer(state.inboundPeers, msg.cmp, nil)
		if found {
			msg.reply <- nil
			return
		}

		// Check outbound peers.
		found = disconnectPeer(state.outboundPeers, msg.cmp, func(sp *serverPeer) {
			// Keep group counts ok since we remove from
			// the list now.
			state.outboundGroups[addrmgr.GroupKey(sp.NA())]--
		})
		if found {
			// If there are multiple outbound connections to the same
			// ip:port, continue disconnecting them all until no such
			// peers are found.
			for found {
				found = disconnectPeer(state.outboundPeers, msg.cmp, func(sp *serverPeer) {
					state.outboundGroups[addrmgr.GroupKey(sp.NA())]--
				})
			}
			msg.reply <- nil
			return
		}

		msg.reply <- errors.New("peer not found")
	}
}

// disconnectPeer attempts to drop the connection of a targeted peer in the
// passed peer list. Targets are identified via usage of the passed
// `compareFunc`, which should return `true` if the passed peer is the target
// peer. This function returns true on success and false if the peer is unable
// to be located. If the peer is found, and the passed callback: `whenFound'
// isn't nil, we call it with the peer as the argument before it is removed
// from the peerList, and is disconnected from the server.
func disconnectPeer(peerList map[int32]*serverPeer, compareFunc func(*serverPeer) bool, whenFound func(*serverPeer)) bool {
	for addr, peer := range peerList {
		if compareFunc(peer) {
			if whenFound != nil {
				whenFound(peer)
			}

			// This is ok because we are not continuing
			// to iterate so won't corrupt the loop.
			delete(peerList, addr)
			peer.Disconnect()
			return true
		}
	}
	return false
}

// newPeerConfig returns the configuration for the given serverPeer.
func newPeerConfig(sp *serverPeer) *peer.Config {
	return &peer.Config{
		Listeners: peer.MessageListeners{
			OnVersion:    sp.OnVersion,
			OnMemPool:    sp.OnMemPool,
			OnTx:         sp.OnTx,
			OnBlock:      sp.OnBlock,
			OnInv:        sp.OnInv,
			OnHeaders:    sp.OnHeaders,
			OnGetData:    sp.OnGetData,
			OnGetBlocks:  sp.OnGetBlocks,
			OnGetHeaders: sp.OnGetHeaders,
			OnFeeFilter:  sp.OnFeeFilter,
			//OnFilterAdd:   sp.OnFilterAdd,
			//OnFilterClear: sp.OnFilterClear,
			//OnFilterLoad:  sp.OnFilterLoad,
			OnGetAddr: sp.OnGetAddr,
			OnAddr:    sp.OnAddr,
			OnRead:    sp.OnRead,
			OnWrite:   sp.OnWrite,

			// Note: The reference client currently bans peers that send alerts
			// not signed with its key.  We could verify against their key, but
			// since the reference client is currently unwilling to support
			// other implementations' alert messages, we will not relay theirs.
			OnAlert: nil,
		},
		NewestBlock:       sp.newestBlock,
		HostToNetAddress:  sp.server.addrManager.HostToNetAddress,
		Proxy:             conf.Cfg.P2PNet.Proxy,
		UserAgentName:     userAgentName,
		UserAgentVersion:  userAgentVersion,
		UserAgentComments: conf.Cfg.P2PNet.UserAgentComments,
		ChainParams:       sp.server.chainParams,
		Services:          sp.server.services,
		DisableRelayTx:    conf.Cfg.P2PNet.BlocksOnly,
		ProtocolVersion:   peer.MaxProtocolVersion,
	}
}

// inboundPeerConnected is invoked by the connection manager when a new inbound
// connection is established.  It initializes a new inbound server peer
// instance, associates it with the connection, and starts a goroutine to wait
// for disconnection.
func (s *Server) inboundPeerConnected(conn net.Conn) {
	sp := newServerPeer(s, false)
	sp.isWhitelisted = isWhitelisted(conn.RemoteAddr())
	sp.Peer = peer.NewInboundPeer(newPeerConfig(sp))
	sp.AssociateConnection(conn, s.PhCh)
	go s.peerDoneHandler(sp)
}

// outboundPeerConnected is invoked by the connection manager when a new
// outbound connection is established.  It initializes a new outbound server
// peer instance, associates it with the relevant state such as the connection
// request instance and the connection itself, and finally notifies the address
// manager of the attempt.
func (s *Server) outboundPeerConnected(c *connmgr.ConnReq, conn net.Conn) {
	sp := newServerPeer(s, c.Permanent)
	p, err := peer.NewOutboundPeer(newPeerConfig(sp), c.Addr.String())
	if err != nil {
		log.Debug("Cannot create outbound peer %s: %v", c.Addr, err)
		s.connManager.Disconnect(c.ID())
	}
	sp.Peer = p
	sp.connReq = c
	sp.isWhitelisted = isWhitelisted(conn.RemoteAddr())
	sp.AssociateConnection(conn, s.PhCh)
	go s.peerDoneHandler(sp)
	s.addrManager.Attempt(sp.NA())
}

// peerDoneHandler handles peer disconnects by notifiying the server that it's
// done along with other performing other desirable cleanup.
func (s *Server) peerDoneHandler(sp *serverPeer) {
	sp.WaitForDisconnect()
	s.donePeers <- sp

	// Only tell sync manager we are gone if we ever told it we existed.
	if sp.VersionKnown() {
		s.syncManager.DonePeer(sp.Peer)

		// Evict any remaining orphans that were sent by the peer.
		pool := mempool.GetInstance()
		numEvicted := pool.RemoveOrphansByTag(int64(sp.ID()))
		if numEvicted > 0 {
			log.Debug("Evicted %d from peer %v (id %d)", numEvicted, sp, sp.ID())
		}
	}
	close(sp.quit)
}

// peerHandler is used to handle peer operations such as adding and removing
// peers to and from the server, banning peers, and broadcasting messages to
// peers.  It must be run in a goroutine.
func (s *Server) peerHandler() {
	// Start the address manager and sync manager, both of which are needed
	// by peers.  This is done here since their lifecycle is closely tied
	// to this handler and rather than adding more channels to sychronize
	// things, it's easier and slightly faster to simply start and stop them
	// in this handler.
	s.addrManager.Start()
	s.syncManager.Start()

	log.Trace("Starting peer handler")

	state := &peerState{
		inboundPeers:    make(map[int32]*serverPeer),
		persistentPeers: make(map[int32]*serverPeer),
		outboundPeers:   make(map[int32]*serverPeer),
		banned:          make(map[string]time.Time),
		outboundGroups:  make(map[string]int),
	}

	//if !conf.Cfg.P2PNet.DisableDNSSeed {
	//	// Add peers discovered through DNS to the address manager.
	//	connmgr.SeedFromDNS(chainparams.ActiveNetParams, defaultRequiredServices,
	//		net.LookupIP, func(addrs []*wire.NetAddress) {
	//			// Bitcoind uses a lookup of the dns seeder here. This
	//			// is rather strange since the values looked up by the
	//			// DNS seed lookups will vary quite a lot.
	//			// to replicate this behaviour we put all addresses as
	//			// having come from the first one.
	//			s.addrManager.AddAddresses(addrs, addrs[0])
	//		})
	//}
	go s.connManager.Start(context.TODO())
out:
	for {
		select {
		// New peers connected to the server.
		case p := <-s.newPeers:
			s.handleAddPeerMsg(state, p)

			// Disconnected peers.
		case p := <-s.donePeers:
			s.handleDonePeerMsg(state, p)

			// Block accepted in mainchain or orphan, update peer height.
		case umsg := <-s.peerHeightsUpdate:
			s.handleUpdatePeerHeights(state, umsg)

			// Peer to ban.
		case p := <-s.banPeers:
			s.handleBanPeerMsg(state, p)

			// New inventory to potentially be relayed to other peers.
		case invMsg := <-s.relayInv:
			s.handleRelayInvMsg(state, invMsg)

			// Message to broadcast to all connected peers except those
			// which are excluded by the message.
		case bmsg := <-s.broadcast:
			s.handleBroadcastMsg(state, &bmsg)

		case qmsg := <-s.query:
			s.handleQuery(state, qmsg)

		case <-s.quit:
			// Disconnect all peers on server shutdown.
			state.forAllPeers(func(sp *serverPeer) {
				log.Trace("Shutdown peer %s", sp)
				sp.Disconnect()
			})
			break out
		}
	}

	s.connManager.Stop()
	s.syncManager.Stop()
	s.addrManager.Stop()

	// Drain channels before exiting so nothing is left waiting around
	// to send.
cleanup:
	for {
		select {
		case <-s.newPeers:
		case <-s.donePeers:
		case <-s.peerHeightsUpdate:
		case <-s.relayInv:
		case <-s.broadcast:
		case <-s.query:
		default:
			break cleanup
		}
	}
	s.wg.Done()
	log.Trace("Peer handler done")
}

// AddPeer adds a new peer that has already been connected to the server.
func (s *Server) AddPeer(sp *serverPeer) {
	s.newPeers <- sp
}

// BanPeer bans a peer that has already been connected to the server by ip.
func (s *Server) BanPeer(sp *serverPeer) {
	s.banPeers <- sp
}

// RelayInventory relays the passed inventory vector to all connected peers
// that are not already known to have it.
func (s *Server) RelayInventory(invVect *wire.InvVect, data interface{}) {
	s.relayInv <- relayMsg{invVect: invVect, data: data}
}

// BroadcastMessage sends msg to all peers currently connected to the server
// except those in the passed peers to exclude.
func (s *Server) BroadcastMessage(msg wire.Message, exclPeers ...*serverPeer) {
	// XXX: Need to determine if this is an alert that has already been
	// broadcast and refrain from broadcasting again.
	bmsg := broadcastMsg{message: msg, excludePeers: exclPeers}
	s.broadcast <- bmsg
}

// ConnectedCount returns the number of currently connected peers.
func (s *Server) ConnectedCount() int32 {
	replyChan := make(chan int32)

	s.query <- getConnCountMsg{reply: replyChan}

	return <-replyChan
}

// OutboundGroupCount returns the number of peers connected to the given
// outbound group key.
func (s *Server) OutboundGroupCount(key string) int {
	replyChan := make(chan int)
	s.query <- getOutboundGroup{key: key, reply: replyChan}
	return <-replyChan
}

// AddBytesSent adds the passed number of bytes to the total bytes sent counter
// for the server.  It is safe for concurrent access.
func (s *Server) AddBytesSent(bytesSent uint64) {
	atomic.AddUint64(&s.bytesSent, bytesSent)
}

// AddBytesReceived adds the passed number of bytes to the total bytes received
// counter for the server.  It is safe for concurrent access.
func (s *Server) AddBytesReceived(bytesReceived uint64) {
	atomic.AddUint64(&s.bytesReceived, bytesReceived)
}

// NetTotals returns the sum of all bytes received and sent across the network
// for all peers.  It is safe for concurrent access.
func (s *Server) NetTotals() (uint64, uint64) {
	return atomic.LoadUint64(&s.bytesReceived),
		atomic.LoadUint64(&s.bytesSent)
}

// UpdatePeerHeights updates the heights of all peers who have have announced
// the latest connected main chain block, or a recognized orphan. These height
// updates allow us to dynamically refresh peer heights, ensuring sync peer
// selection has access to the latest block heights for each peer.
func (s *Server) UpdatePeerHeights(latestBlkHash *util.Hash, latestHeight int32, updateSource *peer.Peer) {
	s.peerHeightsUpdate <- updatePeerHeightsMsg{
		newHash:    latestBlkHash,
		newHeight:  latestHeight,
		originPeer: updateSource,
	}
}

// rebroadcastHandler keeps track of user submitted inventories that we have
// sent out but have not yet made it into a block. We periodically rebroadcast
// them in case our peers restarted or otherwise lost track of them.
func (s *Server) rebroadcastHandler() {
	// Wait 5 min before first tx rebroadcast.
	timer := time.NewTimer(5 * time.Minute)
	pendingInvs := make(map[wire.InvVect]interface{})

out:
	for {
		select {
		case riv := <-s.modifyRebroadcastInv:
			switch msg := riv.(type) {
			// Incoming InvVects are added to our map of RPC txs.
			case broadcastInventoryAdd:
				pendingInvs[*msg.invVect] = msg.data

				// When an InvVect has been added to a block, we can
				// now remove it, if it was present.
			case broadcastInventoryDel:
				if _, ok := pendingInvs[*msg]; ok {
					delete(pendingInvs, *msg)
				}
			}

		case <-timer.C:
			// Any inventory we have has not made it into a block
			// yet. We periodically resubmit them until they have.
			for iv, data := range pendingInvs {
				ivCopy := iv
				s.RelayInventory(&ivCopy, data)
			}

			// Process at a random time up to 30mins (in seconds)
			// in the future.
			timer.Reset(time.Second *
				time.Duration(randomUint16Number(1800)))

		case <-s.quit:
			break out
		}
	}

	timer.Stop()

	// Drain channels before exiting so nothing is left waiting around
	// to send.
cleanup:
	for {
		select {
		case <-s.modifyRebroadcastInv:
		default:
			break cleanup
		}
	}
	s.wg.Done()
}

// Start begins accepting connections from peers.
func (s *Server) Start() {
	// Already started?
	if atomic.AddInt32(&s.started, 1) != 1 {
		return
	}

	log.Trace("Starting server")

	// Server startup time. Used for the uptime command for uptime calculation.
	s.startupTime = time.Now().Unix()

	// Start the peer handler which in turn starts the address and block
	// managers.
	s.wg.Add(1)
	go s.peerHandler()

	if s.nat != nil {
		s.wg.Add(1)
		go s.upnpUpdateThread()
	}

}

// Stop gracefully shuts down the server by stopping and disconnecting all
// peers and the main listener.
func (s *Server) Stop() error {
	// Make sure this only happens once.
	if atomic.AddInt32(&s.shutdown, 1) != 1 {
		log.Info("Server is already in the process of shutting down")
		return nil
	}

	log.Warn("Server shutting down")

	// Stop the CPU miner if needed
	// s.cpuMiner.Stop()
	// Signal the remaining goroutines to quit.
	close(s.quit)
	return nil
}

// WaitForShutdown blocks until the main listener and peer handlers are stopped.
func (s *Server) WaitForShutdown() {
	s.wg.Wait()
}

// ScheduleShutdown schedules a server shutdown after the specified duration.
// It also dynamically adjusts how often to warn the server is going down based
// on remaining duration.
func (s *Server) ScheduleShutdown(duration time.Duration) {
	// Don't schedule shutdown more than once.
	if atomic.AddInt32(&s.shutdownSched, 1) != 1 {
		return
	}
	log.Warn("Server shutdown in %v", duration)
	go func() {
		remaining := duration
		tickDuration := dynamicTickDuration(remaining)
		done := time.After(remaining)
		ticker := time.NewTicker(tickDuration)
	out:
		for {
			select {
			case <-done:
				ticker.Stop()
				s.Stop()
				break out
			case <-ticker.C:
				remaining = remaining - tickDuration
				if remaining < time.Second {
					continue
				}

				// Change tick duration dynamically based on remaining time.
				newDuration := dynamicTickDuration(remaining)
				if tickDuration != newDuration {
					tickDuration = newDuration
					ticker.Stop()
					ticker = time.NewTicker(tickDuration)
				}
				log.Warn("Server shutdown in %v", remaining)
			}
		}
	}()
}

// parseListeners determines whether each listen address is IPv4 and IPv6 and
// returns a slice of appropriate net.Addrs to listen on with TCP. It also
// properly detects addresses which apply to "all interfaces" and adds the
// address as both IPv4 and IPv6.
func parseListeners(addrs []string) ([]net.Addr, error) {
	netAddrs := make([]net.Addr, 0, len(addrs)*2)
	for _, addr := range addrs {
		host, _, err := net.SplitHostPort(addr)
		if err != nil {
			// Shouldn't happen due to already being normalized.
			return nil, err
		}

		// Empty host or host of * on plan9 is both IPv4 and IPv6.
		if host == "" || (host == "*" && runtime.GOOS == "plan9") {
			netAddrs = append(netAddrs, simpleAddr{net: "tcp4", addr: addr})
			netAddrs = append(netAddrs, simpleAddr{net: "tcp6", addr: addr})
			continue
		}

		// Strip IPv6 zone id if present since net.ParseIP does not
		// handle it.
		zoneIndex := strings.LastIndex(host, "%")
		if zoneIndex > 0 {
			host = host[:zoneIndex]
		}

		// Parse the IP.
		ip := net.ParseIP(host)
		if ip == nil {
			return nil, fmt.Errorf("'%s' is not a valid IP address", host)
		}

		// To4 returns nil when the IP is not an IPv4 address, so use
		// this determine the address type.
		if ip.To4() == nil {
			netAddrs = append(netAddrs, simpleAddr{net: "tcp6", addr: addr})
		} else {
			netAddrs = append(netAddrs, simpleAddr{net: "tcp4", addr: addr})
		}
	}
	return netAddrs, nil
}

func (s *Server) upnpUpdateThread() {
	// Go off immediately to prevent code duplication, thereafter we renew
	// lease every 15 minutes.
	timer := time.NewTimer(0 * time.Second)
	lport, _ := strconv.ParseInt(chainparams.ActiveNetParams.DefaultPort, 10, 16)
	first := true
out:
	for {
		select {
		case <-timer.C:
			// TODO: pick external port  more cleverly
			// TODO: know which ports we are listening to on an external net.
			// TODO: if specific listen port doesn't work then ask for wildcard
			// listen port?
			// XXX this assumes timeout is in seconds.
			listenPort, err := s.nat.AddPortMapping("tcp", int(lport), int(lport),
				"btcd listen port", 20*60)
			if err != nil {
				log.Warn("can't add UPnP port mapping: %v", err)
			}
			if first && err == nil {
				// TODO: look this up periodically to see if upnp domain changed
				// and so did ip.
				externalip, err := s.nat.GetExternalAddress()
				if err != nil {
					log.Warn("UPnP can't get external address: %v", err)
					continue out
				}
				na := wire.NewNetAddressIPPort(externalip, uint16(listenPort),
					s.services)
				err = s.addrManager.AddLocalAddress(na, addrmgr.UpnpPrio)
				if err != nil {
					// XXX DeletePortMapping?
				}
				log.Warn("Successfully bound via UPnP to %s", addrmgr.NetAddressKey(na))
				first = false
			}
			timer.Reset(time.Minute * 15)
		case <-s.quit:
			break out
		}
	}

	timer.Stop()

	if err := s.nat.DeletePortMapping("tcp", int(lport), int(lport)); err != nil {
		log.Warn("unable to remove UPnP port mapping: %v", err)
	} else {
		log.Debug("successfully disestablished UPnP port mapping")
	}

	s.wg.Done()
}

func NewServer(chainParams *chainparams.BitcoinParams, interrupt <-chan struct{}) (*Server, error) {

	cfg := conf.Cfg

	services := defaultServices
	if cfg.Protocal.NoPeerBloomFilters {
		services &^= wire.SFNodeBloom
	}

	amgr := addrmgr.New(cfg.DataDir, net.LookupIP)

	var listeners []net.Listener
	var nat upnp.NAT

	var err error
	listeners, nat, err = initListeners(amgr, cfg.P2PNet.ListenAddrs, services)
	if err != nil {
		return nil, err
	}
	if len(cfg.P2PNet.ListenAddrs) != 0 && len(listeners) == 0 {
		return nil, errors.New("no valid listen address")
	}

	PhCh := make(chan *peer.PeerMessage)
	// FIXME: remove useless member
	s := &Server{
		chainParams:          chainParams,
		addrManager:          amgr,
		newPeers:             make(chan *serverPeer, cfg.P2PNet.MaxPeers),
		donePeers:            make(chan *serverPeer, cfg.P2PNet.MaxPeers),
		banPeers:             make(chan *serverPeer, cfg.P2PNet.MaxPeers),
		query:                make(chan interface{}),
		relayInv:             make(chan relayMsg, cfg.P2PNet.MaxPeers),
		broadcast:            make(chan broadcastMsg, cfg.P2PNet.MaxPeers),
		quit:                 make(chan struct{}),
		modifyRebroadcastInv: make(chan interface{}),
		peerHeightsUpdate:    make(chan updatePeerHeightsMsg),
		services:             services,
		nat:                  nat,
		timeSource:           bitcointime.NewMedianTime(),
		PhCh:                 PhCh,
	}

	targetOutbound := defaultTargetOutbound
	if cfg.P2PNet.MaxPeers < targetOutbound {
		targetOutbound = cfg.P2PNet.MaxPeers
	}

	// Merge given checkpoints with the default ones unless they are disabled.
	// todo:please qiwei fix me Checkpoint. now question:where is the Checkpoint is used ?
	//var checkpoints []model.Checkpoint
	//if !cfg.P2PNet.DisableCheckpoints {
	//	checkpoints = mergeCheckpoints(s.chainParams.Checkpoints, cfg.P2PNet.AddCheckpoints)
	//}

	cmgr, err := connmgr.New(&connmgr.Config{
		Listeners:      listeners,
		RetryDuration:  connectionRetryInterval,
		TargetOutbound: uint32(targetOutbound),

		Dial: func(ctx context.Context, netaddr net.Addr) (net.Conn, error) {
			var d net.Dialer
			return d.DialContext(ctx, netaddr.Network(), netaddr.String())
		},
		OnAccept:  s.inboundPeerConnected,
		OnConnect: s.outboundPeerConnected,
		GetNewAddress: func() (net.Addr, error) {
			addr, err := amgr.NewAddress(func(groupKey string) bool {
				return s.OutboundGroupCount(groupKey) != 0
			})
			if err != nil {
				return nil, err
			}
			return addrStringToNetAddr(addr)
		},
	})
	for _, addr := range cfg.P2PNet.ConnectPeersOnStart {
		netAddr, err := addrStringToNetAddr(addr)
		if err != nil {
			return nil, err
		}
		go cmgr.Connect(context.TODO(), &connmgr.ConnReq{
			Addr:      netAddr,
			Permanent: true,
		})
	}
	s.connManager = cmgr

	s.syncManager, err = syncmanager.New(&syncmanager.Config{
		PeerNotifier:       s,
		ChainParams:        s.chainParams,
		DisableCheckpoints: cfg.Protocal.DisableCheckpoints,
		MaxPeers:           cfg.P2PNet.MaxPeers,
	})
	if err != nil {
		return nil, err
	}

	// Wait until the interrupt signal is received from an OS signal or
	// shutdown is requested through one of the subsystems such as the RPC
	// server.
	<-interrupt
	return s, nil
}

// initListeners initializes the configured net listeners and adds any bound
// addresses to the address manager. Returns the listeners and a NAT interface,
// which is non-nil if UPnP is in use.
func initListeners(amgr *addrmgr.AddrManager, listenAddrs []string, services wire.ServiceFlag) ([]net.Listener, upnp.NAT, error) {
	// Listen for TCP connections at the configured addresses
	netAddrs, err := parseListeners(listenAddrs)
	if err != nil {
		return nil, nil, err
	}

	listeners := make([]net.Listener, 0, len(netAddrs))
	for _, addr := range netAddrs {
		listener, err := net.Listen(addr.Network(), addr.String())
		if err != nil {
			log.Warn("Can't listen on %s: %v", addr, err)
			continue
		}
		listeners = append(listeners, listener)
	}

	var nat upnp.NAT
	if len(conf.Cfg.P2PNet.ExternalIPs) != 0 {
		defaultPort, err := strconv.ParseUint(chainparams.ActiveNetParams.DefaultPort, 10, 16)
		if err != nil {
			log.Error("Can not parse default port %s for active chain: %v",
				chainparams.ActiveNetParams.DefaultPort, err)
			return nil, nil, err
		}

		for _, sip := range conf.Cfg.P2PNet.ExternalIPs {
			eport := uint16(defaultPort)
			host, portstr, err := net.SplitHostPort(sip)
			if err != nil {
				// no port, use default.
				host = sip
			} else {
				port, err := strconv.ParseUint(portstr, 10, 16)
				if err != nil {
					log.Warn("Can not parse port from %s for "+
						"externalip: %v", sip, err)
					continue
				}
				eport = uint16(port)
			}
			na, err := amgr.HostToNetAddress(host, eport, services)
			if err != nil {
				log.Warn("Not adding %s as externalip: %v", sip, err)
				continue
			}

			err = amgr.AddLocalAddress(na, addrmgr.ManualPrio)
			if err != nil {
				log.Warn("Skipping specified external IP: %v", err)
			}
		}
	} else {
		if conf.Cfg.P2PNet.Upnp {
			var err error
			nat, err = upnp.Discover()
			if err != nil {
				log.Warn("Can't discover upnp: %v", err)
			}
			// nil nat here is fine, just means no upnp on network.
		}

		// Add bound addresses to address manager to be advertised to peers.
		for _, listener := range listeners {
			addr := listener.Addr().String()
			err := addLocalAddress(amgr, addr, services)
			if err != nil {
				log.Warn("Skipping bound address %s: %v", addr, err)
			}
		}
	}

	return listeners, nat, nil
}

// addrStringToNetAddr takes an address in the form of 'host:port' and returns
// a net.Addr which maps to the original address with any host names resolved
// to IP addresses.  It also handles tor addresses properly by returning a
// net.Addr that encapsulates the address.
func addrStringToNetAddr(addr string) (net.Addr, error) {
	host, strPort, err := net.SplitHostPort(addr)
	if err != nil {
		return nil, err
	}

	port, err := strconv.Atoi(strPort)
	if err != nil {
		return nil, err
	}

	// Skip if host is already an IP address.
	if ip := net.ParseIP(host); ip != nil {
		return &net.TCPAddr{
			IP:   ip,
			Port: port,
		}, nil
	}

	// Tor addresses cannot be resolved to an IP, so just return an onion
	// address instead.
	if strings.HasSuffix(host, ".onion") {
		if conf.Cfg.P2PNet.NoOnion {
			return nil, errors.New("tor has been disabled")
		}

		return &onionAddr{addr: addr}, nil
	}

	// Attempt to look up an IP address associated with the parsed host.
	ips, err := net.LookupIP(host)
	if err != nil {
		return nil, err
	}
	if len(ips) == 0 {
		return nil, fmt.Errorf("no addresses found for %s", host)
	}

	return &net.TCPAddr{
		IP:   ips[0],
		Port: port,
	}, nil
}

// addLocalAddress adds an address that this node is listening on to the
// address manager so that it may be relayed to peers.
func addLocalAddress(addrMgr *addrmgr.AddrManager, addr string, services wire.ServiceFlag) error {
	host, portStr, err := net.SplitHostPort(addr)
	if err != nil {
		return err
	}
	port, err := strconv.ParseUint(portStr, 10, 16)
	if err != nil {
		return err
	}

	if ip := net.ParseIP(host); ip != nil && ip.IsUnspecified() {
		// If bound to unspecified address, advertise all local interfaces
		addrs, err := net.InterfaceAddrs()
		if err != nil {
			return err
		}

		for _, addr := range addrs {
			ifaceIP, _, err := net.ParseCIDR(addr.String())
			if err != nil {
				continue
			}

			// If bound to 0.0.0.0, do not add IPv6 interfaces and if bound to
			// ::, do not add IPv4 interfaces.
			if (ip.To4() == nil) != (ifaceIP.To4() == nil) {
				continue
			}

			netAddr := wire.NewNetAddressIPPort(ifaceIP, uint16(port), services)
			addrMgr.AddLocalAddress(netAddr, addrmgr.BoundPrio)
		}
	} else {
		netAddr, err := addrMgr.HostToNetAddress(host, uint16(port), services)
		if err != nil {
			return err
		}

		addrMgr.AddLocalAddress(netAddr, addrmgr.BoundPrio)
	}

	return nil
}

// dynamicTickDuration is a convenience function used to dynamically choose a
// tick duration based on remaining time.  It is primarily used during
// server shutdown to make shutdown warnings more frequent as the shutdown time
// approaches.
func dynamicTickDuration(remaining time.Duration) time.Duration {
	switch {
	case remaining <= time.Second*5:
		return time.Second
	case remaining <= time.Second*15:
		return time.Second * 5
	case remaining <= time.Minute:
		return time.Second * 15
	case remaining <= time.Minute*5:
		return time.Minute
	case remaining <= time.Minute*15:
		return time.Minute * 5
	case remaining <= time.Hour:
		return time.Minute * 15
	}
	return time.Hour
}

// isWhitelisted returns whether the IP address is included in the whitelisted
// networks and IPs.
func isWhitelisted(addr net.Addr) bool {
	if len(conf.Cfg.P2PNet.Whitelists) == 0 {
		return false
	}

	host, _, err := net.SplitHostPort(addr.String())
	if err != nil {
		log.Warn("Unable to SplitHostPort on '%s': %v", addr, err)
		return false
	}
	ip := net.ParseIP(host)
	if ip == nil {
		log.Warn("Unable to parse IP '%s'", addr)
		return false
	}

	for _, ipnet := range conf.Cfg.P2PNet.Whitelists {
		if ipnet.Contains(ip) {
			return true
		}
	}
	return false
}

// checkpointSorter implements sort.Interface to allow a slice of checkpoints to
// be sorted.
type checkpointSorter []model.Checkpoint

// Len returns the number of checkpoints in the slice.  It is part of the
// sort.Interface implementation.
func (s checkpointSorter) Len() int {
	return len(s)
}

// Swap swaps the checkpoints at the passed indices.  It is part of the
// sort.Interface implementation.
func (s checkpointSorter) Swap(i, j int) {
	s[i], s[j] = s[j], s[i]
}

// Less returns whether the checkpoint with index i should sort before the
// checkpoint with index j.  It is part of the sort.Interface implementation.
func (s checkpointSorter) Less(i, j int) bool {
	return s[i].Height < s[j].Height
}

// mergeCheckpoints returns two slices of checkpoints merged into one slice
// such that the checkpoints are sorted by height.  In the case the additional
// checkpoints contain a checkpoint with the same height as a checkpoint in the
// default checkpoints, the additional checkpoint will take precedence and
// overwrite the default one.
// FIXME: by qiw, make a checkpoint list from config file
func mergeCheckpoints(defaultCheckpoints, additional []model.Checkpoint) []model.Checkpoint {
	// Create a map of the additional checkpoints to remove duplicates while
	// leaving the most recently-specified checkpoint.
	extra := make(map[int32]model.Checkpoint)
	for _, checkpoint := range additional {
		extra[checkpoint.Height] = checkpoint
	}

	// Add all default checkpoints that do not have an override in the
	// additional checkpoints.
	numDefault := len(defaultCheckpoints)
	checkpoints := make([]model.Checkpoint, 0, numDefault+len(extra))
	for _, checkpoint := range defaultCheckpoints {
		if _, exists := extra[checkpoint.Height]; !exists {
			checkpoints = append(checkpoints, checkpoint)
		}
	}

	// Append the additional checkpoints and return the sorted results.
	for _, checkpoint := range extra {
		checkpoints = append(checkpoints, checkpoint)
	}
	sort.Sort(checkpointSorter(checkpoints))
	return checkpoints
}<|MERGE_RESOLUTION|>--- conflicted
+++ resolved
@@ -661,14 +661,8 @@
 	// over with the genesis block if unknown block locators are provided.
 	//
 	// This mirrors the behavior in the reference implementation.
-
-<<<<<<< HEAD
-	hashList := chain.GetInstance().LocateBlocks(msg.BlockLocatorHashes, &msg.HashStop,
-=======
 	hashList := lchain.LocateBlocks(chain.NewBlockLocator(hashpointer2hashinstance(msg.BlockLocatorHashes)),
-		&msg.HashStop,
->>>>>>> 81ce34a8
-		wire.MaxBlocksPerMsg)
+		&msg.HashStop)
 	// Generate inventory message.
 	invMsg := wire.NewMsgInv()
 	for i := range hashList {
@@ -709,20 +703,14 @@
 	// over with the genesis block if unknown block locators are provided.
 	//
 	// This mirrors the behavior in the reference implementation.
-
-<<<<<<< HEAD
-	headers := chain.GetInstance().LocateHeaders(msg.BlockLocatorHashes, &msg.HashStop)
-=======
-	headers := lchain.LocateHeaders(chain.NewBlockLocator(hashpointer2hashinstance(msg.BlockLocatorHashes)),
-		&msg.HashStop, wire.MaxBlocksPerMsg)
->>>>>>> 81ce34a8
+	headers := lchain.LocateHeaders(chain.NewBlockLocator(hashpointer2hashinstance(msg.BlockLocatorHashes)), &msg.HashStop)
 	if len(headers) == 0 {
 		// Nothing to send.
 		return
 	}
 
 	// Send found headers to the requesting peer.
-	blockHeaders := make([]*wire.BlockHeader, len(headers))
+	blockHeaders := make([]*block.BlockHeader, len(headers))
 	for i := range headers {
 		blockHeaders[i] = &headers[i]
 	}
@@ -1053,10 +1041,6 @@
 // longer needing rebroadcasting.
 func (s *Server) TransactionConfirmed(tx *tx.Tx) {
 	// Rebroadcasting is only necessary when the RPC server is active.
-	if s.rpcServer == nil {
-		return
-	}
-
 	hash := tx.GetHash()
 	iv := wire.NewInvVect(wire.InvTypeTx, &hash)
 	s.RemoveRebroadcastInventory(iv)
@@ -1356,7 +1340,7 @@
 		// generate and send a headers message instead of an inventory
 		// message.
 		if msg.invVect.Type == wire.InvTypeBlock && sp.WantsHeaders() {
-			blockHeader, ok := msg.data.(wire.BlockHeader)
+			blockHeader, ok := msg.data.(block.BlockHeader)
 			if !ok {
 				log.Warn("Underlying data for headers" +
 					" is not a block header")
