--- conflicted
+++ resolved
@@ -432,11 +432,7 @@
 
 	// Process the transaction to include validation, insertion in the
 	// memory pool, orphan handling, etc.
-<<<<<<< HEAD
 	acceptedTxs, err := sm.processTransaction(tmsg.tx, int64(peer.ID()))
-=======
-	acceptedTxs, err := service.ProcessTransaction(tmsg.tx, int64(peer.ID()))
->>>>>>> 81ce34a8
 	// Remove transaction from request maps. Either the mempool/chain
 	// already knows about it and as such we shouldn't have any more
 	// instances of trying to fetch it, or we failed to insert and thus
@@ -463,14 +459,9 @@
 
 		// Convert the error into an appropriate reject message and
 		// send it.
-<<<<<<< HEAD
+		//todo !!! need process for error code. yyx
 		//code := err.(errcode.TxErr)
 		//peer.PushRejectMsg(wire.CmdTx, code, code.String(), &txHash, false)
-=======
-		if errcode.IsErrorCode(err, errcode.RejectTx) {
-			peer.PushRejectMsg(wire.CmdTx, wire.RejectInvalid, err.Error(), &txHash, false)
-		}
->>>>>>> 81ce34a8
 		return
 	}
 	txentrys := make([]*mempool.TxEntry, len(acceptedTxs))
@@ -487,16 +478,9 @@
 // current returns true if we believe we are synced with our peers, false if we
 // still have blocks to check
 func (sm *SyncManager) current() bool {
-<<<<<<< HEAD
 	//if !sm.chain.IsCurrent() {
 	//	return false
 	//}
-=======
-	// FIXME: by qiw
-	// if !sm.chain.IsCurrent() {
-	// 	return false
-	// }
->>>>>>> 81ce34a8
 
 	// if blockChain thinks we are current and we have no syncPeer it
 	// is probably right.
@@ -1137,13 +1121,8 @@
 		}
 
 		// Generate the inventory vector and relay it.
-<<<<<<< HEAD
 		blkHash := block.GetHash()
 		iv := wire.NewInvVect(wire.InvTypeBlock, &blkHash)
-=======
-		hash := block.GetHash()
-		iv := wire.NewInvVect(wire.InvTypeBlock, &hash)
->>>>>>> 81ce34a8
 		sm.peerNotifier.RelayInventory(iv, block.Header)
 
 		// A block has been connected to the main block chain.
