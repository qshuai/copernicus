package mining

<<<<<<< HEAD
//
//import (
//	"math"
//	"testing"
//
//	"github.com/btcboost/copernicus/blockchain"
//	"github.com/btcboost/copernicus/core"
//	"github.com/btcboost/copernicus/mempool"
//	"github.com/btcboost/copernicus/net/msg"
//	"github.com/btcboost/copernicus/utils"
//)
//
//type TestMemPoolEntry struct {
//	Fee            utils.Amount
//	Time           int64
//	Priority       float64
//	Height         int
//	SpendsCoinbase bool
//	SigOpCost      int
//	lp             *core.LockPoints
//}
//
//func NewTestMemPoolEntry() *TestMemPoolEntry {
//	t := TestMemPoolEntry{}
//	t.Fee = 0
//	t.Time = 0
//	t.Priority = 0.0
//	t.Height = 1
//	t.SpendsCoinbase = false
//	t.SigOpCost = 4
//	t.lp = nil
//	return &t
//}
//
//func (t *TestMemPoolEntry) SetFee(fee utils.Amount) *TestMemPoolEntry {
//	t.Fee = fee
//	return t
//}
//
//func (t *TestMemPoolEntry) SetTime(time int64) *TestMemPoolEntry {
//	t.Time = time
//	return t
//}
//
//func (t *TestMemPoolEntry) SetHeight(height int) *TestMemPoolEntry {
//	t.Height = height
//	return t
//}
//
//func (t *TestMemPoolEntry) SetSpendCoinbase(flag bool) *TestMemPoolEntry {
//	t.SpendsCoinbase = flag
//	return t
//}
//
//func (t *TestMemPoolEntry) SetSigOpsCost(sigOpsCost int) *TestMemPoolEntry {
//	t.SigOpCost = sigOpsCost
//	return t
//}
//
//func (t *TestMemPoolEntry) FromTxToEntry(tx *core.Tx) *mempool.TxEntry {
//	lp := core.LockPoints{}
//	if t.lp != nil {
//		lp = *(t.lp)
//	}
//	entry := mempool.NewTxentry(tx, int64(t.Fee), t.Time, int(t.Height), lp, int(t.SigOpCost), t.SpendsCoinbase)
//	return entry
//}
//
//func createTx() []*mempool.TxEntry {
//	testEntryHelp := NewTestMemPoolEntry()
//	tx1 := core.NewTx()
//	tx1.Ins = make([]*core.TxIn, 0)
//	tx1.Outs = make([]*core.TxOut, 2) // two descendants
//	tx1.Outs[0] = core.NewTxOut(10*utils.COIN, []byte{core.OP_11, core.OP_EQUAL})
//	tx1.Outs[1] = core.NewTxOut(10*utils.COIN, []byte{core.OP_11, core.OP_EQUAL})
//	tx1.Hash = tx1.TxHash()
//	txEntry1 := testEntryHelp.SetTime(1).SetFee(utils.Amount(2 * utils.COIN)).FromTxToEntry(tx1)
//
//	tx2 := core.NewTx()
//	tx2.Ins = make([]*core.TxIn, 1)
//	tx2.Outs = make([]*core.TxOut, 1)
//	tx2.Outs[0] = core.NewTxOut(5*utils.COIN, []byte{core.OP_11, core.OP_EQUAL})
//	// reference relation(tx2 -> tx1)
//	tx2.Ins[0] = core.NewTxIn(core.NewOutPoint(tx1.Hash, 0), []byte{core.OP_11, core.OP_EQUAL})
//	tx2.Hash = tx2.TxHash()
//	txEntry2 := testEntryHelp.SetTime(1).SetFee(utils.Amount(5 * utils.COIN)).FromTxToEntry(tx2)
//
//	//  modify tx3's content to avoid to get the same hash with tx2
//	tx3 := core.NewTx()
//	tx3.Ins = make([]*core.TxIn, 1)
//	tx3.Outs = make([]*core.TxOut, 1)
//	tx3.Outs[0] = core.NewTxOut(6*utils.COIN, []byte{core.OP_11, core.OP_EQUAL})
//	// reference relation(tx3 -> tx1)
//	tx3.Ins[0] = core.NewTxIn(core.NewOutPoint(tx1.Hash, 1), []byte{core.OP_11, core.OP_EQUAL})
//	tx3.Hash = tx3.TxHash()
//	txEntry3 := testEntryHelp.SetTime(1).SetFee(utils.Amount(4 * utils.COIN)).FromTxToEntry(tx3)
//
//	tx4 := core.NewTx()
//	tx4.Ins = make([]*core.TxIn, 1)
//	tx4.Outs = make([]*core.TxOut, 1)
//	tx4.Outs[0] = core.NewTxOut(4*utils.COIN, []byte{core.OP_11, core.OP_EQUAL})
//	// reference relation(tx4 -> tx3 -> tx1)
//	tx4.Ins[0] = core.NewTxIn(core.NewOutPoint(tx3.Hash, 0), []byte{core.OP_11, core.OP_EQUAL})
//	tx4.Hash = tx4.TxHash()
//	txEntry4 := testEntryHelp.SetTime(1).SetFee(utils.Amount(2 * utils.COIN)).FromTxToEntry(tx4)
//
//	t := make([]*mempool.TxEntry, 4)
//	t[0] = txEntry1
//	t[1] = txEntry2
//	t[2] = txEntry3
//	t[3] = txEntry4
//	return t
//}
//
//func TestCreateNewBlockByFee(t *testing.T) {
//	// clear mempool data
//	pool := blockchain.GMemPool
//	pool.PoolData = make(map[utils.Hash]*mempool.TxEntry)
//	// clean mempool data
//	defer func() {
//		pool.PoolData = make(map[utils.Hash]*mempool.TxEntry)
//	}()
//
//	txSet := createTx()
//	noLimit := uint64(math.MaxUint64)
//	for _, entry := range txSet {
//		pool.AddTx(entry, noLimit, noLimit, noLimit, noLimit, true)
//	}
//	if len(pool.PoolData) != 4 {
//		t.Error("add txEntry to mempool error")
//	}
//
//	ba := NewBlockAssembler(msg.ActiveNetParams)
//	strategy = sortByFee
//	ba.CreateNewBlock()
//
//	if len(ba.bt.Block.Txs) != 5 {
//		t.Error("some transactions are inserted to block error")
//	}
//
//	if ba.bt.Block.Txs[4].Hash != txSet[1].Tx.Hash {
//		t.Error("error sort by tx fee")
//	}
//}
//
=======
import (
	"math"
	"testing"

	"github.com/btcboost/copernicus/blockchain"
	"github.com/btcboost/copernicus/core"
	"github.com/btcboost/copernicus/mempool"
	"github.com/btcboost/copernicus/net/msg"
	"github.com/btcboost/copernicus/utils"
)

type TestMemPoolEntry struct {
	Fee            utils.Amount
	Time           int64
	Priority       float64
	Height         int
	SpendsCoinbase bool
	SigOpCost      int
	lp             *core.LockPoints
}

func NewTestMemPoolEntry() *TestMemPoolEntry {
	t := TestMemPoolEntry{}
	t.Fee = 0
	t.Time = 0
	t.Priority = 0.0
	t.Height = 1
	t.SpendsCoinbase = false
	t.SigOpCost = 4
	t.lp = nil
	return &t
}

func (t *TestMemPoolEntry) SetFee(fee utils.Amount) *TestMemPoolEntry {
	t.Fee = fee
	return t
}

func (t *TestMemPoolEntry) SetTime(time int64) *TestMemPoolEntry {
	t.Time = time
	return t
}

func (t *TestMemPoolEntry) SetHeight(height int) *TestMemPoolEntry {
	t.Height = height
	return t
}

func (t *TestMemPoolEntry) SetSpendCoinbase(flag bool) *TestMemPoolEntry {
	t.SpendsCoinbase = flag
	return t
}

func (t *TestMemPoolEntry) SetSigOpsCost(sigOpsCost int) *TestMemPoolEntry {
	t.SigOpCost = sigOpsCost
	return t
}

func (t *TestMemPoolEntry) FromTxToEntry(tx *core.Tx) *mempool.TxEntry {
	lp := core.LockPoints{}
	if t.lp != nil {
		lp = *(t.lp)
	}
	entry := mempool.NewTxentry(tx, int64(t.Fee), t.Time, int(t.Height), lp, int(t.SigOpCost), t.SpendsCoinbase)
	return entry
}

func createTx() []*mempool.TxEntry {
	testEntryHelp := NewTestMemPoolEntry()
	tx1 := core.NewTx()
	tx1.Ins = make([]*core.TxIn, 0)
	tx1.Outs = make([]*core.TxOut, 2) // two descendants
	tx1.Outs[0] = core.NewTxOut(10*utils.COIN, []byte{core.OP_11, core.OP_EQUAL})
	tx1.Outs[1] = core.NewTxOut(10*utils.COIN, []byte{core.OP_11, core.OP_EQUAL})
	tx1.Hash = tx1.TxHash()
	txEntry1 := testEntryHelp.SetTime(1).SetFee(utils.Amount(2 * utils.COIN)).FromTxToEntry(tx1)

	tx2 := core.NewTx()
	tx2.Ins = make([]*core.TxIn, 1)
	tx2.Outs = make([]*core.TxOut, 1)
	tx2.Outs[0] = core.NewTxOut(5*utils.COIN, []byte{core.OP_11, core.OP_EQUAL})
	// reference relation(tx2 -> tx1)
	tx2.Ins[0] = core.NewTxIn(core.NewOutPoint(tx1.Hash, 0), []byte{core.OP_11, core.OP_EQUAL})
	tx2.Hash = tx2.TxHash()
	txEntry2 := testEntryHelp.SetTime(1).SetFee(utils.Amount(5 * utils.COIN)).FromTxToEntry(tx2)

	//  modify tx3's content to avoid to get the same hash with tx2
	tx3 := core.NewTx()
	tx3.Ins = make([]*core.TxIn, 1)
	tx3.Outs = make([]*core.TxOut, 1)
	tx3.Outs[0] = core.NewTxOut(6*utils.COIN, []byte{core.OP_11, core.OP_EQUAL})
	// reference relation(tx3 -> tx1)
	tx3.Ins[0] = core.NewTxIn(core.NewOutPoint(tx1.Hash, 1), []byte{core.OP_11, core.OP_EQUAL})
	tx3.Hash = tx3.TxHash()
	txEntry3 := testEntryHelp.SetTime(1).SetFee(utils.Amount(4 * utils.COIN)).FromTxToEntry(tx3)

	tx4 := core.NewTx()
	tx4.Ins = make([]*core.TxIn, 1)
	tx4.Outs = make([]*core.TxOut, 1)
	tx4.Outs[0] = core.NewTxOut(4*utils.COIN, []byte{core.OP_11, core.OP_EQUAL})
	// reference relation(tx4 -> tx3 -> tx1)
	tx4.Ins[0] = core.NewTxIn(core.NewOutPoint(tx3.Hash, 0), []byte{core.OP_11, core.OP_EQUAL})
	tx4.Hash = tx4.TxHash()
	txEntry4 := testEntryHelp.SetTime(1).SetFee(utils.Amount(2 * utils.COIN)).FromTxToEntry(tx4)

	t := make([]*mempool.TxEntry, 4)
	t[0] = txEntry1
	t[1] = txEntry2
	t[2] = txEntry3
	t[3] = txEntry4
	return t
}

func TestCreateNewBlockByFee(t *testing.T) {
	// clear mempool data
	pool := blockchain.GMemPool
	pool.PoolData = make(map[utils.Hash]*mempool.TxEntry)
	// clean mempool data
	defer func() {
		pool.PoolData = make(map[utils.Hash]*mempool.TxEntry)
	}()

	txSet := createTx()
	noLimit := uint64(math.MaxUint64)
	for _, entry := range txSet {
		pool.AddTx(entry, noLimit, noLimit, noLimit, noLimit, true)
	}
	if len(pool.PoolData) != 4 {
		t.Error("add txEntry to mempool error")
	}

	ba := NewBlockAssembler(msg.ActiveNetParams)
	strategy = sortByFee
	ba.CreateNewBlock()

	if len(ba.bt.Block.Txs) != 5 {
		t.Error("some transactions are inserted to block error")
	}

	if ba.bt.Block.Txs[4].Hash != txSet[1].Tx.Hash {
		t.Error("error sort by tx fee")
	}
}

>>>>>>> 192397f4
//func TestCreateNewBlockByFeeRate(t *testing.T) {
//	// clear mempool data
//	pool := blockchain.GMemPool
//	pool.PoolData = make(map[utils.Hash]*mempool.TxEntry)
//
//	txSet := createTx()
//	noLimit := uint64(math.MaxUint64)
//	for _, entry := range txSet {
//		pool.AddTx(entry, noLimit, noLimit, noLimit, noLimit, true)
//	}
//	if len(pool.PoolData) != 4 {
//		t.Error("add txEntry to mempool error")
//	}
//
//	ba := NewBlockAssembler(msg.ActiveNetParams)
//	strategy = sortByFeeRate
//	ba.CreateNewBlock()
//	if len(ba.bt.Block.Txs) != 5 {
//		t.Error("some transactions are inserted to block error")
//	}
//
//	if ba.bt.Block.Txs[1].Hash != txSet[0].Tx.Hash {
//		t.Error("error sort by tx feerate")
//	}
//
//	if ba.bt.Block.Txs[2].Hash != txSet[1].Tx.Hash {
//		t.Error("error sort by tx feerate")
//	}
//
//	if ba.bt.Block.Txs[3].Hash != txSet[2].Tx.Hash {
//		t.Error("error sort by tx feerate")
//	}
//
//	if ba.bt.Block.Txs[4].Hash != txSet[3].Tx.Hash {
//		t.Error("error sort by tx feerate")
//	}
//}<|MERGE_RESOLUTION|>--- conflicted
+++ resolved
@@ -1,152 +1,5 @@
 package mining
 
-<<<<<<< HEAD
-//
-//import (
-//	"math"
-//	"testing"
-//
-//	"github.com/btcboost/copernicus/blockchain"
-//	"github.com/btcboost/copernicus/core"
-//	"github.com/btcboost/copernicus/mempool"
-//	"github.com/btcboost/copernicus/net/msg"
-//	"github.com/btcboost/copernicus/utils"
-//)
-//
-//type TestMemPoolEntry struct {
-//	Fee            utils.Amount
-//	Time           int64
-//	Priority       float64
-//	Height         int
-//	SpendsCoinbase bool
-//	SigOpCost      int
-//	lp             *core.LockPoints
-//}
-//
-//func NewTestMemPoolEntry() *TestMemPoolEntry {
-//	t := TestMemPoolEntry{}
-//	t.Fee = 0
-//	t.Time = 0
-//	t.Priority = 0.0
-//	t.Height = 1
-//	t.SpendsCoinbase = false
-//	t.SigOpCost = 4
-//	t.lp = nil
-//	return &t
-//}
-//
-//func (t *TestMemPoolEntry) SetFee(fee utils.Amount) *TestMemPoolEntry {
-//	t.Fee = fee
-//	return t
-//}
-//
-//func (t *TestMemPoolEntry) SetTime(time int64) *TestMemPoolEntry {
-//	t.Time = time
-//	return t
-//}
-//
-//func (t *TestMemPoolEntry) SetHeight(height int) *TestMemPoolEntry {
-//	t.Height = height
-//	return t
-//}
-//
-//func (t *TestMemPoolEntry) SetSpendCoinbase(flag bool) *TestMemPoolEntry {
-//	t.SpendsCoinbase = flag
-//	return t
-//}
-//
-//func (t *TestMemPoolEntry) SetSigOpsCost(sigOpsCost int) *TestMemPoolEntry {
-//	t.SigOpCost = sigOpsCost
-//	return t
-//}
-//
-//func (t *TestMemPoolEntry) FromTxToEntry(tx *core.Tx) *mempool.TxEntry {
-//	lp := core.LockPoints{}
-//	if t.lp != nil {
-//		lp = *(t.lp)
-//	}
-//	entry := mempool.NewTxentry(tx, int64(t.Fee), t.Time, int(t.Height), lp, int(t.SigOpCost), t.SpendsCoinbase)
-//	return entry
-//}
-//
-//func createTx() []*mempool.TxEntry {
-//	testEntryHelp := NewTestMemPoolEntry()
-//	tx1 := core.NewTx()
-//	tx1.Ins = make([]*core.TxIn, 0)
-//	tx1.Outs = make([]*core.TxOut, 2) // two descendants
-//	tx1.Outs[0] = core.NewTxOut(10*utils.COIN, []byte{core.OP_11, core.OP_EQUAL})
-//	tx1.Outs[1] = core.NewTxOut(10*utils.COIN, []byte{core.OP_11, core.OP_EQUAL})
-//	tx1.Hash = tx1.TxHash()
-//	txEntry1 := testEntryHelp.SetTime(1).SetFee(utils.Amount(2 * utils.COIN)).FromTxToEntry(tx1)
-//
-//	tx2 := core.NewTx()
-//	tx2.Ins = make([]*core.TxIn, 1)
-//	tx2.Outs = make([]*core.TxOut, 1)
-//	tx2.Outs[0] = core.NewTxOut(5*utils.COIN, []byte{core.OP_11, core.OP_EQUAL})
-//	// reference relation(tx2 -> tx1)
-//	tx2.Ins[0] = core.NewTxIn(core.NewOutPoint(tx1.Hash, 0), []byte{core.OP_11, core.OP_EQUAL})
-//	tx2.Hash = tx2.TxHash()
-//	txEntry2 := testEntryHelp.SetTime(1).SetFee(utils.Amount(5 * utils.COIN)).FromTxToEntry(tx2)
-//
-//	//  modify tx3's content to avoid to get the same hash with tx2
-//	tx3 := core.NewTx()
-//	tx3.Ins = make([]*core.TxIn, 1)
-//	tx3.Outs = make([]*core.TxOut, 1)
-//	tx3.Outs[0] = core.NewTxOut(6*utils.COIN, []byte{core.OP_11, core.OP_EQUAL})
-//	// reference relation(tx3 -> tx1)
-//	tx3.Ins[0] = core.NewTxIn(core.NewOutPoint(tx1.Hash, 1), []byte{core.OP_11, core.OP_EQUAL})
-//	tx3.Hash = tx3.TxHash()
-//	txEntry3 := testEntryHelp.SetTime(1).SetFee(utils.Amount(4 * utils.COIN)).FromTxToEntry(tx3)
-//
-//	tx4 := core.NewTx()
-//	tx4.Ins = make([]*core.TxIn, 1)
-//	tx4.Outs = make([]*core.TxOut, 1)
-//	tx4.Outs[0] = core.NewTxOut(4*utils.COIN, []byte{core.OP_11, core.OP_EQUAL})
-//	// reference relation(tx4 -> tx3 -> tx1)
-//	tx4.Ins[0] = core.NewTxIn(core.NewOutPoint(tx3.Hash, 0), []byte{core.OP_11, core.OP_EQUAL})
-//	tx4.Hash = tx4.TxHash()
-//	txEntry4 := testEntryHelp.SetTime(1).SetFee(utils.Amount(2 * utils.COIN)).FromTxToEntry(tx4)
-//
-//	t := make([]*mempool.TxEntry, 4)
-//	t[0] = txEntry1
-//	t[1] = txEntry2
-//	t[2] = txEntry3
-//	t[3] = txEntry4
-//	return t
-//}
-//
-//func TestCreateNewBlockByFee(t *testing.T) {
-//	// clear mempool data
-//	pool := blockchain.GMemPool
-//	pool.PoolData = make(map[utils.Hash]*mempool.TxEntry)
-//	// clean mempool data
-//	defer func() {
-//		pool.PoolData = make(map[utils.Hash]*mempool.TxEntry)
-//	}()
-//
-//	txSet := createTx()
-//	noLimit := uint64(math.MaxUint64)
-//	for _, entry := range txSet {
-//		pool.AddTx(entry, noLimit, noLimit, noLimit, noLimit, true)
-//	}
-//	if len(pool.PoolData) != 4 {
-//		t.Error("add txEntry to mempool error")
-//	}
-//
-//	ba := NewBlockAssembler(msg.ActiveNetParams)
-//	strategy = sortByFee
-//	ba.CreateNewBlock()
-//
-//	if len(ba.bt.Block.Txs) != 5 {
-//		t.Error("some transactions are inserted to block error")
-//	}
-//
-//	if ba.bt.Block.Txs[4].Hash != txSet[1].Tx.Hash {
-//		t.Error("error sort by tx fee")
-//	}
-//}
-//
-=======
 import (
 	"math"
 	"testing"
@@ -291,7 +144,6 @@
 	}
 }
 
->>>>>>> 192397f4
 //func TestCreateNewBlockByFeeRate(t *testing.T) {
 //	// clear mempool data
 //	pool := blockchain.GMemPool
