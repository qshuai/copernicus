package mining

import (
	"fmt"
	"log"
	"math"

	"github.com/astaxie/beego/logs"
	"github.com/btcboost/copernicus/blockchain"
	"github.com/btcboost/copernicus/consensus"
	"github.com/btcboost/copernicus/core"
	"github.com/btcboost/copernicus/mempool"
	"github.com/btcboost/copernicus/net/msg"
	"github.com/btcboost/copernicus/policy"
	"github.com/btcboost/copernicus/utils"
	"github.com/google/btree"
)

const (
	// Limit the number of attempts to add transactions to the block when it is
	// close to full; this is just a simple heuristic to finish quickly if the
	// mempool has a lot of entries.
	maxConsecutiveFailures = 1000
)

// global value for getmininginfo rpc use
var (
	lastBlockTx   uint64
	lastBlockSize uint64
)

func getLastBlockTx() uint64 {
	return lastBlockTx
}

func getLastBlockSize() uint64 {
	return lastBlockSize
}

type BlockTemplate struct {
	*core.Block
	TxFees        []utils.Amount
	TxSigOpsCount []int
}

func newBlockTemplate() *BlockTemplate {
	return &BlockTemplate{
		Block:         core.NewBlock(),
		TxFees:        make([]utils.Amount, 0),
		TxSigOpsCount: make([]int, 0),
	}
}

// BlockAssembler Generate a new block, without valid proof-of-work
type BlockAssembler struct {
	bt                    *BlockTemplate
	maxGeneratedBlockSize uint64
	blockMinFeeRate       utils.FeeRate
	blockSize             uint64
	blockTx               uint64
	blockSigOps           uint64
	fees                  utils.Amount
	inBlock               map[*mempool.TxEntry]struct{} // todo modify key to value pattern instead of pointer pattern
	height                int
	lockTimeCutoff        int64
	chainParams           *msg.BitcoinParams
}

func NewBlockAssembler(params *msg.BitcoinParams) *BlockAssembler {
	ba := new(BlockAssembler)
	ba.bt = newBlockTemplate()
	ba.chainParams = params
	v := utils.GetArg("-blockmintxfee", int64(policy.DefaultBlockMinTxFee))
	ba.blockMinFeeRate = *utils.NewFeeRate(v) // todo confirm
	ba.maxGeneratedBlockSize = computeMaxGeneratedBlockSize(core.ActiveChain.Tip())
	return ba
}

func (ba *BlockAssembler) resetBlockAssembler() {
	ba.inBlock = make(map[*mempool.TxEntry]struct{})
	// Reserve space for coinbase tx.
	ba.blockSize = 1000
	ba.blockSigOps = 100

	// These counters do not include coinbase tx.
	ba.blockTx = 0
	ba.fees = 0
}

func (ba *BlockAssembler) testPackage(packageSize uint64, packageSigops int64, add *core.Tx) bool {
	blockSizeWithPackage := ba.blockSize + packageSize
	if blockSizeWithPackage >= ba.maxGeneratedBlockSize {
		return false
	}
	if ba.blockSigOps+uint64(packageSigops) >= consensus.GetMaxBlockSigOpsCount(blockSizeWithPackage) {
		return false
	}
	return true
}

func (ba *BlockAssembler) addToBlock(te *mempool.TxEntry) {
	ba.bt.Block.Txs = append(ba.bt.Block.Txs, te.Tx)
	ba.bt.TxFees = append(ba.bt.TxFees, utils.Amount(te.TxFee))
	ba.bt.TxSigOpsCount = append(ba.bt.TxSigOpsCount, te.SigOpCount)
	ba.blockSize += uint64(te.TxSize)
	ba.blockTx++
	ba.blockSigOps += uint64(te.SigOpCount)
	ba.fees += utils.Amount(te.TxFee)
	ba.inBlock[te] = struct{}{}
}

func computeMaxGeneratedBlockSize(indexPrev *core.BlockIndex) uint64 {
	// Block resource limits
	// If -blockmaxsize is not given, limit to DEFAULT_MAX_GENERATED_BLOCK_SIZE
	// If only one is given, only restrict the specified resource.
	// If both are given, restrict both.
	maxGeneratedBlockSize := uint64(utils.GetArg("-blockmaxsize", int64(policy.DefaultMaxGeneratedBlockSize)))

	// Limit size to between 1K and MaxBlockSize-1K for sanity:
	csize := policy.DefaultMaxBlockSize - 1000
	if csize < maxGeneratedBlockSize {
		maxGeneratedBlockSize = csize
	}
	if 1000 > maxGeneratedBlockSize {
		maxGeneratedBlockSize = 1000
	}
	return maxGeneratedBlockSize
}

// This transaction selection algorithm orders the mempool based on feerate of a
// transaction including all unconfirmed ancestors. Since we don't remove
// transactions from the mempool as we select them for block inclusion, we need
// an alternate method of updating the feerate of a transaction with its
// not-yet-selected ancestors as we go.
func (ba *BlockAssembler) addPackageTxs() int {
	descendantsUpdated := 0
	pool := blockchain.GMemPool
	pool.RLock()
	defer pool.RUnlock()

	consecutiveFailed := 0

	txSet := btree.New(32) // todo confirm 32
	switch strategy {
	case sortByFee:
		for _, entry := range pool.PoolData {
			txSet.ReplaceOrInsert(EntryFeeSort(*entry))
		}
	case sortByFeeRate:
		for _, entry := range pool.PoolData {
			txSet.ReplaceOrInsert(EntryAncestorFeeRateSort(*entry))
		}
	}

	//pendingTx := make(map[utils.Hash]mempool.TxEntry)
	failedTx := make(map[utils.Hash]mempool.TxEntry)
	ba.updatePackagesForAdded(txSet, ba.inBlock)

	for {
		// select the max value item, and delete it. select strategy is descent.
		entry := mempool.TxEntry(txSet.DeleteMax().(EntryAncestorFeeRateSort))
		// if inBlock has the item, continue next loop
		if _, ok := ba.inBlock[&entry]; ok {
			continue
		}
		// if the item has failed in packing into the block, continue next loop
		if _, ok := failedTx[entry.Tx.Hash]; ok {
			continue
		}

		packageSize := entry.SumSizeWitAncestors
		packageFee := entry.SumFeeWithAncestors
		packageSigOps := entry.SumSigOpCountWithAncestors

		// deal with several different mining strategies
		isEnd := false
		switch strategy {
		case sortByFee:
			// if the current fee lower than the specified min fee rate, stop loop directly.
			// because the following after this item must be lower than this
			if packageFee < ba.blockMinFeeRate.GetFee(int(packageSize)) {
				isEnd = true
			}
		case sortByFeeRate:
			currentFeeRate := utils.NewFeeRateWithSize(packageFee, packageSize)
			if currentFeeRate.Less(ba.blockMinFeeRate) {
				isEnd = true
			}
		}
		if isEnd {
			break
		}

		if !ba.testPackage(uint64(packageSize), packageSigOps, nil) {
			consecutiveFailed++
			if consecutiveFailed > maxConsecutiveFailures &&
				ba.blockSize > ba.maxGeneratedBlockSize-1000 {
				// Give up if we're close to full and haven't succeeded in a while.
				break
			}
			continue
		}

		// add the ancestors of the current item to block
		noLimit := uint64(math.MaxUint64)
		ancestors, _ := pool.CalculateMemPoolAncestors(entry.Tx, noLimit, noLimit, noLimit, noLimit, false)
		ba.onlyUnconfirmed(ancestors)
		ancestors[&entry] = struct{}{} // add current item
		if !ba.testPackageTransactions(ancestors) {
			continue
		}

		// This transaction will make it in; reset the failed counter.
		consecutiveFailed = 0
		addset := make(map[utils.Hash]mempool.TxEntry)
		for add := range ancestors {
			ba.addToBlock(add)
			addset[add.Tx.Hash] = *add
		}
		descendantsUpdated += ba.updatePackagesForAdded(txSet, ancestors)
	}
	return descendantsUpdated
}

func (ba *BlockAssembler) CreateNewBlock() *BlockTemplate {
	timeStart := utils.GetMockTimeInMicros()

	ba.resetBlockAssembler()

	// add dummy coinbase tx as first transaction
	ba.bt.Block.Txs = make([]*core.Tx, 0, 100000)
	ba.bt.Block.Txs = append(ba.bt.Block.Txs, core.NewTx())
	ba.bt.TxFees = make([]utils.Amount, 0, 100000)
	ba.bt.TxFees = append(ba.bt.TxFees, -1)
	ba.bt.TxSigOpsCount = make([]int, 0, 100000)
	ba.bt.TxSigOpsCount = append(ba.bt.TxSigOpsCount, -1)

	// todo LOCK2(cs_main);
	indexPrev := core.ActiveChain.Tip()
	ba.height = indexPrev.Height + 1
	ba.bt.Block.BlockHeader.Version = int32(blockchain.ComputeBlockVersion(indexPrev, msg.ActiveNetParams, nil)) // todo deal with nil param
	// -regtest only: allow overriding block.nVersion with
	// -blockversion=N to test forking scenarios
	if ba.chainParams.MineBlocksOnDemands {
		ba.bt.Block.BlockHeader.Version = int32(utils.GetArg("-blockversion", int64(ba.bt.Block.BlockHeader.Version)))
	}
	ba.bt.Block.BlockHeader.Time = uint32(utils.GetAdjustedTime())
	ba.maxGeneratedBlockSize = computeMaxGeneratedBlockSize(indexPrev)
	if consensus.StandardLocktimeVerifyFlags&consensus.LocktimeMedianTimePast != 0 {
		ba.lockTimeCutoff = indexPrev.GetMedianTimePast()
	} else {
		ba.lockTimeCutoff = int64(ba.bt.Block.BlockHeader.Time)
	}

	descendantsUpdated := ba.addPackageTxs()

	time1 := utils.GetMockTimeInMicros()

	// record last mining info for getmininginfo rpc using
	lastBlockTx = ba.blockTx
	lastBlockSize = ba.blockSize

	// Create coinbase transaction
	coinbaseTx := core.NewTx()
	coinbaseTx.Ins = make([]*core.TxIn, 1)
	sig := core.Script{}
	sig.PushInt64(int64(ba.height))
	sig.PushOpCode(core.OP_0)
	coinbaseTx.Ins[0] = core.NewTxIn(&core.OutPoint{Hash: utils.HashZero, Index: 0xffffffff}, sig.GetScriptByte())
	coinbaseTx.Outs = make([]*core.TxOut, 1)

	// value represents total reward(fee and block generate reward)
	value := ba.fees + blockchain.GetBlockSubsidy(ba.height, ba.chainParams)
	coinbaseTx.Outs[0] = core.NewTxOut(int64(value), []byte{core.OP_1})
	ba.bt.Block.Txs[0] = coinbaseTx
	ba.bt.TxFees[0] = -1 * ba.fees // coinbase's fee item is equal to tx fee sum for negative value

	serializeSize := ba.bt.Block.SerializeSize()
	logs.Info("CreateNewBlock(): total size: %d txs: %d fees: %d sigops %d\n",
		serializeSize, ba.blockTx, ba.fees, ba.blockSigOps)

	// Fill in header.
	ba.bt.Block.BlockHeader.HashPrevBlock = *indexPrev.GetBlockHash()
	ba.bt.Block.UpdateTime(indexPrev)
	pow := blockchain.Pow{}
	ba.bt.Block.BlockHeader.Bits = pow.GetNextWorkRequired(indexPrev, &ba.bt.Block.BlockHeader, ba.chainParams)
	ba.bt.Block.BlockHeader.Nonce = 0
	ba.bt.TxSigOpsCount[0] = ba.bt.Block.Txs[0].GetSigOpCountWithoutP2SH()

	state := core.ValidationState{}
	if !blockchain.TestBlockValidity(ba.chainParams, &state, ba.bt.Block, indexPrev, false, false) {
		panic(fmt.Sprintf("CreateNewBlock(): TestBlockValidity failed: %s", state.FormatStateMessage()))
	}

	time2 := utils.GetMockTimeInMicros()
	log.Print("bench", "debug", "CreateNewBlock() packages: %.2fms (%d packages, %d "+
		"updated descendants), validity: %.2fms (total %.2fms)\n", 0.001*float64(time1-timeStart),
		ba.blockTx, descendantsUpdated, 0.001*float64(time2-time1), 0.001*float64(time2-timeStart))

	return ba.bt
}

func (ba *BlockAssembler) onlyUnconfirmed(entrySet map[*mempool.TxEntry]struct{}) {
	for entry := range entrySet {
		if _, ok := ba.inBlock[entry]; ok {
			delete(entrySet, entry)
		}
	}
}

// Perform transaction-level checks before adding to block:
// - transaction finality (locktime)
// - serialized size (in case -blockmaxsize is in use)
func (ba *BlockAssembler) testPackageTransactions(entrySet map[*mempool.TxEntry]struct{}) bool {
	potentialBlockSize := ba.blockSize
	for entry := range entrySet {
		state := core.ValidationState{}
		if blockchain.ContextualCheckTransaction(ba.chainParams, entry.Tx, &state, ba.height, ba.lockTimeCutoff) {
			return false
		}

		if potentialBlockSize+uint64(entry.TxSize) >= ba.maxGeneratedBlockSize {
			return false
		}
		potentialBlockSize += uint64(entry.TxSize)
	}

	return true
}

<<<<<<< HEAD
//func (ba *BlockAssembler) UpdatePackagesForAdded(pool *mempool.TxMempool, alreadyAdded map[utils.Hash]mempool.TxEntry,
//	mapModifiedTx map[utils.Hash]*mempool.TxEntry, sortTree *btree.BTree) int {
//
//	nDescendantsUpdated := 0
//	for _, entry := range alreadyAdded {
//		descendants := make(map[*mempool.TxEntry]struct{})
//		pool.CalculateDescendants(&entry, descendants)
//
//		for desc := range descendants {v
//			if _, ok := alreadyAdded[desc.Tx.Hash]; ok {
//				continue
//			}
//			nDescendantsUpdated++
//			sortTree.Delete(mempool.EntryAncestorFeeRateSort(*desc))
//			desc.SumFeeWithAncestors -= entry.SumFeeWithAncestors
//			desc.SumSigOpCountWithAncestors -= entry.SumSigOpCountWithAncestors
//			desc.SumSizeWitAncestors -= entry.SumSizeWitAncestors
//			sortTree.ReplaceOrInsert(mempool.EntryAncestorFeeRateSort(*desc))
//		}
//	}
//
//	return nDescendantsUpdated
//}

func (ba *BlockAssembler) UpdatePackagesForAdded(alreadyAdded map[*mempool.TxEntry]struct{}, mapModifiedTx map[utils.Hash]*txMemPoolModifiedEntry) int {
	descendantsUpdated := 0

=======
func (ba *BlockAssembler) updatePackagesForAdded(txSet *btree.BTree, alreadyAdded map[*mempool.TxEntry]struct{}) int {
	descendantUpdate := 0
>>>>>>> 61d86b9a
	for entry := range alreadyAdded {
		descendants := make(map[*mempool.TxEntry]struct{})
		blockchain.GMemPool.CalculateDescendants(entry, descendants)
		// Insert all descendants (not yet in block) into the modified set.
		// use reflect function if there are so many strategies
		for desc := range descendants {
			descendantUpdate++
			switch strategy {
			case sortByFee:
				item := EntryFeeSort(*desc)
				// remove the old one
				txSet.Delete(item)
				// update origin data
				desc.SumSizeWitAncestors -= entry.SumSizeWitAncestors
				desc.SumFeeWithAncestors -= entry.SumFeeWithAncestors
				desc.SumSigOpCountWithAncestors -= entry.SumSigOpCountWithAncestors
				item = EntryFeeSort(*desc)
				// insert the modified one
				txSet.ReplaceOrInsert(item)
			case sortByFeeRate:
				item := EntryAncestorFeeRateSort(*desc)
				// remove the old one
				txSet.Delete(item)
				// update origin data
				desc.SumSizeWitAncestors -= entry.SumSizeWitAncestors
				desc.SumFeeWithAncestors -= entry.SumFeeWithAncestors
				desc.SumSigOpCountWithAncestors -= entry.SumSigOpCountWithAncestors
				item = EntryAncestorFeeRateSort(*desc)
				// insert the modified one
				txSet.ReplaceOrInsert(item)
			}
		}
	}
	return descendantUpdate
}<|MERGE_RESOLUTION|>--- conflicted
+++ resolved
@@ -328,38 +328,8 @@
 	return true
 }
 
-<<<<<<< HEAD
-//func (ba *BlockAssembler) UpdatePackagesForAdded(pool *mempool.TxMempool, alreadyAdded map[utils.Hash]mempool.TxEntry,
-//	mapModifiedTx map[utils.Hash]*mempool.TxEntry, sortTree *btree.BTree) int {
-//
-//	nDescendantsUpdated := 0
-//	for _, entry := range alreadyAdded {
-//		descendants := make(map[*mempool.TxEntry]struct{})
-//		pool.CalculateDescendants(&entry, descendants)
-//
-//		for desc := range descendants {v
-//			if _, ok := alreadyAdded[desc.Tx.Hash]; ok {
-//				continue
-//			}
-//			nDescendantsUpdated++
-//			sortTree.Delete(mempool.EntryAncestorFeeRateSort(*desc))
-//			desc.SumFeeWithAncestors -= entry.SumFeeWithAncestors
-//			desc.SumSigOpCountWithAncestors -= entry.SumSigOpCountWithAncestors
-//			desc.SumSizeWitAncestors -= entry.SumSizeWitAncestors
-//			sortTree.ReplaceOrInsert(mempool.EntryAncestorFeeRateSort(*desc))
-//		}
-//	}
-//
-//	return nDescendantsUpdated
-//}
-
-func (ba *BlockAssembler) UpdatePackagesForAdded(alreadyAdded map[*mempool.TxEntry]struct{}, mapModifiedTx map[utils.Hash]*txMemPoolModifiedEntry) int {
-	descendantsUpdated := 0
-
-=======
 func (ba *BlockAssembler) updatePackagesForAdded(txSet *btree.BTree, alreadyAdded map[*mempool.TxEntry]struct{}) int {
 	descendantUpdate := 0
->>>>>>> 61d86b9a
 	for entry := range alreadyAdded {
 		descendants := make(map[*mempool.TxEntry]struct{})
 		blockchain.GMemPool.CalculateDescendants(entry, descendants)
